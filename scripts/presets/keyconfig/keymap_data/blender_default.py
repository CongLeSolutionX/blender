# SPDX-FileCopyrightText: 2018-2023 Blender Authors
#
# SPDX-License-Identifier: GPL-2.0-or-later

__all__ = (
    "generate_keymaps",
    "Params",
)

# ------------------------------------------------------------------------------
# Developer Notes
#
# - This script should run without Blender (no references to the `bpy` module for example).
# - All configuration must be passed into the `generate_keymaps` function (via `Params`).
# - Supporting some combinations of options is becoming increasingly complex,
#   especially `Params.select_mouse` & `Params.use_fallback_tool`.
#   To ensure changes don't unintentionally break other configurations, see:
#   `tools/utils/blender_keyconfig_export_permutations.py --help`
#

# ------------------------------------------------------------------------------
# Configurable Parameters


class Params:
    __slots__ = (
        "legacy",
        "select_mouse",
        "select_mouse_value",
        "action_mouse",
        "tool_mouse",
        "tool_maybe_tweak_value",
        "context_menu_event",
        "cursor_set_event",
        "cursor_tweak_event",
        # NOTE: this is intended to be used so pressing a button can then drag the current selection.
        # This should not be used for button release values such as `CLICK` or `RELEASE` which should
        # instead be bound to a binding that doesn't de-select all, this way:
        # - Click-drag moves the current selection.
        # - Click selects only the item at the cursor position.
        # See: #97032.
        "use_tweak_select_passthrough",
        "use_mouse_emulate_3_button",

        # User preferences:
        #
        # Swap 'Space/Shift-Space'.
        "spacebar_action",
        # Key toggles selection with 'A'.
        "use_select_all_toggle",
        # Activate gizmo on drag (which support it).
        "use_gizmo_drag",
        # Use the fallback tool instead of tweak for RMB select.
        "use_fallback_tool",
        # Selection actions are already accounted for, no need to add additional selection keys.
        "use_fallback_tool_select_handled",
        # Use pie menu for tab by default (swap 'Tab/Ctrl-Tab').
        "use_v3d_tab_menu",
        # Use extended pie menu for shading.
        "use_v3d_shade_ex_pie",
        # Swap orbit/pan keys (for 2D workflows).
        "use_v3d_mmb_pan",
        # Alt click to access tools.
        "use_alt_click_leader",
        # Transform keys G/S/R activate tools instead of immediately transforming.
        "use_key_activate_tools",
        # Side-bar toggle opens a pie menu instead of immediately toggling the side-bar.
        "use_region_toggle_pie",
        # Optionally use a modifier to access tools.
        "tool_modifier",
        # Experimental option.
        "use_pie_click_drag",
        "v3d_tilde_action",
        # Alt-MMB axis switching 'RELATIVE' or 'ABSOLUTE' axis switching.
        "v3d_alt_mmb_drag_action",
        # Changes some transformers modal key-map items to avoid conflicts with navigation operations.
        "use_alt_navigation",
        # File selector actions on single click.
        "use_file_single_click",

        # Experimental variables:
        # Options for experimental features.
        #
        # NOTE: don't pass the experimental struct directly as this makes it less
        # clear which experimental options impact shortcuts. Further, any experimental option
        # that adjust shortcuts need to reload the key-configuration (see: `rna_userdef.cc`).
        "use_experimental_grease_pencil_version3",

        # Convenience variables:
        # (derived from other settings).
        #
        # The fallback tool is activated on the same button as selection.
        # Shorthand for: `(True if (select_mouse == 'LEFT') else self.use_fallback_tool)`
        "use_fallback_tool_select_mouse",
        # Shorthand for: `(self.select_mouse_value if self.use_fallback_tool_select_handled else 'CLICK')`.
        "select_mouse_value_fallback",
        # Shorthand for: `{"type": params.select_mouse, "value": 'CLICK_DRAG'}`.
        "select_tweak_event",
        # Shorthand for: `('CLICK_DRAG' if params.use_pie_click_drag else 'PRESS')`
        "pie_value",
        # Shorthand for: `{"type": params.tool_mouse, "value": 'CLICK_DRAG'}`.
        "tool_tweak_event",
        # Shorthand for: `{"type": params.tool_mouse, "value": params.tool_maybe_tweak_value}`.
        #
        # NOTE: This is typically used for active tool key-map items however it should never
        # be used for selection tools (the default box-select tool for example).
        # Since this means with RMB select enabled in edit-mode for e.g.
        # `Ctrl-LMB` would be caught by box-select instead of add/extrude.
        "tool_maybe_tweak_event",
    )

    def __init__(
            self,
            *,
            legacy=False,
            select_mouse='RIGHT',
            use_mouse_emulate_3_button=False,

            # User preferences.
            spacebar_action='TOOL',
            use_key_activate_tools=False,
            use_region_toggle_pie=False,
            use_select_all_toggle=False,
            use_gizmo_drag=True,
            use_fallback_tool=False,
            use_fallback_tool_select_handled=True,
            use_v3d_tab_menu=False,
            use_v3d_shade_ex_pie=False,
            use_v3d_mmb_pan=False,
            use_alt_tool_or_cursor=False,
            use_alt_click_leader=False,
            use_pie_click_drag=False,
            use_alt_navigation=True,
            use_file_single_click=False,
            v3d_tilde_action='VIEW',
            v3d_alt_mmb_drag_action='RELATIVE',
            use_experimental_grease_pencil_version3=False,
    ):
        self.legacy = legacy

        if use_mouse_emulate_3_button:
            assert use_alt_tool_or_cursor is False

        if select_mouse == 'RIGHT':
            # Right mouse select.
            self.select_mouse = 'RIGHTMOUSE'
            self.select_mouse_value = 'PRESS'
            self.action_mouse = 'LEFTMOUSE'
            self.tool_mouse = 'LEFTMOUSE'
            if use_alt_tool_or_cursor:
                self.tool_maybe_tweak_value = 'PRESS'
            else:
                self.tool_maybe_tweak_value = 'CLICK_DRAG'

            self.context_menu_event = {"type": 'W', "value": 'PRESS'}

            # Use the "cursor" functionality for RMB select.
            if use_alt_tool_or_cursor:
                self.cursor_set_event = {"type": 'LEFTMOUSE', "value": 'PRESS', "alt": True}
                self.cursor_tweak_event = {"type": 'LEFTMOUSE', "value": 'CLICK_DRAG', "alt": True}
            else:
                self.cursor_set_event = {"type": 'LEFTMOUSE', "value": 'CLICK'}
                self.cursor_tweak_event = None

            self.tool_modifier = {}
        else:
            # Left mouse select uses Click event for selection. This is a little
            # less immediate, but is needed to distinguish between click and tweak
            # events on the same mouse buttons.
            self.select_mouse = 'LEFTMOUSE'
            self.select_mouse_value = 'CLICK'
            self.action_mouse = 'RIGHTMOUSE'
            self.tool_mouse = 'LEFTMOUSE'
            self.tool_maybe_tweak_value = 'CLICK_DRAG'

            if self.legacy:
                self.context_menu_event = {"type": 'W', "value": 'PRESS'}
            else:
                self.context_menu_event = {"type": 'RIGHTMOUSE', "value": 'PRESS'}

            self.cursor_set_event = {"type": 'RIGHTMOUSE', "value": 'PRESS', "shift": True}
            self.cursor_tweak_event = {"type": 'RIGHTMOUSE', "value": 'CLICK_DRAG', "shift": True}

            # Use the "tool" functionality for LMB select.
            if use_alt_tool_or_cursor:
                # Allow `Alt` to be pressed or not.
                self.tool_modifier = {"alt": -1}
            else:
                self.tool_modifier = {}

        self.use_mouse_emulate_3_button = use_mouse_emulate_3_button

        # User preferences:
        self.spacebar_action = spacebar_action
        self.use_key_activate_tools = use_key_activate_tools
        self.use_region_toggle_pie = use_region_toggle_pie

        self.use_gizmo_drag = use_gizmo_drag
        self.use_select_all_toggle = use_select_all_toggle
        self.use_v3d_tab_menu = use_v3d_tab_menu
        self.use_v3d_shade_ex_pie = use_v3d_shade_ex_pie
        self.use_v3d_mmb_pan = use_v3d_mmb_pan
        self.v3d_tilde_action = v3d_tilde_action
        self.v3d_alt_mmb_drag_action = v3d_alt_mmb_drag_action

        self.use_alt_click_leader = use_alt_click_leader
        self.use_pie_click_drag = use_pie_click_drag

        self.use_alt_navigation = use_alt_navigation

        self.use_file_single_click = use_file_single_click

        self.use_tweak_select_passthrough = not legacy

        self.use_fallback_tool = use_fallback_tool

        # Experimental variables:
        self.use_experimental_grease_pencil_version3 = use_experimental_grease_pencil_version3

        # Convenience variables:
        self.use_fallback_tool_select_handled = (
            True if (select_mouse == 'LEFT') else
            use_fallback_tool_select_handled
        )
        self.use_fallback_tool_select_mouse = (
            True if (select_mouse == 'LEFT') else
            (not self.use_fallback_tool_select_handled)
        )
        self.select_mouse_value_fallback = (
            self.select_mouse_value if self.use_fallback_tool_select_handled else
            'CLICK'
        )
        self.select_tweak_event = {"type": self.select_mouse, "value": 'CLICK_DRAG'}
        self.pie_value = 'CLICK_DRAG' if use_pie_click_drag else 'PRESS'
        self.tool_tweak_event = {"type": self.tool_mouse, "value": 'CLICK_DRAG'}
        self.tool_maybe_tweak_event = {"type": self.tool_mouse, "value": self.tool_maybe_tweak_value}


# ------------------------------------------------------------------------------
# Constants

from math import pi
PI_2 = pi / 2.0

# Physical layout.
NUMBERS_1 = ('ONE', 'TWO', 'THREE', 'FOUR', 'FIVE', 'SIX', 'SEVEN', 'EIGHT', 'NINE', 'ZERO')
# Numeric order.
NUMBERS_0 = ('ZERO', 'ONE', 'TWO', 'THREE', 'FOUR', 'FIVE', 'SIX', 'SEVEN', 'EIGHT', 'NINE')


# ------------------------------------------------------------------------------
# Generic Utilities

def _fallback_id(text, fallback):
    if fallback:
        return text + " (fallback)"
    return text


def any_except(*args):
    mod = {"ctrl": -1, "alt": -1, "shift": -1, "oskey": -1}
    for arg in args:
        del mod[arg]
    return mod


# ------------------------------------------------------------------------------
# Key-map Item Wrappers

def op_menu(menu, kmi_args):
    return ("wm.call_menu", kmi_args, {"properties": [("name", menu)]})


def op_menu_pie(menu, kmi_args):
    return ("wm.call_menu_pie", kmi_args, {"properties": [("name", menu)]})


def op_panel(menu, kmi_args, kmi_data=()):
    return ("wm.call_panel", kmi_args, {"properties": [("name", menu), *kmi_data]})


def op_tool(tool, kmi_args):
    return ("wm.tool_set_by_id", kmi_args, {"properties": [("name", tool)]})


def op_tool_cycle(tool, kmi_args):
    return ("wm.tool_set_by_id", kmi_args, {"properties": [("name", tool), ("cycle", True)]})


# Utility to select between an operator and a tool,
# without having to duplicate key map item arguments.
def op_tool_optional(op_args, tool_pair, params):
    if params.use_key_activate_tools:
        kmi_args = op_args[1]
        op_tool_fn, tool_id = tool_pair
        return op_tool_fn(tool_id, kmi_args)
    return op_args


# ------------------------------------------------------------------------------
# Keymap Templates

def _template_items_context_menu(menu, key_args_primary):
    return [
        op_menu(menu, kmi_args)
        for kmi_args in (key_args_primary, {"type": 'APP', "value": 'PRESS'})
    ]


def _template_items_context_panel(menu, key_args_primary):
    return [
        op_panel(menu, kmi_args)
        for kmi_args in (key_args_primary, {"type": 'APP', "value": 'PRESS'})
    ]


def _template_space_region_type_toggle(
        params,
        *,
        toolbar_key=None,
        sidebar_key=None,
        channels_key=None,
):
    items = []

    if params.use_region_toggle_pie:
        pie_key = sidebar_key or sidebar_key or channels_key
        if pie_key is not None:
            items.append(op_menu_pie("WM_MT_region_toggle_pie", pie_key))
        return items

    if toolbar_key is not None:
        items.append(
            ("wm.context_toggle", toolbar_key,
             {"properties": [("data_path", 'space_data.show_region_toolbar')]})
        )
    if sidebar_key is not None:
        items.append(
            ("wm.context_toggle", sidebar_key,
             {"properties": [("data_path", 'space_data.show_region_ui')]}),
        )
    if channels_key is not None:
        items.append(
            ("wm.context_toggle", channels_key,
             {"properties": [("data_path", 'space_data.show_region_channels')]}),
        )

    return items


def _template_items_transform_actions(
        params,
        *,
        use_bend=False,
        use_mirror=False,
        use_tosphere=False,
        use_shear=False,
):
    items = [
        op_tool_optional(
            ("transform.translate", {"type": 'G', "value": 'PRESS'}, None),
            (op_tool_cycle, "builtin.move"), params),
        op_tool_optional(
            ("transform.rotate", {"type": 'R', "value": 'PRESS'}, None),
            (op_tool_cycle, "builtin.rotate"), params),
        op_tool_optional(
            ("transform.resize", {"type": 'S', "value": 'PRESS'}, None),
            (op_tool_cycle, "builtin.scale"), params),

        ("transform.translate", {"type": params.select_mouse, "value": 'CLICK_DRAG'}, None),
    ]

    if use_bend:
        items.append(
            ("transform.bend", {"type": 'W', "value": 'PRESS', "shift": True}, None)
        )
    if use_mirror:
        items.append(
            ("transform.mirror", {"type": 'M', "value": 'PRESS', "ctrl": True}, None)
        )
    if use_tosphere:
        items.append(
            op_tool_optional(
                ("transform.tosphere", {"type": 'S', "value": 'PRESS', "shift": True, "alt": True}, None),
                (op_tool_cycle, "builtin.to_sphere"), params)
        )
    if use_shear:
        items.append(
            op_tool_optional(
                ("transform.shear", {"type": 'S', "value": 'PRESS', "shift": True, "ctrl": True, "alt": True}, None),
                (op_tool_cycle, "builtin.shear"), params)
        )

    return items


def _template_items_select_actions(params, operator):
    if not params.use_select_all_toggle:
        return [
            (operator, {"type": 'A', "value": 'PRESS'}, {"properties": [("action", 'SELECT')]}),
            (operator, {"type": 'A', "value": 'PRESS', "alt": True}, {"properties": [("action", 'DESELECT')]}),
            (operator, {"type": 'I', "value": 'PRESS', "ctrl": True}, {"properties": [("action", 'INVERT')]}),
            (operator, {"type": 'A', "value": 'DOUBLE_CLICK'}, {"properties": [("action", 'DESELECT')]}),
        ]
    elif params.legacy:
        # Alt+A is for playback in legacy keymap.
        return [
            (operator, {"type": 'A', "value": 'PRESS'}, {"properties": [("action", 'TOGGLE')]}),
            (operator, {"type": 'I', "value": 'PRESS', "ctrl": True}, {"properties": [("action", 'INVERT')]}),
        ]
    else:
        return [
            (operator, {"type": 'A', "value": 'PRESS'}, {"properties": [("action", 'TOGGLE')]}),
            (operator, {"type": 'A', "value": 'PRESS', "alt": True}, {"properties": [("action", 'DESELECT')]}),
            (operator, {"type": 'I', "value": 'PRESS', "ctrl": True}, {"properties": [("action", 'INVERT')]}),
        ]


def _template_items_select_lasso(params, operator):
    # Needed because of shortcut conflicts on CTRL-LMB on right click select with brush modes,
    # all modifier keys are used together to unmask/deselect.
    if params.select_mouse == 'RIGHTMOUSE':
        return [
            (operator, {"type": params.action_mouse, "value": 'CLICK_DRAG', "shift": True, "ctrl": True},
             {"properties": [("mode", 'SUB')]}),
            (operator, {"type": params.action_mouse, "value": 'CLICK_DRAG', "shift": True, "ctrl": True, "alt": True},
             {"properties": [("mode", 'ADD')]}),
        ]
    else:
        return [
            (operator, {"type": params.action_mouse, "value": 'CLICK_DRAG', "shift": True, "ctrl": True},
             {"properties": [("mode", 'SUB')]}),
            (operator, {"type": params.action_mouse, "value": 'CLICK_DRAG', "ctrl": True},
             {"properties": [("mode", 'ADD')]}),
        ]


def _template_items_hide_reveal_actions(op_hide, op_reveal):
    return [
        (op_reveal, {"type": 'H', "value": 'PRESS', "alt": True}, None),
        (op_hide, {"type": 'H', "value": 'PRESS'}, {"properties": [("unselected", False)]}),
        (op_hide, {"type": 'H', "value": 'PRESS', "shift": True}, {"properties": [("unselected", True)]}),
    ]


def _template_object_hide_collection_from_number_keys():
    return [
        ("object.hide_collection", {
            "type": NUMBERS_1[i], "value": 'PRESS',
            **({"shift": True} if extend else {}),
            **({"alt": True} if add_10 else {}),
        }, {"properties": [
            ("collection_index", i + (11 if add_10 else 1)),
            ("extend", extend),
        ]})
        for extend in (False, True)
        for add_10 in (False, True)
        for i in range(10)
    ]


def _template_items_object_subdivision_set():
    return [
        ("object.subdivision_set",
         {"type": NUMBERS_0[i], "value": 'PRESS', "ctrl": True},
         {"properties": [("level", i), ("relative", False)]})
        for i in range(6)
    ]


def _template_items_gizmo_tweak_value():
    return [
        ("gizmogroup.gizmo_tweak",
         {"type": 'LEFTMOUSE', "value": 'PRESS', **any_except("alt")}, None),
    ]


def _template_items_gizmo_tweak_value_click_drag():
    return [
        ("gizmogroup.gizmo_tweak",
         {"type": 'LEFTMOUSE', "value": 'CLICK', **any_except("alt")}, None),
        ("gizmogroup.gizmo_tweak",
         {"type": 'LEFTMOUSE', "value": 'CLICK_DRAG', **any_except("alt")}, None),
    ]


def _template_items_gizmo_tweak_value_drag():
    return [
        ("gizmogroup.gizmo_tweak", {"type": 'LEFTMOUSE', "value": 'CLICK_DRAG', **any_except("alt")}, None),
    ]


def _template_items_editmode_mesh_select_mode(params):
    if params.legacy:
        return [
            op_menu("VIEW3D_MT_edit_mesh_select_mode", {"type": 'TAB', "value": 'PRESS', "ctrl": True}),
        ]
    else:
        return [
            (
                "mesh.select_mode",
                {"type": NUMBERS_1[i], "value": 'PRESS', **key_expand, **key_extend},
                {"properties": [*prop_extend, *prop_expand, ("type", e)]}
            )
            for key_expand, prop_expand in (({}, ()), ({"ctrl": True}, (("use_expand", True),)))
            for key_extend, prop_extend in (({}, ()), ({"shift": True}, (("use_extend", True),)))
            for i, e in enumerate(('VERT', 'EDGE', 'FACE'))
        ]


def _template_items_uv_select_mode(params):
    if params.legacy:
        return [
            op_menu("IMAGE_MT_uvs_select_mode", {"type": 'TAB', "value": 'PRESS', "ctrl": True}),
        ]
    else:
        return [
            # TODO(@campbellbarton): should this be kept?
            # Seems it was included in the new key-map by accident, check on removing
            # although it's not currently used for anything else.
            op_menu("IMAGE_MT_uvs_select_mode", {"type": 'TAB', "value": 'PRESS', "ctrl": True}),

            *_template_items_editmode_mesh_select_mode(params),
            # Hack to prevent fall-through, when sync select isn't enabled (and the island button isn't visible).
            ("mesh.select_mode", {"type": 'FOUR', "value": 'PRESS'}, None),
            *(("uv.select_mode", {"type": NUMBERS_1[i], "value": 'PRESS'},
               {"properties": [("type", e)]})
              for i, e in enumerate(('VERTEX', 'EDGE', 'FACE', 'ISLAND')))
        ]


def _template_items_proportional_editing(params, *, connected, toggle_data_path):
    return [
        (
            op_menu_pie("VIEW3D_MT_proportional_editing_falloff_pie", {"type": 'O', "value": 'PRESS', "shift": True})
            if not params.legacy else
            ("wm.context_cycle_enum", {"type": 'O', "value": 'PRESS', "shift": True},
             {"properties": [("data_path", 'tool_settings.proportional_edit_falloff'), ("wrap", True)]})
        ),
        ("wm.context_toggle", {"type": 'O', "value": 'PRESS'},
         {"properties": [("data_path", toggle_data_path)]}),
        *(() if not connected else (
            ("wm.context_toggle", {"type": 'O', "value": 'PRESS', "alt": True},
             {"properties": [("data_path", 'tool_settings.use_proportional_connected')]}),
        ))
    ]


def _template_items_change_frame(params):
    if params.select_mouse == 'LEFTMOUSE' and not params.legacy:
        return [
            ("anim.change_frame", {"type": 'RIGHTMOUSE', "value": 'PRESS', "shift": True}, None),
        ]
    else:
        return [
            ("anim.change_frame", {"type": params.action_mouse, "value": 'PRESS'}, None),
        ]


# Tool System Templates

def _template_items_tool_select(
        params, operator, cursor_operator, *,
        # Always use the cursor operator where possible,
        # needed for time-line views where we always want to be able to scrub time.
        cursor_prioritize=False,
        fallback=False,
):
    select_passthrough = False
    if not params.legacy:
        # Experimental support for LMB interaction for the tweak tool. see: #96544.
        # NOTE: For RMB-select this is a much bigger change as it disables 3D cursor placement on LMB.
        # For LMB-select this means an LMB -drag will not first de-select all (similar to node/graph editor).
        if params.select_mouse == 'LEFTMOUSE':
            select_passthrough = params.use_tweak_select_passthrough
        else:
            if not cursor_prioritize:
                select_passthrough = True

        if not fallback and select_passthrough:
            return [
                (operator, {"type": 'LEFTMOUSE', "value": 'PRESS'},
                 {"properties": [("deselect_all", True), ("select_passthrough", True)]}),
                (operator, {"type": 'LEFTMOUSE', "value": 'CLICK'},
                 {"properties": [("deselect_all", True)]}),
                (operator, {"type": 'LEFTMOUSE', "value": 'PRESS', "shift": True},
                 {"properties": [("deselect_all", False), ("toggle", True)]}),
            ]

    if params.select_mouse == 'LEFTMOUSE':
        # Use 'PRESS' for immediate select without delay.
        # Tools that allow dragging anywhere should _NOT_ enable the fallback tool
        # unless it is expected that the tool should operate on the selection (click-drag to rip for e.g.).
        return [
            (operator, {"type": 'LEFTMOUSE', "value": 'PRESS'},
             {"properties": [
                 ("deselect_all", True),
                 # Without this, fallback tool doesn't support pass-through, see: #115887.
                 *((("select_passthrough", True),) if select_passthrough else ()),
             ]}),
            (operator, {"type": 'LEFTMOUSE', "value": 'PRESS', "shift": True},
             {"properties": [("toggle", True)]}),

            # Fallback key-map must transform as the primary tool is expected
            # to be accessed via gizmos in this case. See: #96885.
            *(() if not fallback else (
                ("transform.translate", {"type": 'LEFTMOUSE', "value": 'CLICK_DRAG'},
                 {"properties": [("release_confirm", True)]}),
            ))
        ]
    else:
        # For right mouse, set the cursor.
        return [
            (cursor_operator, {"type": 'LEFTMOUSE', "value": 'PRESS'}, None) if cursor_operator is not None else (),
            ("transform.translate", {"type": 'LEFTMOUSE', "value": 'CLICK_DRAG'},
             {"properties": [("release_confirm", True), ("cursor_transform", True)]}),
        ]


def _template_items_tool_select_actions(operator, *, type, value):
    kmi_args = {"type": type, "value": value}
    return [
        (operator, kmi_args, None),
        (operator, {**kmi_args, "shift": True},
         {"properties": [("mode", 'ADD')]}),
        (operator, {**kmi_args, "ctrl": True},
         {"properties": [("mode", 'SUB')]}),
        (operator, {**kmi_args, "shift": True, "ctrl": True},
         {"properties": [("mode", 'AND')]}),
    ]


# This could have a more generic name, for now use for circle select.
def _template_items_tool_select_actions_simple(operator, *, type, value, properties=()):
    kmi_args = {"type": type, "value": value}
    return [
        # Don't define 'SET' here, take from the tool options.
        (operator, kmi_args,
         {"properties": [*properties]}),
        (operator, {**kmi_args, "shift": True},
         {"properties": [*properties, ("mode", 'ADD')]}),
        (operator, {**kmi_args, "ctrl": True},
         {"properties": [*properties, ("mode", 'SUB')]}),
    ]


def _template_items_legacy_tools_from_numbers():
    return [
        ("wm.tool_set_by_index",
         {
             "type": NUMBERS_1[i % 10],
             "value": 'PRESS',
             **({"shift": True} if i >= 10 else {}),
         },
         {"properties": [("index", i)]})
        for i in range(20)
    ]


# ------------------------------------------------------------------------------
# Window, Screen, Areas, Regions

def km_window(params):
    items = []
    keymap = (
        "Window",
        {"space_type": 'EMPTY', "region_type": 'WINDOW'},
        {"items": items},
    )

    if params.legacy:
        # Old shortcuts
        items.extend([
            ("wm.save_homefile", {"type": 'U', "value": 'PRESS', "ctrl": True}, None),
            ("wm.open_mainfile", {"type": 'F1', "value": 'PRESS'}, None),
            ("wm.link", {"type": 'O', "value": 'PRESS', "ctrl": True, "alt": True}, None),
            ("wm.append", {"type": 'F1', "value": 'PRESS', "shift": True}, None),
            ("wm.save_mainfile", {"type": 'W', "value": 'PRESS', "ctrl": True}, None),
            ("wm.save_as_mainfile", {"type": 'F2', "value": 'PRESS'}, None),
            ("wm.save_as_mainfile", {"type": 'S', "value": 'PRESS', "ctrl": True, "alt": True},
             {"properties": [("copy", True)]}),
            ("wm.window_new", {"type": 'W', "value": 'PRESS', "ctrl": True, "alt": True}, None),
            ("wm.window_fullscreen_toggle", {"type": 'F11', "value": 'PRESS', "alt": True}, None),
            ("wm.doc_view_manual_ui_context", {"type": 'F1', "value": 'PRESS', "alt": True}, None),
            ("wm.search_menu", {"type": 'SPACE', "value": 'PRESS'}, None),
            ("wm.redraw_timer", {"type": 'T', "value": 'PRESS', "ctrl": True, "alt": True}, None),
            ("wm.debug_menu", {"type": 'D', "value": 'PRESS', "ctrl": True, "alt": True}, None),
        ])

    items.extend([
        # File operations
        op_menu("TOPBAR_MT_file_new", {"type": 'N', "value": 'PRESS', "ctrl": True}),
        op_menu("TOPBAR_MT_file_open_recent", {"type": 'O', "value": 'PRESS', "shift": True, "ctrl": True}),
        ("wm.open_mainfile", {"type": 'O', "value": 'PRESS', "ctrl": True}, None),
        ("wm.save_mainfile", {"type": 'S', "value": 'PRESS', "ctrl": True}, None),
        ("wm.save_as_mainfile", {"type": 'S', "value": 'PRESS', "shift": True, "ctrl": True}, None),
        ("wm.save_mainfile",
         {"type": 'S', "value": 'PRESS', "ctrl": True, "alt": True},
         {"properties": [("incremental", True)]}),
        ("wm.quit_blender", {"type": 'Q', "value": 'PRESS', "ctrl": True}, None),

        # Quick menu and toolbar
        op_menu("SCREEN_MT_user_menu", {"type": 'Q', "value": 'PRESS'}),

        # Fast editor switching
        *(
            ("screen.space_type_set_or_cycle",
             {"type": k, "value": 'PRESS', "shift": True},
             {"properties": [("space_type", t)]})
            for k, t in (
                ('F1', 'FILE_BROWSER'),
                ('F2', 'CLIP_EDITOR'),
                ('F3', 'NODE_EDITOR'),
                ('F4', 'CONSOLE'),
                ('F5', 'VIEW_3D'),
                ('F6', 'GRAPH_EDITOR'),
                ('F7', 'PROPERTIES'),
                ('F8', 'SEQUENCE_EDITOR'),
                ('F9', 'OUTLINER'),
                ('F10', 'IMAGE_EDITOR'),
                ('F11', 'TEXT_EDITOR'),
                ('F12', 'DOPESHEET_EDITOR'),
            )
        ),

        # NDOF settings
        op_panel("USERPREF_PT_ndof_settings", {"type": 'NDOF_BUTTON_MENU', "value": 'PRESS'}),
        ("wm.context_scale_float", {"type": 'NDOF_BUTTON_PLUS', "value": 'PRESS'},
         {"properties": [("data_path", 'preferences.inputs.ndof_sensitivity'), ("value", 1.1)]}),
        ("wm.context_scale_float", {"type": 'NDOF_BUTTON_MINUS', "value": 'PRESS'},
         {"properties": [("data_path", 'preferences.inputs.ndof_sensitivity'), ("value", 1.0 / 1.1)]}),
        ("wm.context_scale_float", {"type": 'NDOF_BUTTON_PLUS', "value": 'PRESS', "shift": True},
         {"properties": [("data_path", 'preferences.inputs.ndof_sensitivity'), ("value", 1.5)]}),
        ("wm.context_scale_float", {"type": 'NDOF_BUTTON_MINUS', "value": 'PRESS', "shift": True},
         {"properties": [("data_path", 'preferences.inputs.ndof_sensitivity'), ("value", 2.0 / 3.0)]}),
        ("info.reports_display_update", {"type": 'TIMER_REPORT', "value": 'ANY', "any": True}, None),
    ])

    if not params.legacy:
        # New shortcuts
        items.extend([
            ("wm.doc_view_manual_ui_context", {"type": 'F1', "value": 'PRESS'}, None),
            op_panel("TOPBAR_PT_name", {"type": 'F2', "value": 'PRESS'}, [("keep_open", False)]),
            ("wm.batch_rename", {"type": 'F2', "value": 'PRESS', "ctrl": True}, None),
            ("wm.search_menu", {"type": 'F3', "value": 'PRESS'}, None),
            op_menu("TOPBAR_MT_file_context_menu", {"type": 'F4', "value": 'PRESS'}),
            # Pass through when when no tool-system exists or the fallback isn't available.
            ("wm.toolbar_fallback_pie", {"type": 'W', "value": 'PRESS', "alt": True}, None),
        ])

        if params.use_alt_click_leader:
            items.extend([
                # Alt as "Leader-Key".
                ("wm.toolbar_prompt", {"type": 'LEFT_ALT', "value": 'CLICK'}, None),
                ("wm.toolbar_prompt", {"type": 'RIGHT_ALT', "value": 'CLICK'}, None),
            ])

        if params.spacebar_action == 'TOOL':
            items.append(
                ("wm.toolbar", {"type": 'SPACE', "value": 'PRESS'}, None),
            )
        elif params.spacebar_action == 'PLAY':
            items.append(
                ("wm.toolbar", {"type": 'SPACE', "value": 'PRESS', "shift": True}, None),
            )
        elif params.spacebar_action == 'SEARCH':
            items.append(
                ("wm.search_menu", {"type": 'SPACE', "value": 'PRESS'}, None),
            )
        else:
            assert False, "unreachable"

    return keymap


def km_screen(params):
    items = []
    keymap = (
        "Screen",
        {"space_type": 'EMPTY', "region_type": 'WINDOW'},
        {"items": items},
    )

    items.extend([
        # Animation
        ("screen.animation_step", {"type": 'TIMER0', "value": 'ANY', "any": True}, None),
        ("screen.region_blend", {"type": 'TIMERREGION', "value": 'ANY', "any": True}, None),
        # Full screen and cycling
        ("screen.space_context_cycle", {"type": 'TAB', "value": 'PRESS', "ctrl": True},
         {"properties": [("direction", 'NEXT')]}),
        ("screen.space_context_cycle", {"type": 'TAB', "value": 'PRESS', "shift": True, "ctrl": True},
         {"properties": [("direction", 'PREV')]}),
        ("screen.workspace_cycle", {"type": 'PAGE_DOWN', "value": 'PRESS', "ctrl": True},
         {"properties": [("direction", 'NEXT')]}),
        ("screen.workspace_cycle", {"type": 'PAGE_UP', "value": 'PRESS', "ctrl": True},
         {"properties": [("direction", 'PREV')]}),
        # Quad view
        ("screen.region_quadview", {"type": 'Q', "value": 'PRESS', "ctrl": True, "alt": True}, None),
        # Repeat last
        ("screen.repeat_last", {"type": 'R', "value": 'PRESS', "shift": True, "repeat": True}, None),
        # Files
        ("file.execute", {"type": 'RET', "value": 'PRESS'}, None),
        ("file.execute", {"type": 'NUMPAD_ENTER', "value": 'PRESS'}, None),
        ("file.cancel", {"type": 'ESC', "value": 'PRESS'}, None),
        # Asset Catalog undo is only available in the asset browser, and should take priority over `ed.undo`.
        ("asset.catalog_undo", {"type": 'Z', "value": 'PRESS', "ctrl": True, "repeat": True}, None),
        ("asset.catalog_redo", {"type": 'Z', "value": 'PRESS', "ctrl": True, "shift": True, "repeat": True}, None),
        # Undo
        ("ed.undo", {"type": 'Z', "value": 'PRESS', "ctrl": True, "repeat": True}, None),
        ("ed.redo", {"type": 'Z', "value": 'PRESS', "shift": True, "ctrl": True, "repeat": True}, None),
        # Render
        ("render.render", {"type": 'F12', "value": 'PRESS'},
         {"properties": [("use_viewport", True)]}),
        ("render.render", {"type": 'F12', "value": 'PRESS', "ctrl": True},
         {"properties": [("animation", True), ("use_viewport", True)]}),
        ("render.view_cancel", {"type": 'ESC', "value": 'PRESS'}, None),
        ("render.view_show", {"type": 'F11', "value": 'PRESS'}, None),
        ("render.play_rendered_anim", {"type": 'F11', "value": 'PRESS', "ctrl": True}, None),
    ])

    if not params.legacy:
        items.extend([
            ("screen.screen_full_area", {"type": 'SPACE', "value": 'PRESS', "ctrl": True}, None),
            ("screen.screen_full_area", {"type": 'SPACE', "value": 'PRESS', "ctrl": True, "alt": True},
             {"properties": [("use_hide_panels", True)]}),
            ("screen.redo_last", {"type": 'F9', "value": 'PRESS'}, None),
        ])
    else:
        # Old keymap
        items.extend([
            ("ed.undo_history", {"type": 'Z', "value": 'PRESS', "ctrl": True, "alt": True}, None),
            ("screen.screen_full_area", {"type": 'UP_ARROW', "value": 'PRESS', "ctrl": True}, None),
            ("screen.screen_full_area", {"type": 'DOWN_ARROW', "value": 'PRESS', "ctrl": True}, None),
            ("screen.screen_full_area", {"type": 'SPACE', "value": 'PRESS', "shift": True}, None),
            ("screen.screen_full_area", {"type": 'F10', "value": 'PRESS', "alt": True},
             {"properties": [("use_hide_panels", True)]}),
            ("screen.screen_set", {"type": 'RIGHT_ARROW', "value": 'PRESS', "ctrl": True},
             {"properties": [("delta", 1)]}),
            ("screen.screen_set", {"type": 'LEFT_ARROW', "value": 'PRESS', "ctrl": True},
             {"properties": [("delta", -1)]}),
            ("screen.screenshot", {"type": 'F3', "value": 'PRESS', "ctrl": True}, None),
            ("screen.repeat_history", {"type": 'R', "value": 'PRESS', "ctrl": True, "alt": True}, None),
            ("screen.region_flip", {"type": 'F5', "value": 'PRESS'}, None),
            ("screen.redo_last", {"type": 'F6', "value": 'PRESS'}, None),
            ("script.reload", {"type": 'F8', "value": 'PRESS'}, None),
        ])

    # Preferences.
    if not params.legacy:
        items.extend([
            ("screen.userpref_show", {"type": 'COMMA', "value": 'PRESS', "ctrl": True}, None),
        ])
    else:
        items.extend([
            ("screen.userpref_show", {"type": 'U', "value": 'PRESS', "ctrl": True, "alt": True}, None),
        ])

    return keymap


def km_screen_editing(params):
    items = []
    keymap = ("Screen Editing",
              {"space_type": 'EMPTY', "region_type": 'WINDOW'},
              {"items": items})

    items.extend([
        # Action zones
        ("screen.actionzone", {"type": 'LEFTMOUSE', "value": 'PRESS'},
         {"properties": [("modifier", 0)]}),
        ("screen.actionzone", {"type": 'LEFTMOUSE', "value": 'PRESS', "shift": True},
         {"properties": [("modifier", 1)]}),
        ("screen.actionzone", {"type": 'LEFTMOUSE', "value": 'PRESS', "ctrl": True},
         {"properties": [("modifier", 2)]}),
        # Screen tools
        ("screen.area_split", {"type": 'ACTIONZONE_AREA', "value": 'ANY'}, None),
        ("screen.area_join", {"type": 'ACTIONZONE_AREA', "value": 'ANY'}, None),
        ("screen.area_dupli", {"type": 'ACTIONZONE_AREA', "value": 'ANY', "shift": True}, None),
        ("screen.area_swap", {"type": 'ACTIONZONE_AREA', "value": 'ANY', "ctrl": True}, None),
        ("screen.region_scale", {"type": 'ACTIONZONE_REGION', "value": 'ANY'}, None),
        ("screen.screen_full_area", {"type": 'ACTIONZONE_FULLSCREEN', "value": 'ANY'},
         {"properties": [("use_hide_panels", True)]}),
        # Area move after action zones
        ("screen.area_move", {"type": 'LEFTMOUSE', "value": 'PRESS'}, None),
        ("screen.area_options", {"type": 'RIGHTMOUSE', "value": 'PRESS'}, None),
    ])

    if params.legacy:
        items.extend([
            ("wm.context_toggle", {"type": 'F9', "value": 'PRESS', "alt": True},
             {"properties": [("data_path", 'space_data.show_region_header')]})
        ])

    return keymap


def km_screen_region_context_menu(_params):
    items = []
    keymap = (
        "Region Context Menu",
        {"space_type": 'EMPTY', "region_type": 'WINDOW'},
        {"items": items},
    )

    items.extend([
        ("screen.region_context_menu", {"type": 'RIGHTMOUSE', "value": 'PRESS'}, None),
    ])

    return keymap


def km_view2d(_params):
    items = []
    keymap = (
        "View2D",
        {"space_type": 'EMPTY', "region_type": 'WINDOW'},
        {"items": items},
    )

    items.extend([
        # Scroll-bars.
        ("view2d.scroller_activate", {"type": 'LEFTMOUSE', "value": 'PRESS'}, None),
        ("view2d.scroller_activate", {"type": 'MIDDLEMOUSE', "value": 'PRESS'}, None),
        # Pan/scroll
        ("view2d.pan", {"type": 'MIDDLEMOUSE', "value": 'PRESS'}, None),
        ("view2d.pan", {"type": 'MIDDLEMOUSE', "value": 'PRESS', "shift": True}, None),
        ("view2d.pan", {"type": 'TRACKPADPAN', "value": 'ANY'}, None),
        ("view2d.scroll_right", {"type": 'WHEELDOWNMOUSE', "value": 'PRESS', "ctrl": True}, None),
        ("view2d.scroll_left", {"type": 'WHEELUPMOUSE', "value": 'PRESS', "ctrl": True}, None),
        ("view2d.scroll_down", {"type": 'WHEELDOWNMOUSE', "value": 'PRESS', "shift": True}, None),
        ("view2d.scroll_up", {"type": 'WHEELUPMOUSE', "value": 'PRESS', "shift": True}, None),
        ("view2d.ndof", {"type": 'NDOF_MOTION', "value": 'ANY'}, None),
        # Zoom with single step
        ("view2d.zoom_out", {"type": 'WHEELOUTMOUSE', "value": 'PRESS'}, None),
        ("view2d.zoom_in", {"type": 'WHEELINMOUSE', "value": 'PRESS'}, None),
        ("view2d.zoom_out", {"type": 'NUMPAD_MINUS', "value": 'PRESS', "repeat": True}, None),
        ("view2d.zoom_in", {"type": 'NUMPAD_PLUS', "value": 'PRESS', "repeat": True}, None),
        ("view2d.zoom", {"type": 'TRACKPADPAN', "value": 'ANY', "ctrl": True}, None),
        ("view2d.smoothview", {"type": 'TIMER1', "value": 'ANY', "any": True}, None),
        # Scroll up/down, only when zoom is not available.
        ("view2d.scroll_down", {"type": 'WHEELDOWNMOUSE', "value": 'PRESS'}, None),
        ("view2d.scroll_up", {"type": 'WHEELUPMOUSE', "value": 'PRESS'}, None),
        ("view2d.scroll_right", {"type": 'WHEELDOWNMOUSE', "value": 'PRESS'}, None),
        ("view2d.scroll_left", {"type": 'WHEELUPMOUSE', "value": 'PRESS'}, None),
        # Zoom with drag and border
        ("view2d.zoom", {"type": 'MIDDLEMOUSE', "value": 'PRESS', "ctrl": True}, None),
        ("view2d.zoom", {"type": 'TRACKPADZOOM', "value": 'ANY'}, None),
        ("view2d.zoom_border", {"type": 'B', "value": 'PRESS', "shift": True}, None),
    ])

    return keymap


def km_view2d_buttons_list(_params):
    items = []
    keymap = (
        "View2D Buttons List",
        {"space_type": 'EMPTY', "region_type": 'WINDOW'},
        {"items": items},
    )

    items.extend([
        # Scroll-bars.
        ("view2d.scroller_activate", {"type": 'LEFTMOUSE', "value": 'PRESS'}, None),
        ("view2d.scroller_activate", {"type": 'MIDDLEMOUSE', "value": 'PRESS'}, None),
        # Pan scroll
        ("view2d.pan", {"type": 'MIDDLEMOUSE', "value": 'PRESS'}, None),
        ("view2d.pan", {"type": 'TRACKPADPAN', "value": 'ANY'}, None),
        ("view2d.scroll_down", {"type": 'WHEELDOWNMOUSE', "value": 'PRESS'}, None),
        ("view2d.scroll_up", {"type": 'WHEELUPMOUSE', "value": 'PRESS'}, None),
        ("view2d.scroll_down", {"type": 'PAGE_DOWN', "value": 'PRESS', "repeat": True},
         {"properties": [("page", True)]}),
        ("view2d.scroll_up", {"type": 'PAGE_UP', "value": 'PRESS', "repeat": True},
         {"properties": [("page", True)]}),
        # Zoom
        ("view2d.zoom", {"type": 'MIDDLEMOUSE', "value": 'PRESS', "ctrl": True}, None),
        ("view2d.zoom", {"type": 'TRACKPADZOOM', "value": 'ANY'}, None),
        ("view2d.zoom", {"type": 'TRACKPADPAN', "value": 'ANY', "ctrl": True}, None),
        ("view2d.zoom_out", {"type": 'NUMPAD_MINUS', "value": 'PRESS', "repeat": True}, None),
        ("view2d.zoom_in", {"type": 'NUMPAD_PLUS', "value": 'PRESS', "repeat": True}, None),
        ("view2d.reset", {"type": 'HOME', "value": 'PRESS'}, None),
    ])

    return keymap


def km_user_interface(_params):
    items = []
    keymap = (
        "User Interface",
        {"space_type": 'EMPTY', "region_type": 'WINDOW'},
        {"items": items},
    )

    items.extend([
        # Eyedroppers all have the same event, and pass it through until
        # a suitable eyedropper handles it.
        ("ui.eyedropper_color", {"type": 'E', "value": 'PRESS'}, None),
        ("ui.eyedropper_colorramp", {"type": 'E', "value": 'PRESS'}, None),
        ("ui.eyedropper_colorramp_point", {"type": 'E', "value": 'PRESS', "alt": True}, None),
        ("ui.eyedropper_id", {"type": 'E', "value": 'PRESS'}, None),
        ("ui.eyedropper_depth", {"type": 'E', "value": 'PRESS'}, None),
        # Copy data path
        ("ui.copy_data_path_button", {"type": 'C', "value": 'PRESS', "shift": True, "ctrl": True}, None),
        ("ui.copy_data_path_button", {"type": 'C', "value": 'PRESS', "shift": True, "ctrl": True, "alt": True},
         {"properties": [("full_path", True)]}),
        # Keyframes and drivers
        ("anim.keyframe_insert_button", {"type": 'I', "value": 'PRESS'},
         {"properties": [("all", True)]}),
        ("anim.keyframe_delete_button", {"type": 'I', "value": 'PRESS', "alt": True},
         {"properties": [("all", True)]}),
        ("anim.keyframe_clear_button", {"type": 'I', "value": 'PRESS', "shift": True, "alt": True},
         {"properties": [("all", True)]}),
        ("anim.driver_button_add", {"type": 'D', "value": 'PRESS', "ctrl": True}, None),
        ("anim.driver_button_remove", {"type": 'D', "value": 'PRESS', "ctrl": True, "alt": True}, None),
        ("anim.keyingset_button_add", {"type": 'K', "value": 'PRESS'}, None),
        ("anim.keyingset_button_remove", {"type": 'K', "value": 'PRESS', "alt": True}, None),
        ("ui.reset_default_button", {"type": 'BACK_SPACE', "value": 'PRESS'}, {"properties": [("all", True)]}),
        # UI lists (polls check if there's a UI list under the cursor).
        ("ui.list_start_filter", {"type": 'F', "value": 'PRESS', "ctrl": True}, None),
        # UI views (polls check if there's a UI view under the cursor).
        ("ui.view_start_filter", {"type": 'F', "value": 'PRESS', "ctrl": True}, None),
    ])

    return keymap


# ------------------------------------------------------------------------------
# Shared Between Editors (Mask, Time-Line)

def km_mask_editing(params):
    items = []
    keymap = (
        "Mask Editing",
        {"space_type": 'EMPTY', "region_type": 'WINDOW'},
        {"items": items},
    )

    if params.select_mouse == 'RIGHTMOUSE':
        # mask.slide_point performs mostly the same function, so for the left
        # click select keymap it's fine to have the context menu instead.
        items.extend([
            ("mask.select", {"type": 'RIGHTMOUSE', "value": 'PRESS'},
             {"properties": [("deselect_all", not params.legacy)]}),
        ])

    items.extend([
        ("mask.new", {"type": 'N', "value": 'PRESS', "alt": True}, None),
        op_menu("MASK_MT_add", {"type": 'A', "value": 'PRESS', "shift": True}),
        *_template_items_proportional_editing(
            params, connected=False, toggle_data_path='tool_settings.use_proportional_edit_mask'),
        ("mask.add_vertex_slide", {"type": 'LEFTMOUSE', "value": 'PRESS', "ctrl": True}, None),
        ("mask.add_feather_vertex_slide", {"type": 'LEFTMOUSE', "value": 'PRESS', "shift": True, "ctrl": True}, None),
        ("mask.delete", {"type": 'X', "value": 'PRESS'}, None),
        ("mask.delete", {"type": 'DEL', "value": 'PRESS'}, None),
        ("mask.select", {"type": params.select_mouse, "value": 'PRESS', "shift": True},
         {"properties": [("toggle", True)]}),
        *_template_items_select_actions(params, "mask.select_all"),
        ("mask.select_linked", {"type": 'L', "value": 'PRESS', "ctrl": True}, None),
        ("mask.select_linked_pick", {"type": 'L', "value": 'PRESS'},
         {"properties": [("deselect", False)]}),
        ("mask.select_linked_pick", {"type": 'L', "value": 'PRESS', "shift": True},
         {"properties": [("deselect", True)]}),
        ("mask.select_box", {"type": 'B', "value": 'PRESS'}, None),
        ("mask.select_circle", {"type": 'C', "value": 'PRESS'}, None),
        ("mask.select_lasso", {"type": params.action_mouse, "value": 'CLICK_DRAG', "ctrl": True, "alt": True},
         {"properties": [("mode", 'ADD')]}),
        ("mask.select_lasso", {"type": params.action_mouse, "value": 'CLICK_DRAG', "shift": True, "ctrl": True, "alt": True},
         {"properties": [("mode", 'SUB')]}),
        ("mask.select_more", {"type": 'NUMPAD_PLUS', "value": 'PRESS', "ctrl": True, "repeat": True}, None),
        ("mask.select_less", {"type": 'NUMPAD_MINUS', "value": 'PRESS', "ctrl": True, "repeat": True}, None),
        *_template_items_hide_reveal_actions("mask.hide_view_set", "mask.hide_view_clear"),
        ("clip.select", {"type": params.select_mouse, "value": 'PRESS', "ctrl": True}, None),
        ("mask.cyclic_toggle", {"type": 'C', "value": 'PRESS', "alt": True}, None),
        ("mask.slide_point", {"type": 'LEFTMOUSE', "value": 'PRESS'}, None),
        ("mask.slide_spline_curvature", {"type": 'LEFTMOUSE', "value": 'PRESS'}, None),
        ("mask.handle_type_set", {"type": 'V', "value": 'PRESS'}, None),
        ("mask.normals_make_consistent",
         {"type": 'N', "value": 'PRESS', "ctrl" if params.legacy else "shift": True}, None),
        ("mask.parent_set", {"type": 'P', "value": 'PRESS', "ctrl": True}, None),
        ("mask.parent_clear", {"type": 'P', "value": 'PRESS', "alt": True}, None),
        ("mask.shape_key_insert", {"type": 'I', "value": 'PRESS'}, None),
        ("mask.shape_key_clear", {"type": 'I', "value": 'PRESS', "alt": True}, None),
        ("mask.duplicate_move", {"type": 'D', "value": 'PRESS', "shift": True}, None),
        ("mask.copy_splines", {"type": 'C', "value": 'PRESS', "ctrl": True}, None),
        ("mask.paste_splines", {"type": 'V', "value": 'PRESS', "ctrl": True}, None),
        ("transform.translate", {"type": 'G', "value": 'PRESS'}, None),
        ("transform.translate", {"type": params.select_mouse, "value": 'CLICK_DRAG'}, None),
        ("transform.rotate", {"type": 'R', "value": 'PRESS'}, None),
        ("transform.resize", {"type": 'S', "value": 'PRESS'}, None),
        ("transform.tosphere", {"type": 'S', "value": 'PRESS', "shift": True, "alt": True}, None),
        ("transform.shear", {"type": 'S', "value": 'PRESS', "shift": True, "ctrl": True, "alt": True}, None),
        ("transform.transform", {"type": 'S', "value": 'PRESS', "alt": True},
         {"properties": [("mode", 'MASK_SHRINKFATTEN')]}),
    ])

    # 3D cursor
    if params.cursor_tweak_event:
        items.extend([
            ("uv.cursor_set", params.cursor_set_event, None),
            ("transform.translate", params.cursor_tweak_event,
             {"properties": [("release_confirm", True), ("cursor_transform", True)]}),
        ])
    else:
        items.extend([
            ("uv.cursor_set", params.cursor_set_event, None),
        ])

    return keymap


def km_markers(params):
    items = []
    keymap = (
        "Markers",
        {"space_type": 'EMPTY', "region_type": 'WINDOW'},
        {"items": items},
    )

    items.extend([
        ("marker.add", {"type": 'M', "value": 'PRESS'}, None),
        ("marker.move", {"type": params.select_mouse, "value": 'CLICK_DRAG'},
         {"properties": [("tweak", True)]}),
        ("marker.duplicate", {"type": 'D', "value": 'PRESS', "shift": True}, None),
        ("marker.select", {"type": params.select_mouse, "value": 'PRESS'}, None),
        ("marker.select", {"type": params.select_mouse, "value": 'PRESS', "shift": True},
         {"properties": [("extend", True)]}),
        ("marker.select", {"type": params.select_mouse, "value": 'PRESS', "ctrl": True},
         {"properties": [("camera", True)]}),
        ("marker.select", {"type": params.select_mouse, "value": 'PRESS', "shift": True, "ctrl": True},
         {"properties": [("extend", True), ("camera", True)]}),
        ("marker.select_box", {"type": params.select_mouse, "value": 'CLICK_DRAG'},
         {"properties": [("tweak", True)]}),
        ("marker.select_box", {"type": 'B', "value": 'PRESS'}, None),
        *_template_items_select_actions(params, "marker.select_all"),
        ("marker.delete", {"type": 'X', "value": 'PRESS'}, None),
        ("marker.delete", {"type": 'DEL', "value": 'PRESS'}, {"properties": [("confirm", False)]}),
        op_panel("TOPBAR_PT_name_marker", {"type": 'F2', "value": 'PRESS'}, [("keep_open", False)]),
        op_panel("TOPBAR_PT_name_marker", {"type": 'LEFTMOUSE', "value": 'DOUBLE_CLICK'}, [("keep_open", False)]),
        ("marker.move", {"type": 'G', "value": 'PRESS'}, None),
        ("marker.camera_bind", {"type": 'B', "value": 'PRESS', "ctrl": True}, None),
    ])

    return keymap


def km_time_scrub(_params):
    items = []
    keymap = (
        "Time Scrub",
        {"space_type": 'EMPTY', "region_type": 'WINDOW'},
        {"items": items},
    )

    items.extend([
        ("anim.change_frame", {"type": 'LEFTMOUSE', "value": 'PRESS'}, None),
    ])

    return keymap


def km_time_scrub_clip(_params):
    items = []
    keymap = (
        "Clip Time Scrub",
        {"space_type": 'CLIP_EDITOR', "region_type": 'PREVIEW'},
        {"items": items},
    )

    items.extend([
        ("clip.change_frame", {"type": 'LEFTMOUSE', "value": 'PRESS'}, None),
    ])

    return keymap


# ------------------------------------------------------------------------------
# Editor (Property Editor)

def km_property_editor(_params):
    items = []
    keymap = (
        "Property Editor",
        {"space_type": 'PROPERTIES', "region_type": 'WINDOW'},
        {"items": items},
    )

    items.extend([
        ("buttons.context_menu", {"type": 'RIGHTMOUSE', "value": 'PRESS'}, None),
        ("screen.space_context_cycle", {"type": 'WHEELUPMOUSE', "value": 'PRESS', "ctrl": True},
         {"properties": [("direction", 'PREV')]}),
        ("screen.space_context_cycle", {"type": 'WHEELDOWNMOUSE', "value": 'PRESS', "ctrl": True},
         {"properties": [("direction", 'NEXT')]}),
        ("buttons.start_filter", {"type": 'F', "value": 'PRESS', "ctrl": True}, None),
        ("buttons.clear_filter", {"type": 'F', "value": 'PRESS', "alt": True}, None),
        # Modifier panels
        ("object.modifier_set_active", {"type": 'LEFTMOUSE', "value": 'PRESS'}, None),
        ("object.modifier_remove", {"type": 'X', "value": 'PRESS'}, {"properties": [("report", True)]}),
        ("object.modifier_remove", {"type": 'DEL', "value": 'PRESS'}, {"properties": [("report", True)]}),
        ("object.modifier_copy", {"type": 'D', "value": 'PRESS', "shift": True}, None),
        ("object.add_modifier_menu", {"type": 'A', "value": 'PRESS', "shift": True}, None),
        ("object.modifier_apply", {"type": 'A', "value": 'PRESS', "ctrl": True}, {"properties": [("report", True)]}),
        # Grease pencil modifier panels
        ("object.gpencil_modifier_remove",
         {"type": 'X', "value": 'PRESS'}, {"properties": [("report", True)]}),
        ("object.gpencil_modifier_remove",
         {"type": 'DEL', "value": 'PRESS'}, {"properties": [("report", True)]}),
        ("object.gpencil_modifier_copy",
         {"type": 'D', "value": 'PRESS', "shift": True}, None),
        ("object.gpencil_modifier_apply",
         {"type": 'A', "value": 'PRESS', "ctrl": True}, {"properties": [("report", True)]}),
        # ShaderFX panels
        ("object.shaderfx_remove", {"type": 'X', "value": 'PRESS'}, {"properties": [("report", True)]}),
        ("object.shaderfx_remove", {"type": 'DEL', "value": 'PRESS'}, {"properties": [("report", True)]}),
        ("object.shaderfx_copy", {"type": 'D', "value": 'PRESS', "shift": True}, None),
        # Constraint panels
        ("constraint.delete", {"type": 'X', "value": 'PRESS'}, {"properties": [("report", True)]}),
        ("constraint.delete", {"type": 'DEL', "value": 'PRESS'}, {"properties": [("report", True)]}),
        ("constraint.copy", {"type": 'D', "value": 'PRESS', "shift": True}, None),
        ("constraint.apply", {"type": 'A', "value": 'PRESS', "ctrl": True}, {"properties": [("report", True)]}),
    ])

    return keymap


# ------------------------------------------------------------------------------
# Editor (Outliner)

def km_outliner(params):
    items = []
    keymap = (
        "Outliner",
        {"space_type": 'OUTLINER', "region_type": 'WINDOW'},
        {"items": items},
    )

    items.extend([
        ("outliner.highlight_update", {"type": 'MOUSEMOVE', "value": 'ANY', "any": True}, None),
        ("outliner.item_rename", {"type": 'LEFTMOUSE', "value": 'DOUBLE_CLICK'}, None),
        ("outliner.item_rename", {"type": 'F2', "value": 'PRESS'},
         {"properties": [("use_active", True)]}),
        ("outliner.item_activate", {"type": 'LEFTMOUSE', "value": 'CLICK'},
         {"properties": [("deselect_all", not params.legacy)]}),
        ("outliner.item_activate", {"type": 'LEFTMOUSE', "value": 'CLICK', "ctrl": True},
         {"properties": [("extend", True), ("deselect_all", not params.legacy)]}),
        ("outliner.item_activate", {"type": 'LEFTMOUSE', "value": 'CLICK', "shift": True},
         {"properties": [("extend_range", True), ("deselect_all", not params.legacy)]}),
        ("outliner.item_activate", {"type": 'LEFTMOUSE', "value": 'CLICK', "ctrl": True, "shift": True},
         {"properties": [("extend", True), ("extend_range", True), ("deselect_all", not params.legacy)]}),
        ("outliner.item_activate", {"type": 'LEFTMOUSE', "value": 'DOUBLE_CLICK'},
         {"properties": [("recurse", True), ("deselect_all", True)]}),
        ("outliner.item_activate", {"type": 'LEFTMOUSE', "value": 'DOUBLE_CLICK', "ctrl": True},
         {"properties": [("recurse", True), ("extend", True), ("deselect_all", True)]}),
        ("outliner.item_activate", {"type": 'LEFTMOUSE', "value": 'DOUBLE_CLICK', "shift": True},
         {"properties": [("recurse", True), ("extend_range", True), ("deselect_all", True)]}),
        ("outliner.item_activate", {"type": 'LEFTMOUSE', "value": 'DOUBLE_CLICK', "ctrl": True, "shift": True},
            {"properties": [("recurse", True), ("extend", True), ("extend_range", True), ("deselect_all", True)]}),
        ("outliner.select_box", {"type": 'B', "value": 'PRESS'}, None),
        ("outliner.select_box", {"type": 'LEFTMOUSE', "value": 'CLICK_DRAG'}, {"properties": [("tweak", True)]}),
        ("outliner.select_box", {"type": 'LEFTMOUSE', "value": 'CLICK_DRAG', "shift": True},
         {"properties": [("tweak", True), ("mode", 'ADD')]}),
        ("outliner.select_box", {"type": 'LEFTMOUSE', "value": 'CLICK_DRAG', "ctrl": True},
         {"properties": [("tweak", True), ("mode", 'SUB')]}),
        ("outliner.select_walk", {"type": 'UP_ARROW', "value": 'PRESS', "repeat": True},
         {"properties": [("direction", 'UP')]}),
        ("outliner.select_walk", {"type": 'UP_ARROW', "value": 'PRESS', "shift": True, "repeat": True},
         {"properties": [("direction", 'UP'), ("extend", True)]}),
        ("outliner.select_walk", {"type": 'DOWN_ARROW', "value": 'PRESS', "repeat": True},
         {"properties": [("direction", 'DOWN')]}),
        ("outliner.select_walk", {"type": 'DOWN_ARROW', "value": 'PRESS', "shift": True, "repeat": True},
         {"properties": [("direction", 'DOWN'), ("extend", True)]}),
        ("outliner.select_walk", {"type": 'LEFT_ARROW', "value": 'PRESS', "repeat": True},
         {"properties": [("direction", 'LEFT')]}),
        ("outliner.select_walk", {"type": 'LEFT_ARROW', "value": 'PRESS', "shift": True, "repeat": True},
         {"properties": [("direction", 'LEFT'), ("toggle_all", True)]}),
        ("outliner.select_walk", {"type": 'RIGHT_ARROW', "value": 'PRESS', "repeat": True},
         {"properties": [("direction", 'RIGHT')]}),
        ("outliner.select_walk", {"type": 'RIGHT_ARROW', "value": 'PRESS', "shift": True, "repeat": True},
         {"properties": [("direction", 'RIGHT'), ("toggle_all", True)]}),
        ("outliner.item_openclose", {"type": 'LEFTMOUSE', "value": 'CLICK'},
         {"properties": [("all", False)]}),
        ("outliner.item_openclose", {"type": 'LEFTMOUSE', "value": 'CLICK', "shift": True},
         {"properties": [("all", True)]}),
        ("outliner.item_openclose", {"type": 'LEFTMOUSE', "value": 'CLICK_DRAG'},
         {"properties": [("all", False)]}),
        # Fall through to generic context menu if the item(s) selected have no type specific actions.
        ("outliner.operation", {"type": 'RIGHTMOUSE', "value": 'PRESS'}, None),
        op_menu("OUTLINER_MT_context_menu", {"type": 'RIGHTMOUSE', "value": 'PRESS'}),
        op_menu_pie("OUTLINER_MT_view_pie", {"type": 'ACCENT_GRAVE', "value": 'PRESS'}),
        ("outliner.item_drag_drop", {"type": 'LEFTMOUSE', "value": 'CLICK_DRAG'}, None),
        ("outliner.item_drag_drop", {"type": 'LEFTMOUSE', "value": 'CLICK_DRAG', "shift": True}, None),
        ("outliner.show_hierarchy", {"type": 'HOME', "value": 'PRESS'}, None),
        ("outliner.show_active", {"type": 'PERIOD', "value": 'PRESS'}, None),
        ("outliner.show_active", {"type": 'NUMPAD_PERIOD', "value": 'PRESS'}, None),
        ("outliner.scroll_page", {"type": 'PAGE_DOWN', "value": 'PRESS', "repeat": True},
         {"properties": [("up", False)]}),
        ("outliner.scroll_page", {"type": 'PAGE_UP', "value": 'PRESS', "repeat": True},
         {"properties": [("up", True)]}),
        ("outliner.show_one_level", {"type": 'NUMPAD_PLUS', "value": 'PRESS'}, None),
        ("outliner.show_one_level", {"type": 'NUMPAD_MINUS', "value": 'PRESS'},
         {"properties": [("open", False)]}),
        *_template_items_select_actions(params, "outliner.select_all"),
        ("outliner.expanded_toggle", {"type": 'A', "value": 'PRESS', "shift": True}, None),
        ("outliner.keyingset_add_selected", {"type": 'K', "value": 'PRESS'}, None),
        ("outliner.keyingset_remove_selected", {"type": 'K', "value": 'PRESS', "alt": True}, None),
        ("anim.keyframe_insert", {"type": 'I', "value": 'PRESS'}, None),
        ("anim.keyframe_delete", {"type": 'I', "value": 'PRESS', "alt": True}, None),
        ("outliner.drivers_add_selected", {"type": 'D', "value": 'PRESS', "ctrl": True}, None),
        ("outliner.drivers_delete_selected", {"type": 'D', "value": 'PRESS', "ctrl": True, "alt": True}, None),
        ("outliner.collection_new", {"type": 'C', "value": 'PRESS'}, None),
        ("outliner.delete", {"type": 'X', "value": 'PRESS'}, None),
        ("outliner.delete", {"type": 'DEL', "value": 'PRESS'}, None),
        ("object.move_to_collection", {"type": 'M', "value": 'PRESS'}, None),
        ("object.link_to_collection", {"type": 'M', "value": 'PRESS', "shift": True}, None),
        ("outliner.collection_exclude_set", {"type": 'E', "value": 'PRESS'}, None),
        ("outliner.collection_exclude_clear", {"type": 'E', "value": 'PRESS', "alt": True}, None),
        ("outliner.hide", {"type": 'H', "value": 'PRESS'}, None),
        ("outliner.unhide_all", {"type": 'H', "value": 'PRESS', "alt": True}, None),
        # Copy/paste.
        ("outliner.id_copy", {"type": 'C', "value": 'PRESS', "ctrl": True}, None),
        ("outliner.id_paste", {"type": 'V', "value": 'PRESS', "ctrl": True}, None),
    ])

    return keymap


# ------------------------------------------------------------------------------
# Editor (UV Editor)

def km_uv_editor(params):
    items = []
    keymap = (
        "UV Editor",
        {"space_type": 'EMPTY', "region_type": 'WINDOW'},
        {"items": items},
    )

    items.extend([
        # Selection modes.
        *_template_items_uv_select_mode(params),
        *_template_uv_select(
            type=params.select_mouse,
            value=params.select_mouse_value_fallback,
            select_passthrough=params.use_tweak_select_passthrough,
            legacy=params.legacy,
        ),
        ("uv.mark_seam", {"type": 'E', "value": 'PRESS', "ctrl": True}, None),
        ("uv.select_loop",
         {"type": params.select_mouse, "value": params.select_mouse_value, "alt": True}, None),
        ("uv.select_loop",
         {"type": params.select_mouse, "value": params.select_mouse_value, "shift": True, "alt": True},
         {"properties": [("extend", True)]}),
        ("uv.select_edge_ring",
         {"type": params.select_mouse, "value": params.select_mouse_value, "ctrl": True, "alt": True}, None),
        ("uv.select_edge_ring",
         {"type": params.select_mouse, "value": params.select_mouse_value, "ctrl": True, "shift": True, "alt": True},
         {"properties": [("extend", True)]}),
        ("uv.shortest_path_pick",
         {"type": params.select_mouse, "value": params.select_mouse_value_fallback, "ctrl": True},
         {"properties": [("use_fill", False)]}),
        ("uv.shortest_path_pick",
         {"type": params.select_mouse, "value": params.select_mouse_value_fallback, "ctrl": True, "shift": True},
         {"properties": [("use_fill", True)]}),
        ("uv.select_split", {"type": 'Y', "value": 'PRESS'}, None),
        op_tool_optional(
            ("uv.select_box", {"type": 'B', "value": 'PRESS'},
             {"properties": [("pinned", False)]}),
            (op_tool, "builtin.select_box"), params),
        ("uv.select_box", {"type": 'B', "value": 'PRESS', "ctrl": True},
         {"properties": [("pinned", True)]}),
        op_tool_optional(
            ("uv.select_circle", {"type": 'C', "value": 'PRESS'}, None),
            (op_tool, "builtin.select_circle"), params),
        ("uv.select_lasso", {"type": params.action_mouse, "value": 'CLICK_DRAG', "ctrl": True},
         {"properties": [("mode", 'ADD')]}),
        ("uv.select_lasso", {"type": params.action_mouse, "value": 'CLICK_DRAG', "shift": True, "ctrl": True},
         {"properties": [("mode", 'SUB')]}),
        ("uv.select_linked", {"type": 'L', "value": 'PRESS', "ctrl": True}, None),
        ("uv.select_linked_pick", {"type": 'L', "value": 'PRESS'},
         {"properties": [("extend", True), ("deselect", False)]}),
        ("uv.select_linked_pick", {"type": 'L', "value": 'PRESS', "shift": True},
         {"properties": [("deselect", True)]}),
        ("uv.select_more", {"type": 'NUMPAD_PLUS', "value": 'PRESS', "ctrl": True, "repeat": True}, None),
        ("uv.select_less", {"type": 'NUMPAD_MINUS', "value": 'PRESS', "ctrl": True, "repeat": True}, None),
        ("uv.select_similar", {"type": 'G', "value": 'PRESS', "shift": True}, None),
        *_template_items_select_actions(params, "uv.select_all"),
        *_template_items_hide_reveal_actions("uv.hide", "uv.reveal"),
        ("uv.select_pinned", {"type": 'P', "value": 'PRESS', "shift": True}, None),
        op_menu("IMAGE_MT_uvs_merge", {"type": 'M', "value": 'PRESS'}),
        op_menu("IMAGE_MT_uvs_split", {"type": 'M', "value": 'PRESS', "alt": True}),
        op_menu("IMAGE_MT_uvs_align", {"type": 'W', "value": 'PRESS', "shift": True}),
        ("uv.stitch", {"type": 'V', "value": 'PRESS', "alt": True}, None),
        ("uv.rip_move", {"type": 'V', "value": 'PRESS'}, None),
        ("uv.pin", {"type": 'P', "value": 'PRESS'},
         {"properties": [("clear", False)]}),
        ("uv.pin", {"type": 'P', "value": 'PRESS', "alt": True},
         {"properties": [("clear", True)]}),
        op_menu("IMAGE_MT_uvs_unwrap", {"type": 'U', "value": 'PRESS'}),
        (
            op_menu_pie("IMAGE_MT_uvs_snap_pie", {"type": 'S', "value": 'PRESS', "shift": True})
            if not params.legacy else
            op_menu("IMAGE_MT_uvs_snap", {"type": 'S', "value": 'PRESS', "shift": True})
        ),
        *_template_items_proportional_editing(
            params, connected=False, toggle_data_path='tool_settings.use_proportional_edit'),

        # Transform Actions.
        *_template_items_transform_actions(params, use_mirror=True, use_shear=True),

        ("wm.context_toggle", {"type": 'TAB', "value": 'PRESS', "shift": True},
         {"properties": [("data_path", 'tool_settings.use_snap_uv')]}),
        ("wm.context_menu_enum", {"type": 'TAB', "value": 'PRESS', "shift": True, "ctrl": True},
         {"properties": [("data_path", 'tool_settings.snap_uv_element')]}),
        ("wm.context_toggle", {"type": 'ACCENT_GRAVE', "value": 'PRESS', "ctrl": True},
         {"properties": [("data_path", 'space_data.show_gizmo')]}),
        ("wm.context_toggle", {"type": 'Z', "value": 'PRESS', "alt": True, "shift": True},
         {"properties": [("data_path", "space_data.overlay.show_overlays")]}),
        *_template_items_context_menu("IMAGE_MT_uvs_context_menu", params.context_menu_event),
    ])

    # Fallback for MMB emulation
    if params.use_mouse_emulate_3_button and params.select_mouse == 'LEFTMOUSE':
        items.extend([
            ("uv.select_loop", {"type": params.select_mouse, "value": 'DOUBLE_CLICK'}, None),
            ("uv.select_loop", {"type": params.select_mouse, "value": 'DOUBLE_CLICK', "alt": True},
             {"properties": [("extend", True)]}),
        ])

    # 2D cursor
    if params.cursor_tweak_event:
        items.extend([
            ("uv.cursor_set", params.cursor_set_event, None),
            ("transform.translate", params.cursor_tweak_event,
             {"properties": [("release_confirm", True), ("cursor_transform", True)]}),
        ])
    else:
        items.extend([
            ("uv.cursor_set", params.cursor_set_event, None),
        ])

    if params.legacy:
        items.extend([
            ("uv.minimize_stretch", {"type": 'V', "value": 'PRESS', "ctrl": True}, None),
            ("uv.pack_islands", {"type": 'P', "value": 'PRESS', "ctrl": True}, None),
            ("uv.average_islands_scale", {"type": 'A', "value": 'PRESS', "ctrl": True}, None),
        ])

    if params.select_mouse == 'LEFTMOUSE' and not params.legacy:
        # Quick switch to select tool, since left select can't easily
        # select with any tool active.
        items.extend([
            op_tool_cycle("builtin.select_box", {"type": 'W', "value": 'PRESS'}),
        ])

    return keymap


# ------------------------------------------------------------------------------
# Editor (3D View)

# 3D View: all regions.
def km_view3d_generic(params):
    items = []
    keymap = (
        "3D View Generic",
        {"space_type": 'VIEW_3D', "region_type": 'WINDOW'},
        {"items": items},
    )

    items.extend([
        *_template_space_region_type_toggle(
            params,
            toolbar_key={"type": 'T', "value": 'PRESS'},
            sidebar_key={"type": 'N', "value": 'PRESS'},
        )
    ])

    return keymap


# 3D View: main region.
def km_view3d(params):
    items = []
    keymap = (
        "3D View",
        {"space_type": 'VIEW_3D', "region_type": 'WINDOW'},
        {"items": items},
    )

    # 3D cursor
    if params.cursor_tweak_event:
        items.extend([
            ("view3d.cursor3d", params.cursor_set_event, None),
            ("transform.translate", params.cursor_tweak_event,
             {"properties": [("release_confirm", True), ("cursor_transform", True)]}),
        ])
    else:
        items.extend([
            ("view3d.cursor3d", params.cursor_set_event, None),
        ])

    items.extend([
        # Visibility.
        ("view3d.localview", {"type": 'NUMPAD_SLASH', "value": 'PRESS'}, None),
        ("view3d.localview", {"type": 'SLASH', "value": 'PRESS'}, None),
        ("view3d.localview", {"type": 'MOUSESMARTZOOM', "value": 'ANY'}, None),
        ("view3d.localview_remove_from", {"type": 'NUMPAD_SLASH', "value": 'PRESS', "alt": True}, None),
        ("view3d.localview_remove_from", {"type": 'SLASH', "value": 'PRESS', "alt": True}, None),
        # Navigation.
        ("view3d.rotate", {"type": 'MOUSEROTATE', "value": 'ANY'}, None),
        *((
            ("view3d.rotate", {"type": 'MIDDLEMOUSE', "value": 'PRESS', "shift": True}, None),
            ("view3d.move", {"type": 'MIDDLEMOUSE', "value": 'PRESS'}, None),
            ("view3d.rotate", {"type": 'TRACKPADPAN', "value": 'ANY', "shift": True}, None),
            ("view3d.move", {"type": 'TRACKPADPAN', "value": 'ANY'}, None),
        ) if params.use_v3d_mmb_pan else (
            ("view3d.rotate", {"type": 'MIDDLEMOUSE', "value": 'PRESS'}, None),
            ("view3d.move", {"type": 'MIDDLEMOUSE', "value": 'PRESS', "shift": True}, None),
            ("view3d.rotate", {"type": 'TRACKPADPAN', "value": 'ANY'}, None),
            ("view3d.move", {"type": 'TRACKPADPAN', "value": 'ANY', "shift": True}, None),
        )),
        ("view3d.zoom", {"type": 'MIDDLEMOUSE', "value": 'PRESS', "ctrl": True}, None),
        ("view3d.dolly", {"type": 'MIDDLEMOUSE', "value": 'PRESS', "shift": True, "ctrl": True}, None),
        ("view3d.view_selected", {"type": 'NUMPAD_PERIOD', "value": 'PRESS', "ctrl": True},
         {"properties": [("use_all_regions", True)]}),
        ("view3d.view_selected", {"type": 'NUMPAD_PERIOD', "value": 'PRESS'}, None),
        ("view3d.smoothview", {"type": 'TIMER1', "value": 'ANY', "any": True}, None),
        ("view3d.zoom", {"type": 'TRACKPADZOOM', "value": 'ANY'}, None),
        ("view3d.zoom", {"type": 'TRACKPADPAN', "value": 'ANY', "ctrl": True}, None),
        ("view3d.zoom", {"type": 'NUMPAD_PLUS', "value": 'PRESS', "repeat": True},
         {"properties": [("delta", 1)]}),
        ("view3d.zoom", {"type": 'NUMPAD_MINUS', "value": 'PRESS', "repeat": True},
         {"properties": [("delta", -1)]}),
        ("view3d.zoom", {"type": 'EQUAL', "value": 'PRESS', "ctrl": True, "repeat": True},
         {"properties": [("delta", 1)]}),
        ("view3d.zoom", {"type": 'MINUS', "value": 'PRESS', "ctrl": True, "repeat": True},
         {"properties": [("delta", -1)]}),
        ("view3d.zoom", {"type": 'WHEELINMOUSE', "value": 'PRESS'},
         {"properties": [("delta", 1)]}),
        ("view3d.zoom", {"type": 'WHEELOUTMOUSE', "value": 'PRESS'},
         {"properties": [("delta", -1)]}),
        ("view3d.dolly", {"type": 'NUMPAD_PLUS', "value": 'PRESS', "shift": True, "repeat": True},
         {"properties": [("delta", 1)]}),
        ("view3d.dolly", {"type": 'NUMPAD_MINUS', "value": 'PRESS', "shift": True, "repeat": True},
         {"properties": [("delta", -1)]}),
        ("view3d.dolly", {"type": 'EQUAL', "value": 'PRESS', "shift": True, "ctrl": True, "repeat": True},
         {"properties": [("delta", 1)]}),
        ("view3d.dolly", {"type": 'MINUS', "value": 'PRESS', "shift": True, "ctrl": True, "repeat": True},
         {"properties": [("delta", -1)]}),
        ("view3d.view_center_camera", {"type": 'HOME', "value": 'PRESS'}, None),
        ("view3d.view_center_lock", {"type": 'HOME', "value": 'PRESS'}, None),
        ("view3d.view_all", {"type": 'HOME', "value": 'PRESS'},
         {"properties": [("center", False)]}),
        ("view3d.view_all", {"type": 'HOME', "value": 'PRESS', "ctrl": True},
         {"properties": [("use_all_regions", True), ("center", False)]}),
        ("view3d.view_all", {"type": 'C', "value": 'PRESS', "shift": True},
         {"properties": [("center", True)]}),
        op_menu_pie(
            "VIEW3D_MT_view_pie" if params.v3d_tilde_action == 'VIEW' else "VIEW3D_MT_transform_gizmo_pie",
            {"type": 'ACCENT_GRAVE', "value": params.pie_value},
        ),
        *(() if not params.use_pie_click_drag else
          (("view3d.navigate", {"type": 'ACCENT_GRAVE', "value": 'CLICK'}, None),)),
        ("view3d.navigate", {"type": 'ACCENT_GRAVE', "value": 'PRESS', "shift": True}, None),
        # Numpad views.
        ("view3d.view_camera", {"type": 'NUMPAD_0', "value": 'PRESS'}, None),
        ("view3d.view_axis", {"type": 'NUMPAD_1', "value": 'PRESS'},
         {"properties": [("type", 'FRONT')]}),
        ("view3d.view_orbit", {"type": 'NUMPAD_2', "value": 'PRESS', "repeat": True},
         {"properties": [("type", 'ORBITDOWN')]}),
        ("view3d.view_axis", {"type": 'NUMPAD_3', "value": 'PRESS'},
         {"properties": [("type", 'RIGHT')]}),
        ("view3d.view_orbit", {"type": 'NUMPAD_4', "value": 'PRESS', "repeat": True},
         {"properties": [("type", 'ORBITLEFT')]}),
        ("view3d.view_persportho", {"type": 'NUMPAD_5', "value": 'PRESS'}, None),
        ("view3d.view_orbit", {"type": 'NUMPAD_6', "value": 'PRESS', "repeat": True},
         {"properties": [("type", 'ORBITRIGHT')]}),
        ("view3d.view_axis", {"type": 'NUMPAD_7', "value": 'PRESS'},
         {"properties": [("type", 'TOP')]}),
        ("view3d.view_orbit", {"type": 'NUMPAD_8', "value": 'PRESS', "repeat": True},
         {"properties": [("type", 'ORBITUP')]}),
        ("view3d.view_axis", {"type": 'NUMPAD_1', "value": 'PRESS', "ctrl": True},
         {"properties": [("type", 'BACK')]}),
        ("view3d.view_axis", {"type": 'NUMPAD_3', "value": 'PRESS', "ctrl": True},
         {"properties": [("type", 'LEFT')]}),
        ("view3d.view_axis", {"type": 'NUMPAD_7', "value": 'PRESS', "ctrl": True},
         {"properties": [("type", 'BOTTOM')]}),
        ("view3d.view_pan", {"type": 'NUMPAD_2', "value": 'PRESS', "ctrl": True, "repeat": True},
         {"properties": [("type", 'PANDOWN')]}),
        ("view3d.view_pan", {"type": 'NUMPAD_4', "value": 'PRESS', "ctrl": True, "repeat": True},
         {"properties": [("type", 'PANLEFT')]}),
        ("view3d.view_pan", {"type": 'NUMPAD_6', "value": 'PRESS', "ctrl": True, "repeat": True},
         {"properties": [("type", 'PANRIGHT')]}),
        ("view3d.view_pan", {"type": 'NUMPAD_8', "value": 'PRESS', "ctrl": True, "repeat": True},
         {"properties": [("type", 'PANUP')]}),
        ("view3d.view_roll", {"type": 'NUMPAD_4', "value": 'PRESS', "shift": True, "repeat": True},
         {"properties": [("type", 'LEFT')]}),
        ("view3d.view_roll", {"type": 'NUMPAD_6', "value": 'PRESS', "shift": True, "repeat": True},
         {"properties": [("type", 'RIGHT')]}),
        ("view3d.view_orbit", {"type": 'NUMPAD_9', "value": 'PRESS'},
         {"properties": [("angle", pi), ("type", 'ORBITRIGHT')]}),
        ("view3d.view_axis", {"type": 'NUMPAD_1', "value": 'PRESS', "shift": True},
         {"properties": [("type", 'FRONT'), ("align_active", True)]}),
        ("view3d.view_axis", {"type": 'NUMPAD_3', "value": 'PRESS', "shift": True},
         {"properties": [("type", 'RIGHT'), ("align_active", True)]}),
        ("view3d.view_axis", {"type": 'NUMPAD_7', "value": 'PRESS', "shift": True},
         {"properties": [("type", 'TOP'), ("align_active", True)]}),
        ("view3d.view_axis", {"type": 'NUMPAD_1', "value": 'PRESS', "shift": True, "ctrl": True},
         {"properties": [("type", 'BACK'), ("align_active", True)]}),
        ("view3d.view_axis", {"type": 'NUMPAD_3', "value": 'PRESS', "shift": True, "ctrl": True},
         {"properties": [("type", 'LEFT'), ("align_active", True)]}),
        ("view3d.view_axis", {"type": 'NUMPAD_7', "value": 'PRESS', "shift": True, "ctrl": True},
         {"properties": [("type", 'BOTTOM'), ("align_active", True)]}),
        *((
            ("view3d.view_axis", {"type": 'MIDDLEMOUSE', "value": 'CLICK_DRAG', "direction": 'NORTH', "alt": True},
             {"properties": [("type", 'TOP'), ("relative", True)]}),
            ("view3d.view_axis", {"type": 'MIDDLEMOUSE', "value": 'CLICK_DRAG', "direction": 'SOUTH', "alt": True},
             {"properties": [("type", 'BOTTOM'), ("relative", True)]}),
            ("view3d.view_axis", {"type": 'MIDDLEMOUSE', "value": 'CLICK_DRAG', "direction": 'EAST', "alt": True},
             {"properties": [("type", 'RIGHT'), ("relative", True)]}),
            ("view3d.view_axis", {"type": 'MIDDLEMOUSE', "value": 'CLICK_DRAG', "direction": 'WEST', "alt": True},
             {"properties": [("type", 'LEFT'), ("relative", True)]}),
        ) if params.v3d_alt_mmb_drag_action == 'RELATIVE' else (
            ("view3d.view_axis", {"type": 'MIDDLEMOUSE', "value": 'CLICK_DRAG', "direction": 'NORTH', "alt": True},
             {"properties": [("type", 'TOP')]}),
            ("view3d.view_axis", {"type": 'MIDDLEMOUSE', "value": 'CLICK_DRAG', "direction": 'SOUTH', "alt": True},
             {"properties": [("type", 'BOTTOM')]}),
            ("view3d.view_axis", {"type": 'MIDDLEMOUSE', "value": 'CLICK_DRAG', "direction": 'EAST', "alt": True},
             {"properties": [("type", 'RIGHT')]}),
            ("view3d.view_axis", {"type": 'MIDDLEMOUSE', "value": 'CLICK_DRAG', "direction": 'WEST', "alt": True},
             {"properties": [("type", 'LEFT')]}),
            ("view3d.view_axis", {"type": 'MIDDLEMOUSE', "value": 'CLICK_DRAG', "direction": 'NORTH_WEST', "alt": True},
             {"properties": [("type", 'FRONT')]}),
            ("view3d.view_axis", {"type": 'MIDDLEMOUSE', "value": 'CLICK_DRAG', "direction": 'NORTH_EAST', "alt": True},
             {"properties": [("type", 'BACK')]}),
            # Match the pie menu.
        )),
        ("view3d.view_center_pick", {"type": 'MIDDLEMOUSE', "value": 'CLICK', "alt": True}, None),
        ("view3d.ndof_orbit_zoom", {"type": 'NDOF_MOTION', "value": 'ANY'}, None),
        ("view3d.ndof_orbit", {"type": 'NDOF_MOTION', "value": 'ANY', "ctrl": True}, None),
        ("view3d.ndof_pan", {"type": 'NDOF_MOTION', "value": 'ANY', "shift": True}, None),
        ("view3d.ndof_all", {"type": 'NDOF_MOTION', "value": 'ANY', "shift": True, "ctrl": True}, None),
        ("view3d.view_selected", {"type": 'NDOF_BUTTON_FIT', "value": 'PRESS'}, None),
        ("view3d.view_roll", {"type": 'NDOF_BUTTON_ROLL_CW', "value": 'PRESS'},
         {"properties": [("angle", PI_2)]}),
        ("view3d.view_roll", {"type": 'NDOF_BUTTON_ROLL_CCW', "value": 'PRESS'},
         {"properties": [("angle", -PI_2)]}),
        ("view3d.view_axis", {"type": 'NDOF_BUTTON_FRONT', "value": 'PRESS'},
         {"properties": [("type", 'FRONT')]}),
        ("view3d.view_axis", {"type": 'NDOF_BUTTON_BACK', "value": 'PRESS'},
         {"properties": [("type", 'BACK')]}),
        ("view3d.view_axis", {"type": 'NDOF_BUTTON_LEFT', "value": 'PRESS'},
         {"properties": [("type", 'LEFT')]}),
        ("view3d.view_axis", {"type": 'NDOF_BUTTON_RIGHT', "value": 'PRESS'},
         {"properties": [("type", 'RIGHT')]}),
        ("view3d.view_axis", {"type": 'NDOF_BUTTON_TOP', "value": 'PRESS'},
         {"properties": [("type", 'TOP')]}),
        ("view3d.view_axis", {"type": 'NDOF_BUTTON_BOTTOM', "value": 'PRESS'},
         {"properties": [("type", 'BOTTOM')]}),
        ("view3d.view_axis", {"type": 'NDOF_BUTTON_FRONT', "value": 'PRESS', "shift": True},
         {"properties": [("type", 'FRONT'), ("align_active", True)]}),
        ("view3d.view_axis", {"type": 'NDOF_BUTTON_RIGHT', "value": 'PRESS', "shift": True},
         {"properties": [("type", 'RIGHT'), ("align_active", True)]}),
        ("view3d.view_axis", {"type": 'NDOF_BUTTON_TOP', "value": 'PRESS', "shift": True},
         {"properties": [("type", 'TOP'), ("align_active", True)]}),
        # Selection.
        *_template_view3d_select(
            type=params.select_mouse,
            value=params.select_mouse_value_fallback,
            legacy=params.legacy,
            select_passthrough=params.use_tweak_select_passthrough,
        ),
        op_tool_optional(
            ("view3d.select_box", {"type": 'B', "value": 'PRESS'}, None),
            (op_tool, "builtin.select_box"), params),
        ("view3d.select_lasso", {"type": params.action_mouse, "value": 'CLICK_DRAG', "ctrl": True},
         {"properties": [("mode", 'ADD')]}),
        ("view3d.select_lasso", {"type": params.action_mouse, "value": 'CLICK_DRAG', "shift": True, "ctrl": True},
         {"properties": [("mode", 'SUB')]}),
        op_tool_optional(
            ("view3d.select_circle", {"type": 'C', "value": 'PRESS'}, None),
            (op_tool, "builtin.select_circle"), params),
        # Borders.
        ("view3d.clip_border", {"type": 'B', "value": 'PRESS', "alt": True}, None),
        ("view3d.zoom_border", {"type": 'B', "value": 'PRESS', "shift": True}, None),
        ("view3d.render_border", {"type": 'B', "value": 'PRESS', "ctrl": True}, None),
        ("view3d.clear_render_border", {"type": 'B', "value": 'PRESS', "ctrl": True, "alt": True}, None),
        # Cameras.
        ("view3d.camera_to_view", {"type": 'NUMPAD_0', "value": 'PRESS', "ctrl": True, "alt": True}, None),
        ("view3d.object_as_camera", {"type": 'NUMPAD_0', "value": 'PRESS', "ctrl": True}, None),
        # Copy/paste.
        ("view3d.copybuffer", {"type": 'C', "value": 'PRESS', "ctrl": True}, None),
        ("view3d.pastebuffer", {"type": 'V', "value": 'PRESS', "ctrl": True}, None),
        # Transform (handled by `_template_items_transform_actions`).
        # Snapping.
        ("wm.context_toggle", {"type": 'TAB', "value": 'PRESS', "shift": True},
         {"properties": [("data_path", 'tool_settings.use_snap')]}),
        op_panel(
            "VIEW3D_PT_snapping",
            {"type": 'TAB', "value": 'PRESS', "shift": True, "ctrl": True},
            [("keep_open", True)],
        ),
        (
            op_menu_pie("VIEW3D_MT_snap_pie", {"type": 'S', "value": 'PRESS', "shift": True})
            if not params.legacy else
            op_menu("VIEW3D_MT_snap", {"type": 'S', "value": 'PRESS', "shift": True})
        ),
    ])

    if not params.legacy:
        # New pie menus.
        items.extend([
            ("wm.context_toggle", {"type": 'ACCENT_GRAVE', "value": 'PRESS', "ctrl": True},
             {"properties": [("data_path", 'space_data.show_gizmo')]}),
            op_menu_pie("VIEW3D_MT_pivot_pie", {"type": 'PERIOD', "value": 'PRESS'}),
            op_menu_pie("VIEW3D_MT_orientations_pie", {"type": 'COMMA', "value": 'PRESS'}),
            op_menu_pie(
                "VIEW3D_MT_shading_pie" if not params.use_v3d_shade_ex_pie else
                "VIEW3D_MT_shading_ex_pie",
                {"type": 'Z', "value": params.pie_value}),
            *(() if not params.use_pie_click_drag else
              (("view3d.toggle_shading", {"type": 'Z', "value": 'CLICK'},
                {"properties": [("type", 'WIREFRAME')]}),)),
            ("view3d.toggle_shading", {"type": 'Z', "value": 'PRESS', "shift": True},
             {"properties": [("type", 'WIREFRAME')]}),
            ("view3d.toggle_xray", {"type": 'Z', "value": 'PRESS', "alt": True}, None),
            ("wm.context_toggle", {"type": 'Z', "value": 'PRESS', "alt": True, "shift": True},
             {"properties": [("data_path", "space_data.overlay.show_overlays")]}),
        ])
    else:
        items.extend([
            # Old navigation.
            ("view3d.view_lock_to_active", {"type": 'NUMPAD_PERIOD', "value": 'PRESS', "shift": True}, None),
            ("view3d.view_lock_clear", {"type": 'NUMPAD_PERIOD', "value": 'PRESS', "alt": True}, None),
            ("view3d.navigate", {"type": 'F', "value": 'PRESS', "shift": True}, None),
            ("view3d.zoom_camera_1_to_1", {"type": 'NUMPAD_ENTER', "value": 'PRESS', "shift": True}, None),
            ("view3d.view_center_cursor", {"type": 'HOME', "value": 'PRESS', "alt": True}, None),
            ("view3d.view_center_pick", {"type": 'F', "value": 'PRESS', "alt": True}, None),
            ("view3d.view_pan", {"type": 'WHEELUPMOUSE', "value": 'PRESS', "ctrl": True},
             {"properties": [("type", 'PANRIGHT')]}),
            ("view3d.view_pan", {"type": 'WHEELDOWNMOUSE', "value": 'PRESS', "ctrl": True},
             {"properties": [("type", 'PANLEFT')]}),
            ("view3d.view_pan", {"type": 'WHEELUPMOUSE', "value": 'PRESS', "shift": True},
             {"properties": [("type", 'PANUP')]}),
            ("view3d.view_pan", {"type": 'WHEELDOWNMOUSE', "value": 'PRESS', "shift": True},
             {"properties": [("type", 'PANDOWN')]}),
            ("view3d.view_orbit", {"type": 'WHEELUPMOUSE', "value": 'PRESS', "ctrl": True, "alt": True},
             {"properties": [("type", 'ORBITLEFT')]}),
            ("view3d.view_orbit", {"type": 'WHEELDOWNMOUSE', "value": 'PRESS', "ctrl": True, "alt": True},
             {"properties": [("type", 'ORBITRIGHT')]}),
            ("view3d.view_orbit", {"type": 'WHEELUPMOUSE', "value": 'PRESS', "shift": True, "alt": True},
             {"properties": [("type", 'ORBITUP')]}),
            ("view3d.view_orbit", {"type": 'WHEELDOWNMOUSE', "value": 'PRESS', "shift": True, "alt": True},
             {"properties": [("type", 'ORBITDOWN')]}),
            ("view3d.view_roll", {"type": 'WHEELUPMOUSE', "value": 'PRESS', "shift": True, "ctrl": True},
             {"properties": [("type", 'LEFT')]}),
            ("view3d.view_roll", {"type": 'WHEELDOWNMOUSE', "value": 'PRESS', "shift": True, "ctrl": True},
             {"properties": [("type", 'RIGHT')]}),
            ("transform.create_orientation", {"type": 'SPACE', "value": 'PRESS', "ctrl": True, "alt": True},
             {"properties": [("use", True)]}),
            ("transform.translate", {"type": 'T', "value": 'PRESS', "shift": True},
             {"properties": [("texture_space", True)]}),
            ("transform.resize", {"type": 'T', "value": 'PRESS', "shift": True, "alt": True},
             {"properties": [("texture_space", True)]}),
            # Old pivot.
            ("wm.context_set_enum", {"type": 'COMMA', "value": 'PRESS'},
             {"properties": [("data_path", 'tool_settings.transform_pivot_point'), ("value", 'BOUNDING_BOX_CENTER')]}),
            ("wm.context_set_enum", {"type": 'COMMA', "value": 'PRESS', "ctrl": True},
             {"properties": [("data_path", 'tool_settings.transform_pivot_point'), ("value", 'MEDIAN_POINT')]}),
            ("wm.context_toggle", {"type": 'COMMA', "value": 'PRESS', "alt": True},
             {"properties": [("data_path", 'tool_settings.use_transform_pivot_point_align')]}),
            ("wm.context_toggle", {"type": 'SPACE', "value": 'PRESS', "ctrl": True},
             {"properties": [("data_path", 'space_data.show_gizmo_context')]}),
            ("wm.context_set_enum", {"type": 'PERIOD', "value": 'PRESS'},
             {"properties": [("data_path", 'tool_settings.transform_pivot_point'), ("value", 'CURSOR')]}),
            ("wm.context_set_enum", {"type": 'PERIOD', "value": 'PRESS', "ctrl": True},
             {"properties": [("data_path", 'tool_settings.transform_pivot_point'), ("value", 'INDIVIDUAL_ORIGINS')]}),
            ("wm.context_set_enum", {"type": 'PERIOD', "value": 'PRESS', "alt": True},
             {"properties": [("data_path", 'tool_settings.transform_pivot_point'), ("value", 'ACTIVE_ELEMENT')]}),
            # Old shading.
            ("wm.context_toggle_enum", {"type": 'Z', "value": 'PRESS'},
             {"properties": [
                 ("data_path", 'space_data.shading.type'), ("value_1", 'WIREFRAME'), ("value_2", 'SOLID'),
             ]}),
            ("wm.context_toggle_enum", {"type": 'Z', "value": 'PRESS', "shift": True},
             {"properties": [
                 ("data_path", 'space_data.shading.type'), ("value_1", 'RENDERED'), ("value_2", 'SOLID'),
             ]}),
            ("wm.context_toggle_enum", {"type": 'Z', "value": 'PRESS', "alt": True},
             {"properties": [
                 ("data_path", 'space_data.shading.type'), ("value_1", 'MATERIAL'), ("value_2", 'SOLID'),
             ]}),
        ])

    if params.select_mouse == 'LEFTMOUSE' and not params.legacy:
        # Quick switch to select tool, since left select can't easily
        # select with any tool active.
        items.extend([
            op_tool_cycle("builtin.select_box", {"type": 'W', "value": 'PRESS'}),
        ])

    return keymap


# ------------------------------------------------------------------------------
# Editor (Graph Editor)

def km_graph_editor_generic(params):
    items = []
    keymap = (
        "Graph Editor Generic",
        {"space_type": 'GRAPH_EDITOR', "region_type": 'WINDOW'},
        {"items": items},
    )

    items.extend([
        *_template_space_region_type_toggle(
            params,
            sidebar_key={"type": 'N', "value": 'PRESS'},
        ),
        ("graph.extrapolation_type", {"type": 'E', "value": 'PRESS', "shift": True}, None),
        ("graph.fmodifier_add", {"type": 'M', "value": 'PRESS', "shift": True, "ctrl": True},
         {"properties": [("only_active", False)]}),
        ("anim.channels_select_filter", {"type": 'F', "value": 'PRESS', "ctrl": True}, None),
        *_template_items_hide_reveal_actions("graph.hide", "graph.reveal"),
        ("wm.context_set_enum", {"type": 'TAB', "value": 'PRESS', "ctrl": True},
         {"properties": [("data_path", 'area.type'), ("value", 'DOPESHEET_EDITOR')]}),
    ])

    return keymap


def km_graph_editor(params):
    items = []
    keymap = (
        "Graph Editor",
        {"space_type": 'GRAPH_EDITOR', "region_type": 'WINDOW'},
        {"items": items},
    )

    items.extend([
        ("wm.context_toggle", {"type": 'H', "value": 'PRESS', "ctrl": True},
         {"properties": [("data_path", 'space_data.show_handles')]}),
        ("graph.clickselect", {"type": params.select_mouse, "value": 'PRESS'},
         {"properties": [("deselect_all", not params.legacy)]}),
        ("graph.clickselect", {"type": params.select_mouse, "value": 'PRESS', "alt": True},
         {"properties": [("column", True)]}),
        ("graph.clickselect", {"type": params.select_mouse, "value": 'PRESS', "shift": True},
         {"properties": [("extend", True)]}),
        ("graph.clickselect", {"type": params.select_mouse, "value": 'PRESS', "shift": True, "alt": True},
         {"properties": [("extend", True), ("column", True)]}),
        ("graph.clickselect", {"type": params.select_mouse, "value": 'PRESS', "ctrl": True, "alt": True},
         {"properties": [("curves", True)]}),
        ("graph.clickselect", {"type": params.select_mouse, "value": 'PRESS', "shift": True, "ctrl": True, "alt": True},
         {"properties": [("extend", True), ("curves", True)]}),
        ("graph.select_leftright",
         {"type": params.select_mouse, "value": 'PRESS' if params.legacy else 'CLICK', "ctrl": True},
         {"properties": [("mode", 'CHECK')]}),
        ("graph.select_leftright",
         {"type": params.select_mouse, "value": 'PRESS' if params.legacy else 'CLICK', "ctrl": True, "shift": True},
         {"properties": [("mode", 'CHECK'), ("extend", True)]}),
        ("graph.select_leftright", {"type": 'LEFT_BRACKET', "value": 'PRESS'},
         {"properties": [("mode", 'LEFT')]}),
        ("graph.select_leftright", {"type": 'RIGHT_BRACKET', "value": 'PRESS'},
         {"properties": [("mode", 'RIGHT')]}),
        *_template_items_select_actions(params, "graph.select_all"),
        ("graph.select_box", {"type": 'B', "value": 'PRESS'}, None),
        ("graph.select_box", {"type": 'B', "value": 'PRESS', "alt": True},
         {"properties": [("axis_range", True)]}),
        ("graph.select_box", {"type": params.select_mouse, "value": 'CLICK_DRAG'},
         {"properties": [("tweak", True), ("mode", 'SET')]}),
        ("graph.select_box", {"type": params.select_mouse, "value": 'CLICK_DRAG', "shift": True},
         {"properties": [("tweak", True), ("mode", 'ADD')]}),
        ("graph.select_box", {"type": params.select_mouse, "value": 'CLICK_DRAG', "ctrl": True},
         {"properties": [("tweak", True), ("mode", 'SUB')]}),
        ("graph.select_lasso", {"type": params.action_mouse, "value": 'CLICK_DRAG', "ctrl": True},
         {"properties": [("mode", 'ADD')]}),
        ("graph.select_lasso", {"type": params.action_mouse, "value": 'CLICK_DRAG', "shift": True, "ctrl": True},
         {"properties": [("mode", 'SUB')]}),
        ("graph.select_circle", {"type": 'C', "value": 'PRESS'}, None),
        ("graph.select_column", {"type": 'K', "value": 'PRESS'},
         {"properties": [("mode", 'KEYS')]}),
        ("graph.select_column", {"type": 'K', "value": 'PRESS', "ctrl": True},
         {"properties": [("mode", 'CFRA')]}),
        ("graph.select_column", {"type": 'K', "value": 'PRESS', "shift": True},
         {"properties": [("mode", 'MARKERS_COLUMN')]}),
        ("graph.select_column", {"type": 'K', "value": 'PRESS', "alt": True},
         {"properties": [("mode", 'MARKERS_BETWEEN')]}),
        ("graph.select_more", {"type": 'NUMPAD_PLUS', "value": 'PRESS', "ctrl": True, "repeat": True}, None),
        ("graph.select_less", {"type": 'NUMPAD_MINUS', "value": 'PRESS', "ctrl": True, "repeat": True}, None),
        ("graph.select_linked", {"type": 'L', "value": 'PRESS'}, None),
        ("graph.frame_jump", {"type": 'G', "value": 'PRESS', "ctrl": True}, None),
        (
            op_menu_pie("GRAPH_MT_snap_pie", {"type": 'S', "value": 'PRESS', "shift": True})
            if not params.legacy else
            ("graph.snap", {"type": 'S', "value": 'PRESS', "shift": True}, None)
        ),
        ("graph.mirror", {"type": 'M', "value": 'PRESS', "ctrl": True}, None),
        ("graph.handle_type", {"type": 'V', "value": 'PRESS'}, None),
        ("graph.interpolation_type", {"type": 'T', "value": 'PRESS'}, None),
        ("graph.easing_type", {"type": 'E', "value": 'PRESS', "ctrl": True}, None),
        ("graph.smooth", {"type": 'O', "value": 'PRESS', "alt": True}, None),
        ("graph.bake_keys", {"type": 'O', "value": 'PRESS', "shift": True, "alt": True}, None),
        ("graph.keys_to_samples", {"type": 'C', "value": 'PRESS', "alt": True}, None),
        op_menu("GRAPH_MT_delete", {"type": 'X', "value": 'PRESS'}),
        ("graph.delete", {"type": 'DEL', "value": 'PRESS'}, {"properties": [("confirm", False)]}),
        ("graph.duplicate_move", {"type": 'D', "value": 'PRESS', "shift": True}, None),
        ("graph.keyframe_insert", {"type": 'I', "value": 'PRESS'}, None),
        ("graph.keyframe_jump", {"type": 'UP_ARROW', "value": 'PRESS', "repeat": True},
         {"properties": [("next", True)]}),
        ("graph.keyframe_jump", {"type": 'DOWN_ARROW', "value": 'PRESS', "repeat": True},
         {"properties": [("next", False)]}),
        ("graph.click_insert", {"type": params.action_mouse, "value": 'CLICK', "ctrl": True}, None),
        ("graph.click_insert", {"type": params.action_mouse, "value": 'CLICK', "shift": True, "ctrl": True},
         {"properties": [("extend", True)]}),
        ("graph.copy", {"type": 'C', "value": 'PRESS', "ctrl": True}, None),
        ("graph.paste", {"type": 'V', "value": 'PRESS', "ctrl": True}, None),
        ("graph.paste", {"type": 'V', "value": 'PRESS', "shift": True, "ctrl": True},
         {"properties": [("flipped", True)]}),
        op_menu("GRAPH_MT_key_smoothing", {"type": 'S', "value": 'PRESS', "alt": True}),
        op_menu("GRAPH_MT_key_blending", {"type": 'D', "value": 'PRESS', "alt": True}),
        ("graph.previewrange_set", {"type": 'P', "value": 'PRESS', "ctrl": True, "alt": True}, None),
        ("graph.view_all", {"type": 'HOME', "value": 'PRESS'}, None),
        ("graph.view_all", {"type": 'NDOF_BUTTON_FIT', "value": 'PRESS'}, None),
        ("graph.view_selected", {"type": 'NUMPAD_PERIOD', "value": 'PRESS'}, None),
        ("graph.view_frame", {"type": 'NUMPAD_0', "value": 'PRESS'}, None),
        op_menu_pie("GRAPH_MT_view_pie", {"type": 'ACCENT_GRAVE', "value": 'PRESS'}),
        ("anim.channels_editable_toggle", {"type": 'TAB', "value": 'PRESS'}, None),
        ("transform.translate", {"type": 'G', "value": 'PRESS'}, None),
        ("transform.translate", {"type": params.select_mouse, "value": 'CLICK_DRAG'}, None),
        ("transform.transform", {"type": 'E', "value": 'PRESS'},
         {"properties": [("mode", 'TIME_EXTEND')]}),
        ("transform.rotate", {"type": 'R', "value": 'PRESS'}, None),
        ("transform.resize", {"type": 'S', "value": 'PRESS'}, None),
        *_template_items_proportional_editing(
            params, connected=False, toggle_data_path='tool_settings.use_proportional_fcurve'),
        ("marker.add", {"type": 'M', "value": 'PRESS'}, None),
        *_template_items_context_menu("GRAPH_MT_context_menu", params.context_menu_event),
    ])

    if not params.legacy:
        items.extend([
            op_menu_pie("GRAPH_MT_pivot_pie", {"type": 'PERIOD', "value": 'PRESS'}),
        ])
    else:
        items.extend([
            # Old pivot.
            ("wm.context_set_enum", {"type": 'COMMA', "value": 'PRESS'},
             {"properties": [("data_path", 'space_data.pivot_point'), ("value", 'BOUNDING_BOX_CENTER')]}),
            ("wm.context_set_enum", {"type": 'PERIOD', "value": 'PRESS'},
             {"properties": [("data_path", 'space_data.pivot_point'), ("value", 'CURSOR')]}),
            ("wm.context_set_enum", {"type": 'PERIOD', "value": 'PRESS', "ctrl": True},
             {"properties": [("data_path", 'space_data.pivot_point'), ("value", 'INDIVIDUAL_ORIGINS')]}),
        ])

    if params.select_mouse == 'LEFTMOUSE' and not params.legacy:
        items.extend([
            ("graph.cursor_set", {"type": 'RIGHTMOUSE', "value": 'PRESS', "shift": True}, None),
        ])
    else:
        items.extend([
            ("graph.cursor_set", {"type": params.action_mouse, "value": 'PRESS'}, None),
        ])

    return keymap


# ------------------------------------------------------------------------------
# Editor (Image)

def km_image_generic(params):
    items = []
    keymap = (
        "Image Generic",
        {"space_type": 'IMAGE_EDITOR', "region_type": 'WINDOW'},
        {"items": items},
    )

    items.extend([
        *_template_space_region_type_toggle(
            params,
            toolbar_key={"type": 'T', "value": 'PRESS'},
            sidebar_key={"type": 'N', "value": 'PRESS'},
        ),
        ("image.new", {"type": 'N', "value": 'PRESS', "alt": True}, None),
        ("image.open", {"type": 'O', "value": 'PRESS', "alt": True}, None),
        ("image.reload", {"type": 'R', "value": 'PRESS', "alt": True}, None),
        ("image.read_viewlayers", {"type": 'R', "value": 'PRESS', "ctrl": True}, None),
        ("image.save", {"type": 'S', "value": 'PRESS', "alt": True}, None),
        ("image.cycle_render_slot", {"type": 'J', "value": 'PRESS', "repeat": True}, None),
        ("image.cycle_render_slot", {"type": 'J', "value": 'PRESS', "alt": True, "repeat": True},
         {"properties": [("reverse", True)]}),
        op_menu_pie("IMAGE_MT_view_pie", {"type": 'ACCENT_GRAVE', "value": 'PRESS'}),
    ])

    if not params.legacy:
        items.extend([
            ("image.save_as", {"type": 'S', "value": 'PRESS', "shift": True, "alt": True}, None),
        ])
    else:
        items.extend([
            ("image.save_as", {"type": 'F3', "value": 'PRESS'}, None),
        ])

    return keymap


def km_image(params):
    items = []
    keymap = (
        "Image",
        {"space_type": 'IMAGE_EDITOR', "region_type": 'WINDOW'},
        {"items": items},
    )

    items.extend([
        ("image.view_all", {"type": 'HOME', "value": 'PRESS'}, None),
        ("image.view_all", {"type": 'HOME', "value": 'PRESS', "shift": True},
         {"properties": [("fit_view", True)]}),
        ("image.view_selected", {"type": 'NUMPAD_PERIOD', "value": 'PRESS'}, None),
        ("image.view_cursor_center", {"type": 'C', "value": 'PRESS', "shift": True}, None),
        ("image.view_pan", {"type": 'MIDDLEMOUSE', "value": 'PRESS'}, None),
        ("image.view_pan", {"type": 'MIDDLEMOUSE', "value": 'PRESS', "shift": True}, None),
        ("image.view_pan", {"type": 'TRACKPADPAN', "value": 'ANY'}, None),
        ("image.view_all", {"type": 'NDOF_BUTTON_FIT', "value": 'PRESS'}, None),
        ("image.view_ndof", {"type": 'NDOF_MOTION', "value": 'ANY'}, None),
        ("image.view_zoom_in", {"type": 'WHEELINMOUSE', "value": 'PRESS'}, None),
        ("image.view_zoom_out", {"type": 'WHEELOUTMOUSE', "value": 'PRESS'}, None),
        ("image.view_zoom_in", {"type": 'NUMPAD_PLUS', "value": 'PRESS', "repeat": True}, None),
        ("image.view_zoom_out", {"type": 'NUMPAD_MINUS', "value": 'PRESS', "repeat": True}, None),
        ("image.view_zoom", {"type": 'MIDDLEMOUSE', "value": 'PRESS', "ctrl": True}, None),
        ("image.view_zoom", {"type": 'TRACKPADZOOM', "value": 'ANY'}, None),
        ("image.view_zoom", {"type": 'TRACKPADPAN', "value": 'ANY', "ctrl": True}, None),
        ("image.view_zoom_border", {"type": 'B', "value": 'PRESS', "shift": True}, None),
        ("image.view_zoom_ratio", {"type": 'NUMPAD_8', "value": 'PRESS', "ctrl": True},
         {"properties": [("ratio", 8.0)]}),
        ("image.view_zoom_ratio", {"type": 'NUMPAD_4', "value": 'PRESS', "ctrl": True},
         {"properties": [("ratio", 4.0)]}),
        ("image.view_zoom_ratio", {"type": 'NUMPAD_2', "value": 'PRESS', "ctrl": True},
         {"properties": [("ratio", 2.0)]}),
        ("image.view_zoom_ratio", {"type": 'NUMPAD_8', "value": 'PRESS', "shift": True},
         {"properties": [("ratio", 8.0)]}),
        ("image.view_zoom_ratio", {"type": 'NUMPAD_4', "value": 'PRESS', "shift": True},
         {"properties": [("ratio", 4.0)]}),
        ("image.view_zoom_ratio", {"type": 'NUMPAD_2', "value": 'PRESS', "shift": True},
         {"properties": [("ratio", 2.0)]}),
        ("image.view_zoom_ratio", {"type": 'NUMPAD_1', "value": 'PRESS'},
         {"properties": [("ratio", 1.0)]}),
        ("image.view_zoom_ratio", {"type": 'NUMPAD_2', "value": 'PRESS'},
         {"properties": [("ratio", 0.5)]}),
        ("image.view_zoom_ratio", {"type": 'NUMPAD_4', "value": 'PRESS'},
         {"properties": [("ratio", 0.25)]}),
        ("image.view_zoom_ratio", {"type": 'NUMPAD_8', "value": 'PRESS'},
         {"properties": [("ratio", 0.125)]}),
        ("image.change_frame", {"type": 'LEFTMOUSE', "value": 'PRESS'}, None),
        ("image.sample", {"type": params.action_mouse, "value": 'PRESS'}, None),
        ("image.curves_point_set", {"type": params.action_mouse, "value": 'PRESS', "ctrl": True},
         {"properties": [("point", 'BLACK_POINT')]}),
        ("image.curves_point_set", {"type": params.action_mouse, "value": 'PRESS', "shift": True},
         {"properties": [("point", 'WHITE_POINT')]}),
        ("object.mode_set", {"type": 'TAB', "value": 'PRESS'},
         {"properties": [("mode", 'EDIT'), ("toggle", True)]}),
        *(
            (("wm.context_set_int",
              {"type": NUMBERS_1[i], "value": 'PRESS'},
              {"properties": [("data_path", 'space_data.image.render_slots.active_index'), ("value", i)]})
             for i in range(9)
             )
        ),
        ("image.render_border", {"type": 'B', "value": 'PRESS', "ctrl": True}, None),
        ("image.clear_render_border", {"type": 'B', "value": 'PRESS', "ctrl": True, "alt": True}, None),
        ("wm.context_toggle", {"type": 'ACCENT_GRAVE', "value": 'PRESS', "ctrl": True},
         {"properties": [("data_path", 'space_data.show_gizmo')]}),
        ("wm.context_toggle", {"type": 'Z', "value": 'PRESS', "alt": True, "shift": True},
         {"properties": [("data_path", "space_data.overlay.show_overlays")]}),
        *_template_items_context_menu("IMAGE_MT_mask_context_menu", params.context_menu_event),
    ])

    if not params.legacy:
        items.extend([
            op_menu_pie("IMAGE_MT_pivot_pie", {"type": 'PERIOD', "value": 'PRESS'}),
        ])
    else:
        items.extend([
            # Old pivot.
            ("wm.context_set_enum", {"type": 'COMMA', "value": 'PRESS'},
             {"properties": [("data_path", 'space_data.pivot_point'), ("value", 'CENTER')]}),
            ("wm.context_set_enum", {"type": 'COMMA', "value": 'PRESS', "ctrl": True},
             {"properties": [("data_path", 'space_data.pivot_point'), ("value", 'MEDIAN')]}),
            ("wm.context_set_enum", {"type": 'PERIOD', "value": 'PRESS'},
             {"properties": [("data_path", 'space_data.pivot_point'), ("value", 'CURSOR')]}),

            ("image.view_center_cursor", {"type": 'HOME', "value": 'PRESS', "alt": True}, None),
        ])

    return keymap


# ------------------------------------------------------------------------------
# Editor (Node)

def km_node_generic(params):
    items = []
    keymap = (
        "Node Generic",
        {"space_type": 'NODE_EDITOR', "region_type": 'WINDOW'},
        {"items": items},
    )

    items.extend([
        *_template_space_region_type_toggle(
            params,
            toolbar_key={"type": 'T', "value": 'PRESS'},
            sidebar_key={"type": 'N', "value": 'PRESS'},
        ),
    ])

    return keymap


def km_node_editor(params):
    items = []
    keymap = (
        "Node Editor",
        {"space_type": 'NODE_EDITOR', "region_type": 'WINDOW'},
        {"items": items},
    )

    if not params.legacy:
        items.extend(_template_node_select(
            type=params.select_mouse,
            value=params.select_mouse_value,
            select_passthrough=True,
        ))
        # Allow node selection with both for RMB select.
        if params.select_mouse == 'RIGHTMOUSE':
            items.extend(_template_node_select(type='LEFTMOUSE', value='PRESS', select_passthrough=True))
        else:
            items.extend([
                op_tool_cycle("builtin.select_box", {"type": 'W', "value": 'PRESS'}),
            ])
    else:
        items.extend(_template_node_select(
            type='RIGHTMOUSE',
            value=params.select_mouse_value,
            select_passthrough=True,
        ))
        items.extend(_template_node_select(
            type='LEFTMOUSE',
            value='PRESS',
            select_passthrough=True,
        ))

    items.extend([
        ("node.select_box", {"type": params.select_mouse, "value": 'CLICK_DRAG'},
         {"properties": [("tweak", True)]}),
        ("node.select_lasso", {"type": 'LEFTMOUSE', "value": 'CLICK_DRAG', "ctrl": True, "alt": True},
         {"properties": [("mode", 'ADD')]}),
        ("node.select_lasso", {"type": 'LEFTMOUSE', "value": 'CLICK_DRAG', "shift": True, "ctrl": True, "alt": True},
         {"properties": [("mode", 'SUB')]}),
        op_tool_optional(
            ("node.select_box", {"type": 'B', "value": 'PRESS'},
             {"properties": [("tweak", False)]}),
            (op_tool, "builtin.select_box"), params),
        op_tool_optional(
            ("node.select_circle", {"type": 'C', "value": 'PRESS'}, None),
            (op_tool, "builtin.select_circle"), params),
        ("node.link", {"type": 'LEFTMOUSE', "value": 'CLICK_DRAG'},
         {"properties": [("detach", False)]}),
        ("node.link", {"type": 'LEFTMOUSE', "value": 'CLICK_DRAG', "ctrl": True},
         {"properties": [("detach", True)]}),
        ("node.resize", {"type": 'LEFTMOUSE', "value": 'CLICK_DRAG'}, None),
        ("node.add_reroute",
         {"type": 'LEFTMOUSE' if params.legacy else 'RIGHTMOUSE', "value": 'CLICK_DRAG', "shift": True}, None),
        ("node.links_cut",
         {"type": 'LEFTMOUSE' if params.legacy else 'RIGHTMOUSE', "value": 'CLICK_DRAG', "ctrl": True}, None),
        ("node.links_mute", {"type": 'RIGHTMOUSE', "value": 'CLICK_DRAG', "ctrl": True, "alt": True}, None),
        ("node.select_link_viewer", {"type": 'LEFTMOUSE', "value": 'PRESS', "shift": True, "ctrl": True}, None),
        ("node.backimage_move", {"type": 'MIDDLEMOUSE', "value": 'PRESS', "alt": True}, None),
        ("node.backimage_zoom", {"type": 'V', "value": 'PRESS', "repeat": True},
         {"properties": [("factor", 1.0 / 1.2)]}),
        ("node.backimage_zoom", {"type": 'V', "value": 'PRESS', "alt": True, "repeat": True},
         {"properties": [("factor", 1.2)]}),
        ("node.backimage_fit", {"type": 'HOME', "value": 'PRESS', "alt": True}, None),
        ("node.backimage_sample", {"type": params.action_mouse, "value": 'PRESS', "alt": True}, None),
        ("node.link_make", {"type": 'F', "value": 'PRESS'},
         {"properties": [("replace", False)]}),
        ("node.link_make", {"type": 'F', "value": 'PRESS', "shift": True},
         {"properties": [("replace", True)]}),
        op_menu("NODE_MT_add", {"type": 'A', "value": 'PRESS', "shift": True}),
        ("node.duplicate_move", {"type": 'D', "value": 'PRESS', "shift": True},
         {"properties": [("NODE_OT_translate_attach", [("TRANSFORM_OT_translate", [("view2d_edge_pan", True)])])]}),
        ("node.duplicate_move_linked", {"type": 'D', "value": 'PRESS', "alt": True},
         {"properties": [("NODE_OT_translate_attach", [("TRANSFORM_OT_translate", [("view2d_edge_pan", True)])])]}),
        ("node.duplicate_move_keep_inputs", {"type": 'D', "value": 'PRESS', "shift": True, "ctrl": True},
         {"properties": [("NODE_OT_translate_attach", [("TRANSFORM_OT_translate", [("view2d_edge_pan", True)])])]}),
        ("node.parent_set", {"type": 'P', "value": 'PRESS', "ctrl": True}, None),
        ("node.detach", {"type": 'P', "value": 'PRESS', "alt": True}, None),
        ("node.join", {"type": 'J', "value": 'PRESS', "ctrl": True}, None),
        ("node.hide_toggle", {"type": 'H', "value": 'PRESS'}, None),
        ("node.mute_toggle", {"type": 'M', "value": 'PRESS'}, None),
        ("node.preview_toggle", {"type": 'H', "value": 'PRESS', "shift": True}, None),
        ("node.hide_socket_toggle", {"type": 'H', "value": 'PRESS', "ctrl": True}, None),
        ("node.view_all", {"type": 'HOME', "value": 'PRESS'}, None),
        ("node.view_all", {"type": 'NDOF_BUTTON_FIT', "value": 'PRESS'}, None),
        ("node.view_selected", {"type": 'NUMPAD_PERIOD', "value": 'PRESS'}, None),
        op_menu_pie("NODE_MT_view_pie", {"type": 'ACCENT_GRAVE', "value": 'PRESS'}),
        ("node.delete", {"type": 'X', "value": 'PRESS'}, None),
        ("node.delete", {"type": 'DEL', "value": 'PRESS'}, None),
        ("node.delete_reconnect", {"type": 'X', "value": 'PRESS', "ctrl": True}, None),
        ("node.delete_reconnect", {"type": 'DEL', "value": 'PRESS', "ctrl": True}, None),
        *_template_items_select_actions(params, "node.select_all"),
        ("node.select_linked_to", {"type": 'L', "value": 'PRESS', "shift": True}, None),
        ("node.select_linked_from", {"type": 'L', "value": 'PRESS'}, None),
        ("node.select_grouped", {"type": 'G', "value": 'PRESS', "shift": True}, None),
        ("node.select_grouped", {"type": 'G', "value": 'PRESS', "shift": True, "ctrl": True},
         {"properties": [("extend", True)]}),
        ("node.select_same_type_step", {"type": 'RIGHT_BRACKET', "value": 'PRESS', "shift": True},
         {"properties": [("prev", False)]}),
        ("node.select_same_type_step", {"type": 'LEFT_BRACKET', "value": 'PRESS', "shift": True},
         {"properties": [("prev", True)]}),
        ("node.find_node", {"type": 'F', "value": 'PRESS', "ctrl": True}, None),
        ("node.group_make", {"type": 'G', "value": 'PRESS', "ctrl": True}, None),
        ("node.group_ungroup", {"type": 'G', "value": 'PRESS', "ctrl": True, "alt": True}, None),
        ("node.group_separate", {"type": 'P', "value": 'PRESS'}, None),
        ("node.group_edit", {"type": 'TAB', "value": 'PRESS'},
         {"properties": [("exit", False)]}),
        ("node.group_edit", {"type": 'TAB', "value": 'PRESS', "ctrl": True},
         {"properties": [("exit", True)]}),
        ("node.read_viewlayers", {"type": 'R', "value": 'PRESS', "ctrl": True}, None),
        ("node.render_changed", {"type": 'Z', "value": 'PRESS'}, None),
        ("node.clipboard_copy", {"type": 'C', "value": 'PRESS', "ctrl": True}, None),
        ("node.clipboard_paste", {"type": 'V', "value": 'PRESS', "ctrl": True}, None),
        ("node.viewer_border", {"type": 'B', "value": 'PRESS', "ctrl": True}, None),
        ("node.clear_viewer_border", {"type": 'B', "value": 'PRESS', "ctrl": True, "alt": True}, None),
        ("node.translate_attach",
         {"type": 'G', "value": 'PRESS'},
         {"properties": [("TRANSFORM_OT_translate", [("view2d_edge_pan", True)])]}),
        ("node.translate_attach",
         {"type": 'LEFTMOUSE', "value": 'CLICK_DRAG'},
         {"properties": [("TRANSFORM_OT_translate", [("view2d_edge_pan", True)])]}),
        # Avoid duplicating the previous item.
        *([] if params.select_mouse == 'LEFTMOUSE' else (
            ("node.translate_attach", {"type": params.select_mouse, "value": 'CLICK_DRAG'},
             {"properties": [("TRANSFORM_OT_translate", [("view2d_edge_pan", True)])]}),
        )),
        ("transform.translate", {"type": 'G', "value": 'PRESS'}, {"properties": [("view2d_edge_pan", True)]}),
        ("transform.translate", {"type": 'LEFTMOUSE', "value": 'CLICK_DRAG'},
         {"properties": [("release_confirm", True), ("view2d_edge_pan", True)]}),
        # Avoid duplicating the previous item.
        *([] if params.select_mouse == 'LEFTMOUSE' else (
            ("transform.translate", {"type": params.select_mouse, "value": 'CLICK_DRAG'},
             {"properties": [("release_confirm", True), ("view2d_edge_pan", True)]}),
        )),
        ("transform.rotate", {"type": 'R', "value": 'PRESS'}, None),
        ("transform.resize", {"type": 'S', "value": 'PRESS'}, None),
        ("node.move_detach_links_release",
         {"type": params.action_mouse, "value": 'CLICK_DRAG', "alt": True},
         {"properties": [("NODE_OT_translate_attach", [("TRANSFORM_OT_translate", [("view2d_edge_pan", True)])])]}),
        ("node.move_detach_links",
         {"type": params.select_mouse, "value": 'CLICK_DRAG', "alt": True},
         {"properties": [("TRANSFORM_OT_translate", [("view2d_edge_pan", True)])]}),
        ("wm.context_toggle", {"type": 'TAB', "value": 'PRESS', "shift": True},
         {"properties": [("data_path", 'tool_settings.use_snap_node')]}),
        ("wm.context_menu_enum", {"type": 'TAB', "value": 'PRESS', "shift": True, "ctrl": True},
         {"properties": [("data_path", 'tool_settings.snap_node_element')]}),
        ("wm.context_toggle", {"type": 'Z', "value": 'PRESS', "alt": True, "shift": True},
         {"properties": [("data_path", "space_data.overlay.show_overlays")]}),
        *_template_items_context_menu("NODE_MT_context_menu", params.context_menu_event),
    ])

    return keymap


# ------------------------------------------------------------------------------
# Editor (Info)

def km_info(params):
    items = []
    keymap = (
        "Info",
        {"space_type": 'INFO', "region_type": 'WINDOW'},
        {"items": items},
    )

    items.extend([
        ("info.select_pick", {"type": 'LEFTMOUSE', "value": 'CLICK'}, None),
        ("info.select_pick", {"type": 'LEFTMOUSE', "value": 'CLICK', "shift": True},
         {"properties": [("extend", True)]}),
        ("info.select_box", {"type": 'LEFTMOUSE', "value": 'CLICK_DRAG'},
         {"properties": [("wait_for_input", False)]}),
        *_template_items_select_actions(params, "info.select_all"),
        ("info.select_box", {"type": 'B', "value": 'PRESS'}, None),
        ("info.report_replay", {"type": 'R', "value": 'PRESS'}, None),
        ("info.report_delete", {"type": 'X', "value": 'PRESS'}, None),
        ("info.report_delete", {"type": 'DEL', "value": 'PRESS'}, None),
        ("info.report_copy", {"type": 'C', "value": 'PRESS', "ctrl": True}, None),
        *_template_items_context_menu("INFO_MT_context_menu", params.context_menu_event),
    ])

    return keymap


# ------------------------------------------------------------------------------
# Editor (File Browser)

def km_file_browser(params):
    items = []
    keymap = (
        "File Browser",
        {"space_type": 'FILE_BROWSER', "region_type": 'WINDOW'},
        {"items": items},
    )

    items.extend([
        *_template_space_region_type_toggle(
            params,
            toolbar_key={"type": 'T', "value": 'PRESS'},
        ),
        ("wm.context_toggle", {"type": 'N', "value": 'PRESS'},
         {"properties": [("data_path", 'space_data.show_region_tool_props')]}),
        ("file.parent", {"type": 'UP_ARROW', "value": 'PRESS', "alt": True}, None),
        ("file.previous", {"type": 'LEFT_ARROW', "value": 'PRESS', "alt": True}, None),
        ("file.next", {"type": 'RIGHT_ARROW', "value": 'PRESS', "alt": True}, None),
        # The two refresh operators have polls excluding each other (so only one is available depending on context).
        ("file.refresh", {"type": 'R', "value": 'PRESS'}, None),
        ("asset.library_refresh", {"type": 'R', "value": 'PRESS'}, None),
        ("file.parent", {"type": 'P', "value": 'PRESS'}, None),
        ("file.previous", {"type": 'BACK_SPACE', "value": 'PRESS'}, None),
        ("file.next", {"type": 'BACK_SPACE', "value": 'PRESS', "shift": True}, None),
        ("wm.context_toggle", {"type": 'H', "value": 'PRESS'},
         {"properties": [("data_path", 'space_data.params.show_hidden')]}),
        ("file.directory_new", {"type": 'I', "value": 'PRESS'}, None),
        ("file.rename", {"type": 'F2', "value": 'PRESS'}, None),
        ("file.delete", {"type": 'X', "value": 'PRESS'}, None),
        ("file.delete", {"type": 'DEL', "value": 'PRESS'}, None),
        ("file.smoothscroll", {"type": 'TIMER1', "value": 'ANY', "any": True}, None),
        ("file.bookmark_add", {"type": 'B', "value": 'PRESS', "ctrl": True}, None),
        ("file.start_filter", {"type": 'F', "value": 'PRESS', "ctrl": True}, None),
        ("file.edit_directory_path", {"type": 'L', "value": 'PRESS', "ctrl": True}, None),
        ("file.filenum", {"type": 'NUMPAD_PLUS', "value": 'PRESS', "repeat": True},
         {"properties": [("increment", 1)]}),
        ("file.filenum", {"type": 'NUMPAD_PLUS', "value": 'PRESS', "shift": True, "repeat": True},
         {"properties": [("increment", 10)]}),
        ("file.filenum", {"type": 'NUMPAD_PLUS', "value": 'PRESS', "ctrl": True, "repeat": True},
         {"properties": [("increment", 100)]}),
        ("file.filenum", {"type": 'NUMPAD_MINUS', "value": 'PRESS', "repeat": True},
         {"properties": [("increment", -1)]}),
        ("file.filenum", {"type": 'NUMPAD_MINUS', "value": 'PRESS', "shift": True, "repeat": True},
         {"properties": [("increment", -10)]}),
        ("file.filenum", {"type": 'NUMPAD_MINUS', "value": 'PRESS', "ctrl": True, "repeat": True},
         {"properties": [("increment", -100)]}),
        op_menu_pie("FILEBROWSER_MT_view_pie", {"type": 'ACCENT_GRAVE', "value": 'PRESS'}),

        # Select file under cursor before spawning the context menu.
        ("file.select", {"type": 'RIGHTMOUSE', "value": 'PRESS'},
         {"properties": [
             ("open", False),
             ("only_activate_if_selected", params.select_mouse == 'LEFTMOUSE'), ("pass_through", True),
         ]}),
        *_template_items_context_menu("FILEBROWSER_MT_context_menu", params.context_menu_event),
    ])

    return keymap


def km_file_browser_main(params):
    items = []
    keymap = (
        "File Browser Main",
        {"space_type": 'FILE_BROWSER', "region_type": 'WINDOW'},
        {"items": items},
    )

    if not params.use_file_single_click:
        items.extend([
            ("file.select", {"type": 'LEFTMOUSE', "value": 'DOUBLE_CLICK'},
             {"properties": [("open", True), ("deselect_all", not params.legacy)]}),
        ])

    items.extend([
        ("file.mouse_execute", {"type": 'LEFTMOUSE', "value": 'DOUBLE_CLICK'}, None),
        # Both .execute and .select are needed here. The former only works if
        # there's a file operator (i.e. not in regular editor mode) but is
        # needed to load files. The latter makes selection work if there's no
        # operator (i.e. in regular editor mode).
        ("file.select", {"type": 'LEFTMOUSE', "value": 'PRESS'},
         {"properties": [("open", params.use_file_single_click), ("deselect_all", not params.legacy)]}),
        ("file.select", {"type": 'LEFTMOUSE', "value": 'CLICK', "ctrl": True},
         {"properties": [("extend", True), ("open", False)]}),
        ("file.select", {"type": 'LEFTMOUSE', "value": 'CLICK', "shift": True},
         {"properties": [("extend", True), ("fill", True), ("open", False)]}),
        ("file.select_walk", {"type": 'UP_ARROW', "value": 'PRESS', "repeat": True},
         {"properties": [("direction", 'UP')]}),
        ("file.select_walk", {"type": 'UP_ARROW', "value": 'PRESS', "shift": True},
         {"properties": [("direction", 'UP'), ("extend", True)]}),
        ("file.select_walk", {"type": 'UP_ARROW', "value": 'PRESS', "shift": True, "ctrl": True, "repeat": True},
         {"properties": [("direction", 'UP'), ("extend", True), ("fill", True)]}),
        ("file.select_walk", {"type": 'DOWN_ARROW', "value": 'PRESS', "repeat": True},
         {"properties": [("direction", 'DOWN')]}),
        ("file.select_walk", {"type": 'DOWN_ARROW', "value": 'PRESS', "shift": True, "repeat": True},
         {"properties": [("direction", 'DOWN'), ("extend", True)]}),
        ("file.select_walk", {"type": 'DOWN_ARROW', "value": 'PRESS', "shift": True, "ctrl": True, "repeat": True},
         {"properties": [("direction", 'DOWN'), ("extend", True), ("fill", True)]}),
        ("file.select_walk", {"type": 'LEFT_ARROW', "value": 'PRESS', "repeat": True},
         {"properties": [("direction", 'LEFT')]}),
        ("file.select_walk", {"type": 'LEFT_ARROW', "value": 'PRESS', "shift": True, "repeat": True},
         {"properties": [("direction", 'LEFT'), ("extend", True)]}),
        ("file.select_walk", {"type": 'LEFT_ARROW', "value": 'PRESS', "shift": True, "ctrl": True, "repeat": True},
         {"properties": [("direction", 'LEFT'), ("extend", True), ("fill", True)]}),
        ("file.select_walk", {"type": 'RIGHT_ARROW', "value": 'PRESS', "repeat": True},
         {"properties": [("direction", 'RIGHT')]}),
        ("file.select_walk", {"type": 'RIGHT_ARROW', "value": 'PRESS', "shift": True, "repeat": True},
         {"properties": [("direction", 'RIGHT'), ("extend", True)]}),
        ("file.select_walk", {"type": 'RIGHT_ARROW', "value": 'PRESS', "shift": True, "ctrl": True, "repeat": True},
         {"properties": [("direction", 'RIGHT'), ("extend", True), ("fill", True)]}),
        ("file.previous", {"type": 'BUTTON4MOUSE', "value": 'CLICK'}, None),
        ("file.next", {"type": 'BUTTON5MOUSE', "value": 'CLICK'}, None),
        *_template_items_select_actions(params, "file.select_all"),
        ("file.select_box", {"type": 'B', "value": 'PRESS'}, None),
        ("file.select_box", {"type": 'LEFTMOUSE', "value": 'CLICK_DRAG'}, None),
        ("file.select_box", {"type": 'LEFTMOUSE', "value": 'CLICK_DRAG', "shift": True},
         {"properties": [("mode", 'ADD')]}),
        ("file.select_box", {"type": 'LEFTMOUSE', "value": 'CLICK_DRAG', "ctrl": True},
         {"properties": [("mode", 'SUB')]}),
        ("file.highlight", {"type": 'MOUSEMOVE', "value": 'ANY', "any": True}, None),
        ("file.sort_column_ui_context", {"type": 'LEFTMOUSE', "value": 'PRESS', "any": True}, None),
        ("file.view_selected", {"type": 'NUMPAD_PERIOD', "value": 'PRESS'}, None),
        *_template_items_context_menu("ASSETBROWSER_MT_context_menu", params.context_menu_event),
    ])

    return keymap


def km_file_browser_buttons(_params):
    items = []
    keymap = (
        "File Browser Buttons",
        {"space_type": 'FILE_BROWSER', "region_type": 'WINDOW'},
        {"items": items},
    )

    items.extend([
        ("file.filenum", {"type": 'NUMPAD_PLUS', "value": 'PRESS', "repeat": True},
         {"properties": [("increment", 1)]}),
        ("file.filenum", {"type": 'NUMPAD_PLUS', "value": 'PRESS', "shift": True, "repeat": True},
         {"properties": [("increment", 10)]}),
        ("file.filenum", {"type": 'NUMPAD_PLUS', "value": 'PRESS', "ctrl": True, "repeat": True},
         {"properties": [("increment", 100)]}),
        ("file.filenum", {"type": 'NUMPAD_MINUS', "value": 'PRESS', "repeat": True},
         {"properties": [("increment", -1)]}),
        ("file.filenum", {"type": 'NUMPAD_MINUS', "value": 'PRESS', "shift": True, "repeat": True},
         {"properties": [("increment", -10)]}),
        ("file.filenum", {"type": 'NUMPAD_MINUS', "value": 'PRESS', "ctrl": True, "repeat": True},
         {"properties": [("increment", -100)]}),
    ])

    return keymap


# ------------------------------------------------------------------------------
# Editor (Dope Sheet)

def km_dopesheet_generic(params):
    items = []
    keymap = (
        "Dopesheet Generic",
        {"space_type": 'DOPESHEET_EDITOR', "region_type": 'WINDOW'},
        {"items": items},
    )

    items.extend([
        *_template_space_region_type_toggle(
            params,
            sidebar_key={"type": 'N', "value": 'PRESS'},
        ),
        ("wm.context_set_enum", {"type": 'TAB', "value": 'PRESS', "ctrl": True},
         {"properties": [("data_path", 'area.type'), ("value", 'GRAPH_EDITOR')]}),
        ("action.extrapolation_type", {"type": 'E', "value": 'PRESS', "shift": True}, None),
    ])

    return keymap


def km_dopesheet(params):
    items = []
    keymap = (
        "Dopesheet",
        {"space_type": 'DOPESHEET_EDITOR', "region_type": 'WINDOW'},
        {"items": items},
    )

    items.extend([
        ("action.clickselect",
         {"type": params.select_mouse, "value": 'PRESS'},
         {"properties": [("deselect_all", not params.legacy)]}),
        ("action.clickselect",
         {"type": params.select_mouse, "value": 'PRESS', "alt": True},
         {"properties": [("column", True)]}),
        ("action.clickselect",
         {"type": params.select_mouse, "value": 'PRESS', "shift": True},
         {"properties": [("extend", True)]}),
        ("action.clickselect",
         {"type": params.select_mouse, "value": 'PRESS', "shift": True, "alt": True},
         {"properties": [("extend", True), ("column", True)]}),
        ("action.clickselect",
         {"type": params.select_mouse, "value": 'PRESS', "ctrl": True, "alt": True},
         {"properties": [("channel", True)]}),
        ("action.clickselect",
         {"type": params.select_mouse, "value": 'PRESS', "shift": True, "ctrl": True, "alt": True},
         {"properties": [("extend", True), ("channel", True)]}),
        ("action.select_leftright",
         {"type": params.select_mouse, "value": 'PRESS' if params.legacy else 'CLICK', "ctrl": True},
         {"properties": [("mode", 'CHECK')]}),
        ("action.select_leftright",
         {"type": params.select_mouse, "value": 'PRESS' if params.legacy else 'CLICK', "ctrl": True, "shift": True},
         {"properties": [("mode", 'CHECK'), ("extend", True)]}),
        ("action.select_leftright", {"type": 'LEFT_BRACKET', "value": 'PRESS'},
         {"properties": [("mode", 'LEFT')]}),
        ("action.select_leftright", {"type": 'RIGHT_BRACKET', "value": 'PRESS'},
         {"properties": [("mode", 'RIGHT')]}),
        *_template_items_select_actions(params, "action.select_all"),
        ("action.select_box", {"type": 'B', "value": 'PRESS'},
         {"properties": [("axis_range", False)]}),
        ("action.select_box", {"type": 'B', "value": 'PRESS', "alt": True},
         {"properties": [("axis_range", True)]}),
        ("action.select_box", {"type": params.select_mouse, "value": 'CLICK_DRAG'},
         {"properties": [("tweak", True), ("mode", 'SET')]}),
        ("action.select_box", {"type": params.select_mouse, "value": 'CLICK_DRAG', "shift": True},
         {"properties": [("tweak", True), ("mode", 'ADD')]}),
        ("action.select_box", {"type": params.select_mouse, "value": 'CLICK_DRAG', "ctrl": True},
         {"properties": [("tweak", True), ("mode", 'SUB')]}),
        ("action.select_lasso", {"type": params.action_mouse, "value": 'CLICK_DRAG', "ctrl": True},
         {"properties": [("mode", 'ADD')]}),
        ("action.select_lasso", {"type": params.action_mouse, "value": 'CLICK_DRAG', "shift": True, "ctrl": True},
         {"properties": [("mode", 'SUB')]}),
        ("action.select_circle", {"type": 'C', "value": 'PRESS'}, None),
        ("action.select_column", {"type": 'K', "value": 'PRESS'},
         {"properties": [("mode", 'KEYS')]}),
        ("action.select_column", {"type": 'K', "value": 'PRESS', "ctrl": True},
         {"properties": [("mode", 'CFRA')]}),
        ("action.select_column", {"type": 'K', "value": 'PRESS', "shift": True},
         {"properties": [("mode", 'MARKERS_COLUMN')]}),
        ("action.select_column", {"type": 'K', "value": 'PRESS', "alt": True},
         {"properties": [("mode", 'MARKERS_BETWEEN')]}),
        ("action.select_more", {"type": 'NUMPAD_PLUS', "value": 'PRESS', "ctrl": True, "repeat": True}, None),
        ("action.select_less", {"type": 'NUMPAD_MINUS', "value": 'PRESS', "ctrl": True, "repeat": True}, None),
        ("action.select_linked", {"type": 'L', "value": 'PRESS'}, None),
        ("action.frame_jump", {"type": 'G', "value": 'PRESS', "ctrl": True}, None),
        (
            op_menu_pie("DOPESHEET_MT_snap_pie", {"type": 'S', "value": 'PRESS', "shift": True})
            if not params.legacy else
            ("action.snap", {"type": 'S', "value": 'PRESS', "shift": True}, None)
        ),
        ("action.mirror", {"type": 'M', "value": 'PRESS', "ctrl": True}, None),
        ("action.handle_type", {"type": 'V', "value": 'PRESS'}, None),
        ("action.interpolation_type", {"type": 'T', "value": 'PRESS'}, None),
        ("action.extrapolation_type", {"type": 'E', "value": 'PRESS', "shift": True}, None),
        ("action.easing_type", {"type": 'E', "value": 'PRESS', "ctrl": True}, None),
        ("action.keyframe_type", {"type": 'R', "value": 'PRESS'}, None),
        ("action.bake_keys", {"type": 'O', "value": 'PRESS', "shift": True, "alt": True}, None),
        op_menu("DOPESHEET_MT_delete", {"type": 'X', "value": 'PRESS'}),
        ("action.delete", {"type": 'DEL', "value": 'PRESS'}, {"properties": [("confirm", False)]}),
        ("action.duplicate_move", {"type": 'D', "value": 'PRESS', "shift": True}, None),
        ("action.keyframe_insert", {"type": 'I', "value": 'PRESS'}, None),
        ("action.copy", {"type": 'C', "value": 'PRESS', "ctrl": True}, None),
        ("action.paste", {"type": 'V', "value": 'PRESS', "ctrl": True}, None),
        ("action.paste", {"type": 'V', "value": 'PRESS', "shift": True, "ctrl": True},
         {"properties": [("flipped", True)]}),
        ("action.previewrange_set", {"type": 'P', "value": 'PRESS', "ctrl": True, "alt": True}, None),
        ("action.view_all", {"type": 'HOME', "value": 'PRESS'}, None),
        ("action.view_all", {"type": 'NDOF_BUTTON_FIT', "value": 'PRESS'}, None),
        ("action.view_selected", {"type": 'NUMPAD_PERIOD', "value": 'PRESS'}, None),
        ("action.view_frame", {"type": 'NUMPAD_0', "value": 'PRESS'}, None),
        op_menu_pie("DOPESHEET_MT_view_pie", {"type": 'ACCENT_GRAVE', "value": 'PRESS'}),
        ("anim.channels_editable_toggle", {"type": 'TAB', "value": 'PRESS'}, None),
        ("anim.channels_select_filter", {"type": 'F', "value": 'PRESS', "ctrl": True}, None),
        ("transform.transform", {"type": 'G', "value": 'PRESS'},
         {"properties": [("mode", 'TIME_TRANSLATE')]}),
        ("transform.transform", {"type": params.select_mouse, "value": 'CLICK_DRAG'},
         {"properties": [("mode", 'TIME_TRANSLATE')]}),
        ("transform.transform", {"type": 'E', "value": 'PRESS'},
         {"properties": [("mode", 'TIME_EXTEND')]}),
        ("transform.transform", {"type": 'S', "value": 'PRESS'},
         {"properties": [("mode", 'TIME_SCALE')]}),
        ("transform.transform", {"type": 'T', "value": 'PRESS', "shift": True},
         {"properties": [("mode", 'TIME_SLIDE')]}),
        *_template_items_proportional_editing(
            params, connected=False, toggle_data_path='tool_settings.use_proportional_action'),
        ("marker.add", {"type": 'M', "value": 'PRESS'}, None),
        ("marker.camera_bind", {"type": 'B', "value": 'PRESS', "ctrl": True}, None),
        *_template_items_context_menu("DOPESHEET_MT_context_menu", params.context_menu_event),
        *_template_items_change_frame(params),
    ])

    return keymap


# ------------------------------------------------------------------------------
# Editor (NLA)

def km_nla_generic(params):
    items = []
    keymap = (
        "NLA Generic",
        {"space_type": 'NLA_EDITOR', "region_type": 'WINDOW'},
        {"items": items},
    )

    items.extend([
        *_template_space_region_type_toggle(
            params,
            sidebar_key={"type": 'N', "value": 'PRESS'},
        ),
        ("nla.tweakmode_enter", {"type": 'TAB', "value": 'PRESS'},
         {"properties": [("use_upper_stack_evaluation", True)]}),
        ("nla.tweakmode_exit", {"type": 'TAB', "value": 'PRESS'}, None),
        ("nla.tweakmode_enter", {"type": 'TAB', "value": 'PRESS', "shift": True},
         {"properties": [("isolate_action", True)]}),
        ("nla.tweakmode_exit", {"type": 'TAB', "value": 'PRESS', "shift": True},
         {"properties": [("isolate_action", True)]}),
        ("anim.channels_select_filter", {"type": 'F', "value": 'PRESS', "ctrl": True}, None),
    ])

    return keymap


def km_nla_tracks(params):
    items = []
    keymap = (
        "NLA Tracks",
        {"space_type": 'NLA_EDITOR', "region_type": 'WINDOW'},
        {"items": items},
    )

    items.extend([
        ("nla.channels_click", {"type": 'LEFTMOUSE', "value": 'PRESS'}, None),
        ("nla.channels_click", {"type": 'LEFTMOUSE', "value": 'PRESS', "shift": True},
         {"properties": [("extend", True)]}),
        ("nla.tracks_add", {"type": 'A', "value": 'PRESS', "shift": True},
         {"properties": [("above_selected", False)]}),
        ("nla.tracks_add", {"type": 'A', "value": 'PRESS', "shift": True, "ctrl": True},
         {"properties": [("above_selected", True)]}),
        ("nla.tracks_delete", {"type": 'X', "value": 'PRESS'}, None),
        ("nla.tracks_delete", {"type": 'DEL', "value": 'PRESS'}, None),
        *_template_items_context_menu("NLA_MT_channel_context_menu", params.context_menu_event),
    ])

    return keymap


def km_nla_editor(params):
    items = []
    keymap = (
        "NLA Editor",
        {"space_type": 'NLA_EDITOR', "region_type": 'WINDOW'},
        {"items": items},
    )

    items.extend([
        ("nla.click_select", {"type": params.select_mouse, "value": 'PRESS'},
         {"properties": [("deselect_all", not params.legacy)]}),
        ("nla.click_select", {"type": params.select_mouse, "value": 'PRESS', "shift": True},
         {"properties": [("extend", True)]}),
        ("nla.select_leftright",
         {"type": params.select_mouse, "value": 'PRESS' if params.legacy else 'CLICK', "ctrl": True},
         {"properties": [("mode", 'CHECK')]}),
        ("nla.select_leftright",
         {"type": params.select_mouse, "value": 'PRESS' if params.legacy else 'CLICK', "ctrl": True, "shift": True},
         {"properties": [("mode", 'CHECK'), ("extend", True)]}),
        ("nla.select_leftright", {"type": 'LEFT_BRACKET', "value": 'PRESS'},
         {"properties": [("mode", 'LEFT')]}),
        ("nla.select_leftright", {"type": 'RIGHT_BRACKET', "value": 'PRESS'},
         {"properties": [("mode", 'RIGHT')]}),
        *_template_items_select_actions(params, "nla.select_all"),
        ("nla.select_box", {"type": 'B', "value": 'PRESS'},
         {"properties": [("axis_range", False)]}),
        ("nla.select_box", {"type": 'B', "value": 'PRESS', "alt": True},
         {"properties": [("axis_range", True)]}),
        ("nla.select_box", {"type": params.select_mouse, "value": 'CLICK_DRAG'},
         {"properties": [("tweak", True), ("mode", 'SET')]}),
        ("nla.select_box", {"type": params.select_mouse, "value": 'CLICK_DRAG', "shift": True},
         {"properties": [("tweak", True), ("mode", 'ADD')]}),
        ("nla.select_box", {"type": params.select_mouse, "value": 'CLICK_DRAG', "ctrl": True},
         {"properties": [("tweak", True), ("mode", 'SUB')]}),
        ("nla.previewrange_set", {"type": 'P', "value": 'PRESS', "ctrl": True, "alt": True}, None),
        ("nla.view_all", {"type": 'HOME', "value": 'PRESS'}, None),
        ("nla.view_all", {"type": 'NDOF_BUTTON_FIT', "value": 'PRESS'}, None),
        ("nla.view_selected", {"type": 'NUMPAD_PERIOD', "value": 'PRESS'}, None),
        ("nla.view_frame", {"type": 'NUMPAD_0', "value": 'PRESS'}, None),
        op_menu_pie("NLA_MT_view_pie", {"type": 'ACCENT_GRAVE', "value": 'PRESS'}),
        ("nla.actionclip_add", {"type": 'A', "value": 'PRESS', "shift": True}, None),
        ("nla.transition_add", {"type": 'T', "value": 'PRESS', "shift": True}, None),
        ("nla.soundclip_add", {"type": 'K', "value": 'PRESS', "shift": True}, None),
        ("nla.meta_add", {"type": 'G', "value": 'PRESS', "ctrl": True}, None),
        ("nla.meta_remove", {"type": 'G', "value": 'PRESS', "ctrl": True, "alt": True}, None),
        ("nla.duplicate_linked_move", {"type": 'D', "value": 'PRESS', "shift": True}, None),
        ("nla.duplicate_move", {"type": 'D', "value": 'PRESS', "alt": True}, None),
        ("nla.make_single_user", {"type": 'U', "value": 'PRESS'}, None),
        ("nla.delete", {"type": 'X', "value": 'PRESS'}, None),
        ("nla.delete", {"type": 'DEL', "value": 'PRESS'}, None),
        ("nla.split", {"type": 'Y', "value": 'PRESS'}, None),
        ("nla.mute_toggle", {"type": 'H', "value": 'PRESS'}, None),
        ("nla.swap", {"type": 'F', "value": 'PRESS', "alt": True}, None),
        ("nla.move_up", {"type": 'PAGE_UP', "value": 'PRESS', "repeat": True}, None),
        ("nla.move_down", {"type": 'PAGE_DOWN', "value": 'PRESS', "repeat": True}, None),
        ("nla.apply_scale", {"type": 'A', "value": 'PRESS', "ctrl": True}, None),
        ("nla.clear_scale", {"type": 'S', "value": 'PRESS', "alt": True}, None),
        (
            op_menu_pie("NLA_MT_snap_pie", {"type": 'S', "value": 'PRESS', "shift": True})
            if not params.legacy else
            ("nla.snap", {"type": 'S', "value": 'PRESS', "shift": True}, None)
        ),
        ("nla.fmodifier_add", {"type": 'M', "value": 'PRESS', "shift": True, "ctrl": True}, None),
        ("transform.transform", {"type": 'G', "value": 'PRESS'},
         {"properties": [("mode", 'TRANSLATION')]}),
        ("transform.transform", {"type": params.select_mouse, "value": 'CLICK_DRAG'},
         {"properties": [("mode", 'TRANSLATION')]}),
        ("transform.transform", {"type": 'E', "value": 'PRESS'},
         {"properties": [("mode", 'TIME_EXTEND')]}),
        ("transform.transform", {"type": 'S', "value": 'PRESS'},
         {"properties": [("mode", 'TIME_SCALE')]}),
        ("marker.add", {"type": 'M', "value": 'PRESS'}, None),
        *_template_items_context_menu("NLA_MT_context_menu", params.context_menu_event),
        *_template_items_change_frame(params),
    ])

    return keymap


# ------------------------------------------------------------------------------
# Editor (Text)

def km_text_generic(params):
    items = []
    keymap = (
        "Text Generic",
        {"space_type": 'TEXT_EDITOR', "region_type": 'WINDOW'},
        {"items": items},
    )

    items.extend([
        *_template_space_region_type_toggle(
            params,
            sidebar_key={"type": 'T', "value": 'PRESS', "ctrl": True},
        ),
        ("text.start_find", {"type": 'F', "value": 'PRESS', "ctrl": True}, None),
        ("text.jump", {"type": 'J', "value": 'PRESS', "ctrl": True}, None),
        ("text.find_set_selected", {"type": 'G', "value": 'PRESS', "ctrl": True}, None),
        ("text.replace", {"type": 'H', "value": 'PRESS', "ctrl": True}, None),
    ])

    return keymap


def km_text(params):
    items = []
    keymap = (
        "Text",
        {"space_type": 'TEXT_EDITOR', "region_type": 'WINDOW'},
        {"items": items},
    )

    items.extend([
        ("wm.context_cycle_int", {"type": 'WHEELUPMOUSE', "value": 'PRESS', "ctrl": True},
         {"properties": [("data_path", 'space_data.font_size'), ("reverse", False)]}),
        ("wm.context_cycle_int", {"type": 'WHEELDOWNMOUSE', "value": 'PRESS', "ctrl": True},
         {"properties": [("data_path", 'space_data.font_size'), ("reverse", True)]}),
        ("wm.context_cycle_int", {"type": 'NUMPAD_PLUS', "value": 'PRESS', "ctrl": True, "repeat": True},
         {"properties": [("data_path", 'space_data.font_size'), ("reverse", False)]}),
        ("wm.context_cycle_int", {"type": 'NUMPAD_MINUS', "value": 'PRESS', "ctrl": True, "repeat": True},
         {"properties": [("data_path", 'space_data.font_size'), ("reverse", True)]}),
    ])

    if not params.legacy:
        items.extend([
            ("text.new", {"type": 'N', "value": 'PRESS', "alt": True}, None),
        ])
    else:
        items.extend([
            ("text.new", {"type": 'N', "value": 'PRESS', "ctrl": True}, None),

            ("text.move", {"type": 'LEFT_ARROW', "value": 'PRESS', "alt": True, "repeat": True},
             {"properties": [("type", 'PREVIOUS_WORD')]}),
            ("text.move", {"type": 'RIGHT_ARROW', "value": 'PRESS', "alt": True, "repeat": True},
             {"properties": [("type", 'NEXT_WORD')]}),
        ])

    items.extend([
        ("text.open", {"type": 'O', "value": 'PRESS', "alt": True}, None),
        ("text.reload", {"type": 'R', "value": 'PRESS', "alt": True}, None),
        ("text.save", {"type": 'S', "value": 'PRESS', "alt": True}, None),
        ("text.save_as", {"type": 'S', "value": 'PRESS', "shift": True, "ctrl": True, "alt": True}, None),
        ("text.run_script", {"type": 'P', "value": 'PRESS', "alt": True}, None),
        ("text.cut", {"type": 'X', "value": 'PRESS', "ctrl": True}, None),
        ("text.copy", {"type": 'C', "value": 'PRESS', "ctrl": True}, None),
        ("text.paste", {"type": 'V', "value": 'PRESS', "ctrl": True, "repeat": True}, None),
        ("text.cut", {"type": 'DEL', "value": 'PRESS', "shift": True}, None),
        ("text.copy", {"type": 'INSERT', "value": 'PRESS', "ctrl": True}, None),
        ("text.paste", {"type": 'INSERT', "value": 'PRESS', "shift": True, "repeat": True}, None),
        ("text.duplicate_line", {"type": 'D', "value": 'PRESS', "ctrl": True, "repeat": True}, None),
        ("text.select_all", {"type": 'A', "value": 'PRESS', "ctrl": True}, None),
        ("text.select_line", {"type": 'A', "value": 'PRESS', "shift": True, "ctrl": True}, None),
        ("text.select_word", {"type": 'LEFTMOUSE', "value": 'DOUBLE_CLICK'}, None),
        ("text.move_lines", {"type": 'UP_ARROW', "value": 'PRESS', "shift": True, "ctrl": True, "repeat": True},
         {"properties": [("direction", 'UP')]}),
        ("text.move_lines", {"type": 'DOWN_ARROW', "value": 'PRESS', "shift": True, "ctrl": True, "repeat": True},
         {"properties": [("direction", 'DOWN')]}),
        ("text.indent_or_autocomplete", {"type": 'TAB', "value": 'PRESS', "repeat": True}, None),
        ("text.unindent", {"type": 'TAB', "value": 'PRESS', "shift": True, "repeat": True}, None),
        ("text.comment_toggle", {"type": 'SLASH', "value": 'PRESS', "ctrl": True}, None),
        ("text.move", {"type": 'HOME', "value": 'PRESS'},
         {"properties": [("type", 'LINE_BEGIN')]}),
        ("text.move", {"type": 'END', "value": 'PRESS'},
         {"properties": [("type", 'LINE_END')]}),
        ("text.move", {"type": 'E', "value": 'PRESS', "ctrl": True},
         {"properties": [("type", 'LINE_END')]}),
        ("text.move", {"type": 'E', "value": 'PRESS', "shift": True, "ctrl": True},
         {"properties": [("type", 'LINE_END')]}),
        ("text.move", {"type": 'LEFT_ARROW', "value": 'PRESS', "repeat": True},
         {"properties": [("type", 'PREVIOUS_CHARACTER')]}),
        ("text.move", {"type": 'RIGHT_ARROW', "value": 'PRESS', "repeat": True},
         {"properties": [("type", 'NEXT_CHARACTER')]}),
        ("text.move", {"type": 'LEFT_ARROW', "value": 'PRESS', "ctrl": True, "repeat": True},
         {"properties": [("type", 'PREVIOUS_WORD')]}),
        ("text.move", {"type": 'RIGHT_ARROW', "value": 'PRESS', "ctrl": True, "repeat": True},
         {"properties": [("type", 'NEXT_WORD')]}),
        ("text.move", {"type": 'UP_ARROW', "value": 'PRESS', "repeat": True},
         {"properties": [("type", 'PREVIOUS_LINE')]}),
        ("text.move", {"type": 'DOWN_ARROW', "value": 'PRESS', "repeat": True},
         {"properties": [("type", 'NEXT_LINE')]}),
        ("text.move", {"type": 'PAGE_UP', "value": 'PRESS', "repeat": True},
         {"properties": [("type", 'PREVIOUS_PAGE')]}),
        ("text.move", {"type": 'PAGE_DOWN', "value": 'PRESS', "repeat": True},
         {"properties": [("type", 'NEXT_PAGE')]}),
        ("text.move", {"type": 'HOME', "value": 'PRESS', "ctrl": True},
         {"properties": [("type", 'FILE_TOP')]}),
        ("text.move", {"type": 'END', "value": 'PRESS', "ctrl": True},
         {"properties": [("type", 'FILE_BOTTOM')]}),
        ("text.move_select", {"type": 'HOME', "value": 'PRESS', "shift": True},
         {"properties": [("type", 'LINE_BEGIN')]}),
        ("text.move_select", {"type": 'END', "value": 'PRESS', "shift": True},
         {"properties": [("type", 'LINE_END')]}),
        ("text.move_select", {"type": 'LEFT_ARROW', "value": 'PRESS', "shift": True, "repeat": True},
         {"properties": [("type", 'PREVIOUS_CHARACTER')]}),
        ("text.move_select", {"type": 'RIGHT_ARROW', "value": 'PRESS', "shift": True, "repeat": True},
         {"properties": [("type", 'NEXT_CHARACTER')]}),
        ("text.move_select", {"type": 'LEFT_ARROW', "value": 'PRESS', "shift": True, "ctrl": True, "repeat": True},
         {"properties": [("type", 'PREVIOUS_WORD')]}),
        ("text.move_select", {"type": 'RIGHT_ARROW', "value": 'PRESS', "shift": True, "ctrl": True, "repeat": True},
         {"properties": [("type", 'NEXT_WORD')]}),
        ("text.move_select", {"type": 'UP_ARROW', "value": 'PRESS', "shift": True, "repeat": True},
         {"properties": [("type", 'PREVIOUS_LINE')]}),
        ("text.move_select", {"type": 'DOWN_ARROW', "value": 'PRESS', "shift": True, "repeat": True},
         {"properties": [("type", 'NEXT_LINE')]}),
        ("text.move_select", {"type": 'PAGE_UP', "value": 'PRESS', "shift": True, "repeat": True},
         {"properties": [("type", 'PREVIOUS_PAGE')]}),
        ("text.move_select", {"type": 'PAGE_DOWN', "value": 'PRESS', "shift": True, "repeat": True},
         {"properties": [("type", 'NEXT_PAGE')]}),
        ("text.move_select", {"type": 'HOME', "value": 'PRESS', "shift": True, "ctrl": True},
         {"properties": [("type", 'FILE_TOP')]}),
        ("text.move_select", {"type": 'END', "value": 'PRESS', "shift": True, "ctrl": True},
         {"properties": [("type", 'FILE_BOTTOM')]}),
        ("text.delete", {"type": 'DEL', "value": 'PRESS', "repeat": True},
         {"properties": [("type", 'NEXT_CHARACTER')]}),
        ("text.delete", {"type": 'BACK_SPACE', "value": 'PRESS', "repeat": True},
         {"properties": [("type", 'PREVIOUS_CHARACTER')]}),
        ("text.delete", {"type": 'BACK_SPACE', "value": 'PRESS', "shift": True, "repeat": True},
         {"properties": [("type", 'PREVIOUS_CHARACTER')]}),
        ("text.delete", {"type": 'DEL', "value": 'PRESS', "ctrl": True, "repeat": True},
         {"properties": [("type", 'NEXT_WORD')]}),
        ("text.delete", {"type": 'BACK_SPACE', "value": 'PRESS', "ctrl": True, "repeat": True},
         {"properties": [("type", 'PREVIOUS_WORD')]}),
        ("text.overwrite_toggle", {"type": 'INSERT', "value": 'PRESS'}, None),
        ("text.scroll_bar", {"type": 'LEFTMOUSE', "value": 'PRESS'}, None),
        ("text.scroll_bar", {"type": 'MIDDLEMOUSE', "value": 'PRESS'}, None),
        ("text.scroll", {"type": 'MIDDLEMOUSE', "value": 'PRESS'}, None),
        ("text.scroll", {"type": 'TRACKPADPAN', "value": 'ANY'}, None),
        ("text.selection_set", {"type": 'LEFTMOUSE', "value": 'CLICK_DRAG'}, None),
        ("text.cursor_set", {"type": 'LEFTMOUSE', "value": 'PRESS'}, None),
        ("text.selection_set", {"type": 'LEFTMOUSE', "value": 'PRESS', "shift": True}, None),
        ("text.scroll", {"type": 'WHEELUPMOUSE', "value": 'PRESS'},
         {"properties": [("lines", -1)]}),
        ("text.scroll", {"type": 'WHEELDOWNMOUSE', "value": 'PRESS'},
         {"properties": [("lines", 1)]}),
        ("text.line_break", {"type": 'RET', "value": 'PRESS', "repeat": True}, None),
        ("text.line_break", {"type": 'NUMPAD_ENTER', "value": 'PRESS', "repeat": True}, None),
        ("text.line_number", {"type": 'TEXTINPUT', "value": 'ANY', "any": True, "repeat": True}, None),
        op_menu("TEXT_MT_context_menu", {"type": 'RIGHTMOUSE', "value": 'PRESS'}),
        ("text.insert", {"type": 'TEXTINPUT', "value": 'ANY', "any": True, "repeat": True}, None),
    ])

    return keymap


# ------------------------------------------------------------------------------
# Editor (Sequencer)

def km_sequencercommon(params):
    items = []
    keymap = (
        "SequencerCommon",
        {"space_type": 'SEQUENCE_EDITOR', "region_type": 'WINDOW'},
        {"items": items},
    )

    items.extend([
        *_template_space_region_type_toggle(
            params,
            toolbar_key={"type": 'T', "value": 'PRESS'},
            sidebar_key={"type": 'N', "value": 'PRESS'},
        ),
        ("wm.context_toggle", {"type": 'O', "value": 'PRESS', "shift": True},
         {"properties": [("data_path", 'scene.sequence_editor.show_overlay_frame')]}),
        ("wm.context_toggle_enum", {"type": 'TAB', "value": 'PRESS', "ctrl": True},
         {"properties": [("data_path", 'space_data.view_type'), ("value_1", 'SEQUENCER'), ("value_2", 'PREVIEW')]}),
        ("sequencer.refresh_all", {"type": 'E', "value": 'PRESS', "ctrl": True}, None),
    ])

    if params.select_mouse == 'LEFTMOUSE' and not params.legacy:
        # Quick switch to select tool, since left select can't easily
        # select with any tool active.
        items.extend([
            op_tool_cycle("builtin.select_box", {"type": 'W', "value": 'PRESS'}),
        ])

    return keymap


def km_sequencer(params):
    items = []
    keymap = (
        "Sequencer",
        {"space_type": 'SEQUENCE_EDITOR', "region_type": 'WINDOW'},
        {"items": items},
    )

    items.extend([
        *_template_items_select_actions(params, "sequencer.select_all"),
        ("sequencer.split", {"type": 'K', "value": 'PRESS'},
         {"properties": [("type", 'SOFT')]}),
        ("sequencer.split", {"type": 'K', "value": 'PRESS', "shift": True},
         {"properties": [("type", 'HARD')]}),
        ("sequencer.mute", {"type": 'H', "value": 'PRESS'},
         {"properties": [("unselected", False)]}),
        ("sequencer.mute", {"type": 'H', "value": 'PRESS', "shift": True},
         {"properties": [("unselected", True)]}),
        ("sequencer.unmute", {"type": 'H', "value": 'PRESS', "alt": True},
         {"properties": [("unselected", False)]}),
        ("sequencer.unmute", {"type": 'H', "value": 'PRESS', "shift": True, "alt": True},
         {"properties": [("unselected", True)]}),
        ("sequencer.lock", {"type": 'H', "value": 'PRESS', "ctrl": True}, None),
        ("sequencer.unlock", {"type": 'H', "value": 'PRESS', "ctrl": True, "alt": True}, None),
        ("sequencer.reassign_inputs", {"type": 'R', "value": 'PRESS'}, None),
        ("sequencer.reload", {"type": 'R', "value": 'PRESS', "alt": True}, None),
        ("sequencer.reload", {"type": 'R', "value": 'PRESS', "shift": True, "alt": True},
         {"properties": [("adjust_length", True)]}),
        ("sequencer.offset_clear", {"type": 'O', "value": 'PRESS', "alt": True}, None),
        ("sequencer.duplicate_move", {"type": 'D', "value": 'PRESS', "shift": True}, None),
        ("sequencer.delete", {"type": 'X', "value": 'PRESS'}, None),
        ("sequencer.delete", {"type": 'DEL', "value": 'PRESS'}, None),
        ("sequencer.copy", {"type": 'C', "value": 'PRESS', "ctrl": True}, None),
        ("sequencer.paste", {"type": 'V', "value": 'PRESS', "ctrl": True}, None),
        ("sequencer.paste", {"type": 'V', "value": 'PRESS', "ctrl": True, "shift": True},
         {"properties": [("keep_offset", True)]}),
        ("sequencer.images_separate", {"type": 'Y', "value": 'PRESS'}, None),
        ("sequencer.meta_toggle", {"type": 'TAB', "value": 'PRESS'}, None),
        ("sequencer.meta_make", {"type": 'G', "value": 'PRESS', "ctrl": True}, None),
        ("sequencer.meta_separate", {"type": 'G', "value": 'PRESS', "ctrl": True, "alt": True}, None),
        ("sequencer.view_all", {"type": 'HOME', "value": 'PRESS'}, None),
        ("sequencer.view_all", {"type": 'NDOF_BUTTON_FIT', "value": 'PRESS'}, None),
        ("sequencer.view_selected", {"type": 'NUMPAD_PERIOD', "value": 'PRESS'}, None),
        ("sequencer.view_frame", {"type": 'NUMPAD_0', "value": 'PRESS'}, None),
        ("sequencer.strip_jump", {"type": 'PAGE_UP', "value": 'PRESS', "repeat": True},
         {"properties": [("next", True), ("center", False)]}),
        ("sequencer.strip_jump", {"type": 'PAGE_DOWN', "value": 'PRESS', "repeat": True},
         {"properties": [("next", False), ("center", False)]}),
        ("sequencer.strip_jump", {"type": 'PAGE_UP', "value": 'PRESS', "alt": True, "repeat": True},
         {"properties": [("next", True), ("center", True)]}),
        ("sequencer.strip_jump", {"type": 'PAGE_DOWN', "value": 'PRESS', "alt": True, "repeat": True},
         {"properties": [("next", False), ("center", True)]}),
        ("sequencer.swap", {"type": 'LEFT_ARROW', "value": 'PRESS', "alt": True, "repeat": True},
         {"properties": [("side", 'LEFT')]}),
        ("sequencer.swap", {"type": 'RIGHT_ARROW', "value": 'PRESS', "alt": True, "repeat": True},
         {"properties": [("side", 'RIGHT')]}),
        ("sequencer.gap_remove", {"type": 'BACK_SPACE', "value": 'PRESS'},
         {"properties": [("all", False)]}),
        ("sequencer.gap_remove", {"type": 'BACK_SPACE', "value": 'PRESS', "shift": True},
         {"properties": [("all", True)]}),
        ("sequencer.gap_insert", {"type": 'EQUAL', "value": 'PRESS', "shift": True}, None),
        ("sequencer.snap", {"type": 'S', "value": 'PRESS', "shift": True}, None),
        ("sequencer.swap_inputs", {"type": 'S', "value": 'PRESS', "alt": True}, None),
        *(
            (("sequencer.split_multicam",
              {"type": NUMBERS_1[i], "value": 'PRESS'},
              {"properties": [("camera", i + 1)]})
             for i in range(10)
             )
        ),
        *_template_sequencer_timeline_select(
            type=params.select_mouse,
            value=params.select_mouse_value_fallback,
            legacy=params.legacy,
        ),
        ("sequencer.select_more", {"type": 'NUMPAD_PLUS', "value": 'PRESS', "ctrl": True, "repeat": True}, None),
        ("sequencer.select_less", {"type": 'NUMPAD_MINUS', "value": 'PRESS', "ctrl": True, "repeat": True}, None),
        ("sequencer.select_linked_pick", {"type": 'L', "value": 'PRESS'}, None),
        ("sequencer.select_linked_pick", {"type": 'L', "value": 'PRESS', "shift": True},
         {"properties": [("extend", True)]}),
        ("sequencer.select_linked", {"type": 'L', "value": 'PRESS', "ctrl": True}, None),
        ("sequencer.select_box", {"type": params.select_mouse, "value": 'CLICK_DRAG'},
         {"properties": [("tweak", True), ("mode", 'SET')]}),
        ("sequencer.select_box", {"type": params.select_mouse, "value": 'CLICK_DRAG', "shift": True},
         {"properties": [("tweak", True), ("mode", 'ADD')]}),
        ("sequencer.select_box", {"type": params.select_mouse, "value": 'CLICK_DRAG', "ctrl": True},
         {"properties": [("tweak", True), ("mode", 'SUB')]}),
        ("sequencer.select_box", {"type": 'B', "value": 'PRESS'}, None),
        ("sequencer.select_box", {"type": 'B', "value": 'PRESS', "ctrl": True},
         {"properties": [("include_handles", True)]}),
        ("sequencer.select_grouped", {"type": 'G', "value": 'PRESS', "shift": True}, None),
        op_menu("SEQUENCER_MT_add", {"type": 'A', "value": 'PRESS', "shift": True}),
        op_menu("SEQUENCER_MT_change", {"type": 'C', "value": 'PRESS'}),
        op_menu_pie("SEQUENCER_MT_view_pie", {"type": 'ACCENT_GRAVE', "value": 'PRESS'}),
        ("sequencer.slip", {"type": 'S', "value": 'PRESS'}, None),
        ("wm.context_set_int", {"type": 'O', "value": 'PRESS'},
         {"properties": [("data_path", 'scene.sequence_editor.overlay_frame'), ("value", 0)]}),
        ("transform.seq_slide", {"type": 'G', "value": 'PRESS'},
         {"properties": [("view2d_edge_pan", True)]}),
        ("transform.seq_slide", {"type": params.select_mouse, "value": 'CLICK_DRAG'},
         {"properties": [("view2d_edge_pan", True)]}),
        ("transform.transform", {"type": 'E', "value": 'PRESS'},
         {"properties": [("mode", 'TIME_EXTEND')]}),
        ("marker.add", {"type": 'M', "value": 'PRESS'}, None),
        ("sequencer.select_side_of_frame", {"type": 'LEFT_BRACKET', "value": 'PRESS'},
         {"properties": [("side", 'LEFT')]}),
        ("sequencer.select_side_of_frame", {"type": 'RIGHT_BRACKET', "value": 'PRESS'},
         {"properties": [("side", 'RIGHT')]}),
        ("wm.context_toggle", {"type": 'TAB', "value": 'PRESS', "shift": True},
         {"properties": [("data_path", 'tool_settings.use_snap_sequencer')]}),
        ("wm.context_toggle", {"type": 'Z', "value": 'PRESS', "alt": True, "shift": True},
         {"properties": [("data_path", "space_data.show_overlays")]}),
        *_template_items_context_menu("SEQUENCER_MT_context_menu", params.context_menu_event),
        op_menu("SEQUENCER_MT_retiming", {"type": 'I', "value": 'PRESS'}),
        ("sequencer.retiming_segment_speed_set", {"type": 'R', "value": 'PRESS'}, None),
        ("sequencer.retiming_show", {"type": 'R', "value": 'PRESS', "ctrl": True}, None),
    ])

    return keymap


def km_sequencerpreview(params):
    items = []
    keymap = (
        "SequencerPreview",
        {"space_type": 'SEQUENCE_EDITOR', "region_type": 'WINDOW'},
        {"items": items},
    )

    items.extend([
        # Selection.
        *_template_sequencer_preview_select(
            type=params.select_mouse,
            value=params.select_mouse_value_fallback,
            legacy=params.legacy,
        ),
        *_template_items_select_actions(params, "sequencer.select_all"),
        ("sequencer.select_box", {"type": 'B', "value": 'PRESS'}, None),

        # View.
        ("sequencer.view_selected", {"type": 'NUMPAD_PERIOD', "value": 'PRESS'}, None),
        ("sequencer.view_all_preview", {"type": 'HOME', "value": 'PRESS'}, None),
        ("sequencer.view_all_preview", {"type": 'NDOF_BUTTON_FIT', "value": 'PRESS'}, None),
        ("sequencer.view_ghost_border", {"type": 'O', "value": 'PRESS'}, None),
        ("sequencer.view_zoom_ratio", {"type": 'NUMPAD_8', "value": 'PRESS', "ctrl": True},
         {"properties": [("ratio", 8.0)]}),
        ("sequencer.view_zoom_ratio", {"type": 'NUMPAD_4', "value": 'PRESS', "ctrl": True},
         {"properties": [("ratio", 4.0)]}),
        ("sequencer.view_zoom_ratio", {"type": 'NUMPAD_2', "value": 'PRESS', "ctrl": True},
         {"properties": [("ratio", 2.0)]}),
        ("sequencer.view_zoom_ratio", {"type": 'NUMPAD_1', "value": 'PRESS'},
         {"properties": [("ratio", 1.0)]}),
        ("sequencer.view_zoom_ratio", {"type": 'NUMPAD_2', "value": 'PRESS'},
         {"properties": [("ratio", 0.5)]}),
        ("sequencer.view_zoom_ratio", {"type": 'NUMPAD_4', "value": 'PRESS'},
         {"properties": [("ratio", 0.25)]}),
        ("sequencer.view_zoom_ratio", {"type": 'NUMPAD_8', "value": 'PRESS'},
         {"properties": [("ratio", 0.125)]}),
        op_menu_pie("SEQUENCER_MT_preview_view_pie", {"type": 'ACCENT_GRAVE', "value": 'PRESS'}),

        # Transform Actions.
        *_template_items_transform_actions(params, use_mirror=True),

        # Edit.
        ("sequencer.strip_transform_clear", {"type": 'G', "alt": True, "value": 'PRESS'},
         {"properties": [("property", 'POSITION')]}),
        ("sequencer.strip_transform_clear", {"type": 'S', "alt": True, "value": 'PRESS'},
         {"properties": [("property", 'SCALE')]}),
        ("sequencer.strip_transform_clear", {"type": 'R', "alt": True, "value": 'PRESS'},
         {"properties": [("property", 'ROTATION')]}),

        ("sequencer.delete", {"type": 'X', "value": 'PRESS'}, None),
        ("sequencer.delete", {"type": 'DEL', "value": 'PRESS'}, None),

        *_template_items_context_menu("SEQUENCER_MT_preview_context_menu", params.context_menu_event),
    ])

    if not params.legacy:
        # New pie menus.
        items.extend([
            ("wm.context_toggle", {"type": 'ACCENT_GRAVE', "value": 'PRESS', "ctrl": True},
             {"properties": [("data_path", 'space_data.show_gizmo')]}),
            op_menu_pie("SEQUENCER_MT_pivot_pie", {"type": 'PERIOD', "value": 'PRESS'}),
            ("wm.context_toggle", {"type": 'Z', "value": 'PRESS', "alt": True, "shift": True},
             {"properties": [("data_path", "space_data.show_overlays")]}),
        ])

    # 2D cursor.
    if params.cursor_tweak_event:
        items.extend([
            ("sequencer.cursor_set", params.cursor_set_event, None),
            ("transform.translate", params.cursor_tweak_event,
             {"properties": [("release_confirm", True), ("cursor_transform", True)]}),
        ])
    else:
        items.extend([
            ("sequencer.cursor_set", params.cursor_set_event, None),
        ])

    return keymap


def km_sequencer_channels(_params):
    items = []
    keymap = (
        "Sequencer Channels",
        {"space_type": 'SEQUENCE_EDITOR', "region_type": 'WINDOW'},
        {"items": items},
    )

    items.extend([
        # Rename.
        ("sequencer.rename_channel", {"type": 'LEFTMOUSE', "value": 'PRESS', "ctrl": True}, None),
        ("sequencer.rename_channel", {"type": 'LEFTMOUSE', "value": 'DOUBLE_CLICK'}, None),
    ])
    return keymap


# ------------------------------------------------------------------------------
# Editor (Console)

def km_console(_params):
    items = []
    keymap = (
        "Console",
        {"space_type": 'CONSOLE', "region_type": 'WINDOW'},
        {"items": items},
    )

    items.extend([
        ("console.move", {"type": 'LEFT_ARROW', "value": 'PRESS', "ctrl": True, "repeat": True},
         {"properties": [("type", 'PREVIOUS_WORD')]}),
        ("console.move", {"type": 'LEFT_ARROW', "value": 'PRESS', "ctrl": True, "shift": True, "repeat": True},
         {"properties": [("type", 'PREVIOUS_WORD'), ("select", True)]}),
        ("console.move", {"type": 'RIGHT_ARROW', "value": 'PRESS', "ctrl": True, "repeat": True},
         {"properties": [("type", 'NEXT_WORD')]}),
        ("console.move", {"type": 'RIGHT_ARROW', "value": 'PRESS', "ctrl": True, "shift": True, "repeat": True},
         {"properties": [("type", 'NEXT_WORD'), ("select", True)]}),
        ("console.move", {"type": 'HOME', "value": 'PRESS'},
         {"properties": [("type", 'LINE_BEGIN')]}),
        ("console.move", {"type": 'HOME', "value": 'PRESS', "shift": True},
         {"properties": [("type", 'LINE_BEGIN'), ("select", True)]}),
        ("console.move", {"type": 'END', "value": 'PRESS'},
         {"properties": [("type", 'LINE_END')]}),
        ("console.move", {"type": 'END', "value": 'PRESS', "shift": True},
         {"properties": [("type", 'LINE_END'), ("select", True)]}),
        ("wm.context_cycle_int", {"type": 'WHEELUPMOUSE', "value": 'PRESS', "ctrl": True},
         {"properties": [("data_path", 'space_data.font_size'), ("reverse", False)]}),
        ("wm.context_cycle_int", {"type": 'WHEELDOWNMOUSE', "value": 'PRESS', "ctrl": True},
         {"properties": [("data_path", 'space_data.font_size'), ("reverse", True)]}),
        ("wm.context_cycle_int", {"type": 'NUMPAD_PLUS', "value": 'PRESS', "ctrl": True, "repeat": True},
         {"properties": [("data_path", 'space_data.font_size'), ("reverse", False)]}),
        ("wm.context_cycle_int", {"type": 'NUMPAD_MINUS', "value": 'PRESS', "ctrl": True, "repeat": True},
         {"properties": [("data_path", 'space_data.font_size'), ("reverse", True)]}),
        ("console.move", {"type": 'LEFT_ARROW', "value": 'PRESS', "repeat": True},
         {"properties": [("type", 'PREVIOUS_CHARACTER')]}),
        ("console.move", {"type": 'LEFT_ARROW', "value": 'PRESS', "repeat": True, "shift": True},
         {"properties": [("type", 'PREVIOUS_CHARACTER'), ("select", True)]}),
        ("console.move", {"type": 'RIGHT_ARROW', "value": 'PRESS', "repeat": True},
         {"properties": [("type", 'NEXT_CHARACTER')]}),
        ("console.move", {"type": 'RIGHT_ARROW', "value": 'PRESS', "repeat": True, "shift": True},
         {"properties": [("type", 'NEXT_CHARACTER'), ("select", True)]}),
        ("console.history_cycle", {"type": 'UP_ARROW', "value": 'PRESS', "repeat": True},
         {"properties": [("reverse", True)]}),
        ("console.history_cycle", {"type": 'DOWN_ARROW', "value": 'PRESS', "repeat": True},
         {"properties": [("reverse", False)]}),
        ("console.delete", {"type": 'DEL', "value": 'PRESS', "repeat": True},
         {"properties": [("type", 'NEXT_CHARACTER')]}),
        ("console.delete", {"type": 'BACK_SPACE', "value": 'PRESS', "repeat": True},
         {"properties": [("type", 'PREVIOUS_CHARACTER')]}),
        ("console.delete", {"type": 'BACK_SPACE', "value": 'PRESS', "shift": True, "repeat": True},
         {"properties": [("type", 'PREVIOUS_CHARACTER')]}),
        ("console.delete", {"type": 'DEL', "value": 'PRESS', "ctrl": True, "repeat": True},
         {"properties": [("type", 'NEXT_WORD')]}),
        ("console.delete", {"type": 'BACK_SPACE', "value": 'PRESS', "ctrl": True, "repeat": True},
         {"properties": [("type", 'PREVIOUS_WORD')]}),
        ("console.clear_line", {"type": 'RET', "value": 'PRESS', "shift": True}, None),
        ("console.clear_line", {"type": 'NUMPAD_ENTER', "value": 'PRESS', "shift": True}, None),
        ("console.execute", {"type": 'RET', "value": 'PRESS'},
         {"properties": [("interactive", True)]}),
        ("console.execute", {"type": 'NUMPAD_ENTER', "value": 'PRESS'},
         {"properties": [("interactive", True)]}),
        ("console.copy_as_script", {"type": 'C', "value": 'PRESS', "shift": True, "ctrl": True}, None),
        ("console.copy", {"type": 'C', "value": 'PRESS', "ctrl": True}, None),
        ("console.copy", {"type": 'X', "value": 'PRESS', "ctrl": True}, {"properties": [("delete", True)]}),
        ("console.paste", {"type": 'V', "value": 'PRESS', "ctrl": True, "repeat": True}, None),
        ("console.select_set", {"type": 'LEFTMOUSE', "value": 'PRESS'}, None),
        ("console.select_all", {"type": 'A', "value": 'PRESS', "ctrl": True}, None),
        ("console.select_word", {"type": 'LEFTMOUSE', "value": 'DOUBLE_CLICK'}, None),
        ("console.insert", {"type": 'TAB', "value": 'PRESS', "ctrl": True, "repeat": True},
         {"properties": [("text", '\t')]}),
        ("console.indent_or_autocomplete", {"type": 'TAB', "value": 'PRESS', "repeat": True}, None),
        ("console.unindent", {"type": 'TAB', "value": 'PRESS', "shift": True, "repeat": True}, None),
        *_template_items_context_menu("CONSOLE_MT_context_menu", {"type": 'RIGHTMOUSE', "value": 'PRESS'}),
        ("console.insert", {"type": 'TEXTINPUT', "value": 'ANY', "any": True, "repeat": True}, None),
    ])

    return keymap


# ------------------------------------------------------------------------------
# Editor (Clip)

def km_clip(params):
    items = []
    keymap = (
        "Clip",
        {"space_type": 'CLIP_EDITOR', "region_type": 'WINDOW'},
        {"items": items},
    )

    items.extend([
        *_template_space_region_type_toggle(
            params,
            toolbar_key={"type": 'T', "value": 'PRESS'},
            sidebar_key={"type": 'N', "value": 'PRESS'},
        ),
        ("clip.open", {"type": 'O', "value": 'PRESS', "alt": True}, None),
        ("clip.track_markers", {"type": 'LEFT_ARROW', "value": 'PRESS', "alt": True, "repeat": True},
         {"properties": [("backwards", True), ("sequence", False)]}),
        ("clip.track_markers", {"type": 'RIGHT_ARROW', "value": 'PRESS', "alt": True, "repeat": True},
         {"properties": [("backwards", False), ("sequence", False)]}),
        ("clip.track_markers", {"type": 'T', "value": 'PRESS', "ctrl": True},
         {"properties": [("backwards", False), ("sequence", True)]}),
        ("clip.track_markers", {"type": 'T', "value": 'PRESS', "shift": True, "ctrl": True},
         {"properties": [("backwards", True), ("sequence", True)]}),
        ("wm.context_toggle_enum", {"type": 'TAB', "value": 'PRESS'},
         {"properties": [("data_path", 'space_data.mode'), ("value_1", 'TRACKING'), ("value_2", 'MASK')]}),
        ("clip.prefetch", {"type": 'P', "value": 'PRESS'}, None),
        op_menu_pie("CLIP_MT_tracking_pie", {"type": 'E', "value": 'PRESS'}),
        op_menu_pie("CLIP_MT_solving_pie", {"type": 'S', "value": 'PRESS', "shift": True}),
        op_menu_pie("CLIP_MT_marker_pie", {"type": 'E', "value": 'PRESS', "shift": True}),
        op_menu_pie("CLIP_MT_reconstruction_pie", {"type": 'W', "value": 'PRESS', "shift": True}),
        op_menu_pie("CLIP_MT_view_pie", {"type": 'ACCENT_GRAVE', "value": 'PRESS'}),
    ])

    return keymap


def km_clip_editor(params):
    items = []
    keymap = (
        "Clip Editor",
        {"space_type": 'CLIP_EDITOR', "region_type": 'WINDOW'},
        {"items": items},
    )

    items.extend([
        ("clip.view_pan", {"type": 'MIDDLEMOUSE', "value": 'PRESS'}, None),
        ("clip.view_pan", {"type": 'MIDDLEMOUSE', "value": 'PRESS', "shift": True}, None),
        ("clip.view_pan", {"type": 'TRACKPADPAN', "value": 'ANY'}, None),
        ("clip.view_zoom", {"type": 'MIDDLEMOUSE', "value": 'PRESS', "ctrl": True}, None),
        ("clip.view_zoom", {"type": 'TRACKPADZOOM', "value": 'ANY'}, None),
        ("clip.view_zoom", {"type": 'TRACKPADPAN', "value": 'ANY', "ctrl": True}, None),
        ("clip.view_zoom_in", {"type": 'WHEELINMOUSE', "value": 'PRESS'}, None),
        ("clip.view_zoom_out", {"type": 'WHEELOUTMOUSE', "value": 'PRESS'}, None),
        ("clip.view_zoom_in", {"type": 'NUMPAD_PLUS', "value": 'PRESS', "repeat": True}, None),
        ("clip.view_zoom_out", {"type": 'NUMPAD_MINUS', "value": 'PRESS', "repeat": True}, None),
        ("clip.view_zoom_ratio", {"type": 'NUMPAD_8', "value": 'PRESS', "ctrl": True},
         {"properties": [("ratio", 8.0)]}),
        ("clip.view_zoom_ratio", {"type": 'NUMPAD_4', "value": 'PRESS', "ctrl": True},
         {"properties": [("ratio", 4.0)]}),
        ("clip.view_zoom_ratio", {"type": 'NUMPAD_2', "value": 'PRESS', "ctrl": True},
         {"properties": [("ratio", 2.0)]}),
        ("clip.view_zoom_ratio", {"type": 'NUMPAD_8', "value": 'PRESS', "shift": True},
         {"properties": [("ratio", 8.0)]}),
        ("clip.view_zoom_ratio", {"type": 'NUMPAD_4', "value": 'PRESS', "shift": True},
         {"properties": [("ratio", 4.0)]}),
        ("clip.view_zoom_ratio", {"type": 'NUMPAD_2', "value": 'PRESS', "shift": True},
         {"properties": [("ratio", 2.0)]}),
        ("clip.view_zoom_ratio", {"type": 'NUMPAD_1', "value": 'PRESS'},
         {"properties": [("ratio", 1.0)]}),
        ("clip.view_zoom_ratio", {"type": 'NUMPAD_2', "value": 'PRESS'},
         {"properties": [("ratio", 0.5)]}),
        ("clip.view_zoom_ratio", {"type": 'NUMPAD_4', "value": 'PRESS'},
         {"properties": [("ratio", 0.25)]}),
        ("clip.view_zoom_ratio", {"type": 'NUMPAD_8', "value": 'PRESS'},
         {"properties": [("ratio", 0.125)]}),
        ("clip.view_all", {"type": 'HOME', "value": 'PRESS'}, None),
        ("clip.view_all", {"type": 'F', "value": 'PRESS'},
         {"properties": [("fit_view", True)]}),
        ("clip.view_selected", {"type": 'NUMPAD_PERIOD', "value": 'PRESS'}, None),
        ("clip.view_all", {"type": 'NDOF_BUTTON_FIT', "value": 'PRESS'}, None),
        ("clip.view_ndof", {"type": 'NDOF_MOTION', "value": 'ANY'}, None),
        ("clip.frame_jump", {"type": 'LEFT_ARROW', "value": 'PRESS', "shift": True, "ctrl": True, "repeat": True},
         {"properties": [("position", 'PATHSTART')]}),
        ("clip.frame_jump", {"type": 'RIGHT_ARROW', "value": 'PRESS', "shift": True, "ctrl": True, "repeat": True},
         {"properties": [("position", 'PATHEND')]}),
        ("clip.frame_jump", {"type": 'LEFT_ARROW', "value": 'PRESS', "shift": True, "alt": True, "repeat": True},
         {"properties": [("position", 'FAILEDPREV')]}),
        ("clip.frame_jump", {"type": 'RIGHT_ARROW', "value": 'PRESS', "shift": True, "alt": True, "repeat": True},
         {"properties": [("position", 'PATHSTART')]}),
        ("clip.change_frame", {"type": 'LEFTMOUSE', "value": 'PRESS'}, None),
        ("clip.select", {"type": params.select_mouse, "value": 'PRESS'},
         {"properties": [("deselect_all", not params.legacy)]}),
        ("clip.select", {"type": params.select_mouse, "value": 'PRESS', "shift": True},
         {"properties": [("extend", True)]}),
        *_template_items_select_actions(params, "clip.select_all"),
        ("clip.select_box", {"type": 'B', "value": 'PRESS'}, None),
        ("clip.select_circle", {"type": 'C', "value": 'PRESS'}, None),
        op_menu("CLIP_MT_select_grouped", {"type": 'G', "value": 'PRESS', "shift": True}),
        ("clip.select_lasso", {"type": params.action_mouse, "value": 'CLICK_DRAG', "ctrl": True, "alt": True},
         {"properties": [("mode", 'ADD')]}),
        ("clip.select_lasso", {"type": params.action_mouse, "value": 'CLICK_DRAG', "shift": True, "ctrl": True, "alt": True},
         {"properties": [("mode", 'SUB')]}),
        ("clip.add_marker_slide", {"type": 'LEFTMOUSE', "value": 'PRESS', "ctrl": True}, None),
        ("clip.delete_marker", {"type": 'X', "value": 'PRESS', "shift": True}, None),
        ("clip.delete_marker", {"type": 'DEL', "value": 'PRESS', "shift": True}, None),
        ("clip.slide_marker", {"type": 'LEFTMOUSE', "value": 'PRESS'}, None),
        ("clip.disable_markers", {"type": 'D', "value": 'PRESS', "shift": True},
         {"properties": [("action", 'TOGGLE')]}),
        ("clip.delete_track", {"type": 'X', "value": 'PRESS'}, None),
        ("clip.delete_track", {"type": 'DEL', "value": 'PRESS'}, None),
        ("clip.lock_tracks", {"type": 'L', "value": 'PRESS', "ctrl": True},
         {"properties": [("action", 'LOCK')]}),
        ("clip.lock_tracks", {"type": 'L', "value": 'PRESS', "alt": True},
         {"properties": [("action", 'UNLOCK')]}),
        *_template_items_hide_reveal_actions("clip.hide_tracks", "clip.hide_tracks_clear"),
        ("clip.slide_plane_marker", {"type": 'LEFTMOUSE', "value": 'CLICK_DRAG'}, None),
        ("clip.keyframe_insert", {"type": 'I', "value": 'PRESS'}, None),
        ("clip.keyframe_delete", {"type": 'I', "value": 'PRESS', "alt": True}, None),
        ("clip.join_tracks", {"type": 'J', "value": 'PRESS', "ctrl": True}, None),
        ("clip.lock_selection_toggle", {"type": 'L', "value": 'PRESS'}, None),
        ("wm.context_toggle", {"type": 'D', "value": 'PRESS', "alt": True},
         {"properties": [("data_path", 'space_data.show_disabled')]}),
        ("wm.context_toggle", {"type": 'S', "value": 'PRESS', "alt": True},
         {"properties": [("data_path", 'space_data.show_marker_search')]}),
        ("wm.context_toggle", {"type": 'M', "value": 'PRESS'},
         {"properties": [("data_path", 'space_data.use_mute_footage')]}),
        ("transform.translate", {"type": 'G', "value": 'PRESS'}, None),
        ("transform.translate", {"type": params.select_mouse, "value": 'CLICK_DRAG'}, None),
        ("transform.resize", {"type": 'S', "value": 'PRESS'}, None),
        ("transform.rotate", {"type": 'R', "value": 'PRESS'}, None),
        ("clip.clear_track_path", {"type": 'T', "value": 'PRESS', "alt": True},
         {"properties": [("action", 'REMAINED'), ("clear_active", False)]}),
        ("clip.clear_track_path", {"type": 'T', "value": 'PRESS', "shift": True},
         {"properties": [("action", 'UPTO'), ("clear_active", False)]}),
        ("clip.clear_track_path", {"type": 'T', "value": 'PRESS', "shift": True, "alt": True},
         {"properties": [("action", 'ALL'), ("clear_active", False)]}),
        ("clip.cursor_set", params.cursor_set_event, None),
        ("clip.copy_tracks", {"type": 'C', "value": 'PRESS', "ctrl": True}, None),
        ("clip.paste_tracks", {"type": 'V', "value": 'PRESS', "ctrl": True}, None),
        *_template_items_context_menu("CLIP_MT_tracking_context_menu", params.context_menu_event),
    ])

    if not params.legacy:
        items.extend([
            op_menu_pie("CLIP_MT_pivot_pie", {"type": 'PERIOD', "value": 'PRESS'}),
        ])
    else:
        items.extend([
            # Old pivot.
            ("wm.context_set_enum", {"type": 'COMMA', "value": 'PRESS'},
             {"properties": [("data_path", 'space_data.pivot_point'), ("value", 'BOUNDING_BOX_CENTER')]}),
            ("wm.context_set_enum", {"type": 'COMMA', "value": 'PRESS', "ctrl": True},
             {"properties": [("data_path", 'space_data.pivot_point'), ("value", 'MEDIAN_POINT')]}),
            ("wm.context_set_enum", {"type": 'PERIOD', "value": 'PRESS'},
             {"properties": [("data_path", 'space_data.pivot_point'), ("value", 'CURSOR')]}),
            ("wm.context_set_enum", {"type": 'PERIOD', "value": 'PRESS', "ctrl": True},
             {"properties": [("data_path", 'space_data.pivot_point'), ("value", 'INDIVIDUAL_ORIGINS')]}),

            ("clip.view_center_cursor", {"type": 'HOME', "value": 'PRESS', "alt": True}, None),
        ])

    return keymap


def km_clip_graph_editor(params):
    items = []
    keymap = (
        "Clip Graph Editor",
        {"space_type": 'CLIP_EDITOR', "region_type": 'WINDOW'},
        {"items": items},
    )

    items.extend([
        ("clip.graph_select", {"type": params.select_mouse, "value": 'PRESS'}, None),
        ("clip.graph_select", {"type": params.select_mouse, "value": 'PRESS', "shift": True},
         {"properties": [("extend", True)]}),
        *_template_items_select_actions(params, "clip.graph_select_all_markers"),
        ("clip.graph_select_box", {"type": 'B', "value": 'PRESS'}, None),
        ("clip.graph_delete_curve", {"type": 'X', "value": 'PRESS'}, None),
        ("clip.graph_delete_curve", {"type": 'DEL', "value": 'PRESS'}, None),
        ("clip.graph_delete_knot", {"type": 'X', "value": 'PRESS', "shift": True}, None),
        ("clip.graph_delete_knot", {"type": 'DEL', "value": 'PRESS', "shift": True}, None),
        ("clip.graph_view_all", {"type": 'HOME', "value": 'PRESS'}, None),
        ("clip.graph_view_all", {"type": 'NDOF_BUTTON_FIT', "value": 'PRESS'}, None),
        ("clip.graph_center_current_frame", {"type": 'NUMPAD_0', "value": 'PRESS'}, None),
        ("wm.context_toggle", {"type": 'L', "value": 'PRESS'},
         {"properties": [("data_path", 'space_data.lock_time_cursor')]}),
        ("clip.clear_track_path", {"type": 'T', "value": 'PRESS', "alt": True},
         {"properties": [("action", 'REMAINED'), ("clear_active", True)]}),
        ("clip.clear_track_path", {"type": 'T', "value": 'PRESS', "shift": True},
         {"properties": [("action", 'UPTO'), ("clear_active", True)]}),
        ("clip.clear_track_path", {"type": 'T', "value": 'PRESS', "shift": True, "alt": True},
         {"properties": [("action", 'ALL'), ("clear_active", True)]}),
        ("clip.graph_disable_markers", {"type": 'D', "value": 'PRESS', "shift": True},
         {"properties": [("action", 'TOGGLE')]}),
        ("transform.translate", {"type": 'G', "value": 'PRESS'}, None),
        ("transform.translate", {"type": params.select_mouse, "value": 'CLICK_DRAG'}, None),
        ("transform.resize", {"type": 'S', "value": 'PRESS'}, None),
        ("transform.rotate", {"type": 'R', "value": 'PRESS'}, None),
    ])

    if params.select_mouse == 'LEFTMOUSE' and not params.legacy:
        items.extend([
            ("clip.change_frame", {"type": 'RIGHTMOUSE', "value": 'PRESS', "shift": True}, None),
        ])
    else:
        items.extend([
            ("clip.change_frame", {"type": params.action_mouse, "value": 'PRESS'}, None),
        ])

    return keymap


def km_clip_dopesheet_editor(_params):
    items = []
    keymap = (
        "Clip Dopesheet Editor",
        {"space_type": 'CLIP_EDITOR', "region_type": 'WINDOW'},
        {"items": items},
    )

    items.extend([
        ("clip.dopesheet_select_channel", {"type": 'LEFTMOUSE', "value": 'PRESS'},
         {"properties": [("extend", True)]}),
        ("clip.dopesheet_view_all", {"type": 'HOME', "value": 'PRESS'}, None),
        ("clip.dopesheet_view_all", {"type": 'NDOF_BUTTON_FIT', "value": 'PRESS'}, None),
    ])

    return keymap


# ------------------------------------------------------------------------------
# Editor (Spreadsheet)

def km_spreadsheet_generic(params):
    items = []
    keymap = (
        "Spreadsheet Generic",
        {"space_type": 'SPREADSHEET', "region_type": 'WINDOW'},
        {"items": items},
    )

    items.extend([
        *_template_space_region_type_toggle(
            params,
            sidebar_key={"type": 'N', "value": 'PRESS'},
            channels_key={"type": 'T', "value": 'PRESS'},
        ),
    ])

    return keymap


# ------------------------------------------------------------------------------
# Animation

def km_frames(params):
    items = []
    keymap = (
        "Frames",
        {"space_type": 'EMPTY', "region_type": 'WINDOW'},
        {"items": items},
    )

    items.extend([
        # Frame offsets
        ("screen.frame_offset", {"type": 'LEFT_ARROW', "value": 'PRESS', "repeat": True},
         {"properties": [("delta", -1)]}),
        ("screen.frame_offset", {"type": 'RIGHT_ARROW', "value": 'PRESS', "repeat": True},
         {"properties": [("delta", 1)]}),
        ("screen.frame_jump", {"type": 'RIGHT_ARROW', "value": 'PRESS', "shift": True, "repeat": True},
         {"properties": [("end", True)]}),
        ("screen.frame_jump", {"type": 'LEFT_ARROW', "value": 'PRESS', "shift": True, "repeat": True},
         {"properties": [("end", False)]}),
        ("screen.keyframe_jump", {"type": 'UP_ARROW', "value": 'PRESS', "repeat": True},
         {"properties": [("next", True)]}),
        ("screen.keyframe_jump", {"type": 'DOWN_ARROW', "value": 'PRESS', "repeat": True},
         {"properties": [("next", False)]}),
        ("screen.keyframe_jump", {"type": 'MEDIA_LAST', "value": 'PRESS'},
         {"properties": [("next", True)]}),
        ("screen.keyframe_jump", {"type": 'MEDIA_FIRST', "value": 'PRESS'},
         {"properties": [("next", False)]}),
        ("screen.frame_offset", {"type": 'WHEELDOWNMOUSE', "value": 'PRESS', "alt": True},
         {"properties": [("delta", 1)]}),
        ("screen.frame_offset", {"type": 'WHEELUPMOUSE', "value": 'PRESS', "alt": True},
         {"properties": [("delta", -1)]}),
    ])

    if not params.legacy:
        # New playback
        if params.spacebar_action in {'TOOL', 'SEARCH'}:
            items.append(
                ("screen.animation_play", {"type": 'SPACE', "value": 'PRESS', "shift": True}, None),
            )
        elif params.spacebar_action == 'PLAY':
            items.append(
                ("screen.animation_play", {"type": 'SPACE', "value": 'PRESS'}, None),
            )
        else:
            assert False, "unreachable"

        items.extend([
            ("screen.animation_play", {"type": 'SPACE', "value": 'PRESS', "shift": True, "ctrl": True},
             {"properties": [("reverse", True)]}),
        ])
    else:
        # Old playback
        items.extend([
            ("screen.frame_offset", {"type": 'UP_ARROW', "value": 'PRESS', "shift": True, "repeat": True},
             {"properties": [("delta", 10)]}),
            ("screen.frame_offset", {"type": 'DOWN_ARROW', "value": 'PRESS', "shift": True, "repeat": True},
             {"properties": [("delta", -10)]}),
            ("screen.frame_jump", {"type": 'UP_ARROW', "value": 'PRESS', "shift": True, "ctrl": True, "repeat": True},
             {"properties": [("end", True)]}),
            ("screen.frame_jump", {"type": 'DOWN_ARROW', "value": 'PRESS', "shift": True, "ctrl": True, "repeat": True},
             {"properties": [("end", False)]}),
            ("screen.animation_play", {"type": 'A', "value": 'PRESS', "alt": True}, None),
            ("screen.animation_play", {"type": 'A', "value": 'PRESS', "shift": True, "alt": True},
             {"properties": [("reverse", True)]}),
        ])

    items.extend([
        ("screen.animation_cancel", {"type": 'ESC', "value": 'PRESS'}, None),
        ("screen.animation_play", {"type": 'MEDIA_PLAY', "value": 'PRESS'}, None),
        ("screen.animation_cancel", {"type": 'MEDIA_STOP', "value": 'PRESS'}, None),
    ])

    return keymap


def km_animation(_params):
    items = []
    keymap = (
        "Animation",
        {"space_type": 'EMPTY', "region_type": 'WINDOW'},
        {"items": items},
    )

    items.extend([
        # Frame management.
        ("wm.context_toggle", {"type": 'T', "value": 'PRESS', "ctrl": True},
         {"properties": [("data_path", 'space_data.show_seconds')]}),
        # Preview range.
        ("anim.previewrange_set", {"type": 'P', "value": 'PRESS'}, None),
        ("anim.previewrange_clear", {"type": 'P', "value": 'PRESS', "alt": True}, None),
        ("anim.start_frame_set", {"type": 'HOME', "value": 'PRESS', "ctrl": True}, None),
        ("anim.end_frame_set", {"type": 'END', "value": 'PRESS', "ctrl": True}, None),
    ])

    return keymap


def km_animation_channels(params):
    items = []
    keymap = (
        "Animation Channels",
        {"space_type": 'EMPTY', "region_type": 'WINDOW'},
        {"items": items},
    )

    items.extend([
        # Click select.
        ("anim.channels_click", {"type": 'LEFTMOUSE', "value": 'PRESS'}, None),
        ("anim.channels_click", {"type": 'LEFTMOUSE', "value": 'CLICK', "shift": True},
         {"properties": [("extend_range", True)]}),
        ("anim.channels_click", {"type": 'LEFTMOUSE', "value": 'CLICK', "ctrl": True},
         {"properties": [("extend", True)]}),
        ("anim.channels_click", {"type": 'LEFTMOUSE', "value": 'PRESS', "shift": True, "ctrl": True},
         {"properties": [("children_only", True)]}),
        # Rename.
        ("anim.channels_rename", {"type": 'LEFTMOUSE', "value": 'DOUBLE_CLICK'}, None),
        # Select keys.
        ("anim.channel_select_keys", {"type": 'LEFTMOUSE', "value": 'DOUBLE_CLICK'}, None),
        ("anim.channel_select_keys", {"type": 'LEFTMOUSE', "value": 'DOUBLE_CLICK', "shift": True},
         {"properties": [("extend", True)]}),
        # Find (setting the name filter).
        ("anim.channels_select_filter", {"type": 'F', "value": 'PRESS', "ctrl": True}, None),
        # Selection.
        *_template_items_select_actions(params, "anim.channels_select_all"),
        ("anim.channels_select_box", {"type": 'B', "value": 'PRESS'}, None),
        ("anim.channels_select_box", {"type": 'LEFTMOUSE', "value": 'CLICK_DRAG'},
         {"properties": [("extend", False)]}),
        ("anim.channels_select_box", {"type": 'LEFTMOUSE', "value": 'CLICK_DRAG', "shift": True},
         {"properties": [("extend", True)]}),
        ("anim.channels_select_box", {"type": 'LEFTMOUSE', "value": 'CLICK_DRAG', "ctrl": True},
         {"properties": [("deselect", True)]}),
        # Delete.
        ("anim.channels_delete", {"type": 'X', "value": 'PRESS'}, None),
        ("anim.channels_delete", {"type": 'DEL', "value": 'PRESS'}, None),
        # Settings.
        ("anim.channels_setting_toggle", {"type": 'W', "value": 'PRESS', "shift": True}, None),
        ("anim.channels_setting_enable", {"type": 'W', "value": 'PRESS', "shift": True, "ctrl": True}, None),
        ("anim.channels_setting_disable", {"type": 'W', "value": 'PRESS', "alt": True}, None),
        ("anim.channels_editable_toggle", {"type": 'TAB', "value": 'PRESS'}, None),
        # Expand/collapse.
        ("anim.channels_expand", {"type": 'NUMPAD_PLUS', "value": 'PRESS'}, None),
        ("anim.channels_collapse", {"type": 'NUMPAD_MINUS', "value": 'PRESS'}, None),
        ("anim.channels_expand", {"type": 'NUMPAD_PLUS', "value": 'PRESS', "ctrl": True},
         {"properties": [("all", False)]}),
        ("anim.channels_collapse", {"type": 'NUMPAD_MINUS', "value": 'PRESS', "ctrl": True},
         {"properties": [("all", False)]}),
        # Move.
        ("anim.channels_move", {"type": 'PAGE_UP', "value": 'PRESS', "repeat": True},
         {"properties": [("direction", 'UP')]}),
        ("anim.channels_move", {"type": 'PAGE_DOWN', "value": 'PRESS', "repeat": True},
         {"properties": [("direction", 'DOWN')]}),
        ("anim.channels_move", {"type": 'PAGE_UP', "value": 'PRESS', "shift": True},
         {"properties": [("direction", 'TOP')]}),
        ("anim.channels_move", {"type": 'PAGE_DOWN', "value": 'PRESS', "shift": True},
         {"properties": [("direction", 'BOTTOM')]}),
        # Group.
        ("anim.channels_group", {"type": 'G', "value": 'PRESS', "ctrl": True}, None),
        ("anim.channels_ungroup", {"type": 'G', "value": 'PRESS', "ctrl": True, "alt": True}, None),
        # Menus.
        *_template_items_context_menu("DOPESHEET_MT_channel_context_menu", params.context_menu_event),
        # View
        ("anim.channel_view_pick", {"type": 'MIDDLEMOUSE', "value": 'PRESS', "alt": True}, None),
        ("anim.channels_view_selected", {"type": 'NUMPAD_PERIOD', "value": 'PRESS'}, None),
    ])

    return keymap


# ------------------------------------------------------------------------------
# Object Grease Pencil Modes

def km_gpencil_legacy(params):
    items = []
    keymap = (
        "Grease Pencil",
        {"space_type": 'EMPTY', "region_type": 'WINDOW'},
        {"items": items},
    )

    if params.use_key_activate_tools:
        items.extend([
            op_tool_cycle("builtin.annotate", {"type": 'D', "value": 'PRESS'}),
        ])
    else:
        items.extend([
            # Draw
            ("gpencil.annotate",
             {"type": 'LEFTMOUSE', "value": 'PRESS', "key_modifier": 'D'},
             {"properties": [("mode", 'DRAW'), ("wait_for_input", False)]}),
            ("gpencil.annotate",
             {"type": 'LEFTMOUSE', "value": 'PRESS', "key_modifier": 'D', "shift": True},
             {"properties": [("mode", 'DRAW'), ("wait_for_input", False)]}),
            # Draw - straight lines
            ("gpencil.annotate",
             {"type": 'LEFTMOUSE', "value": 'PRESS', "alt": True, "key_modifier": 'D'},
             {"properties": [("mode", 'DRAW_STRAIGHT'), ("wait_for_input", False)]}),
            # Draw - poly lines
            ("gpencil.annotate",
             {"type": 'LEFTMOUSE', "value": 'PRESS', "shift": True, "alt": True, "key_modifier": 'D'},
             {"properties": [("mode", 'DRAW_POLY'), ("wait_for_input", False)]}),
            # Erase
            ("gpencil.annotate",
             {"type": 'RIGHTMOUSE', "value": 'PRESS', "key_modifier": 'D'},
             {"properties": [("mode", 'ERASER'), ("wait_for_input", False)]}),
        ])

    return keymap


def _gpencil_legacy_selection(params, *, alt_select=False):
    return [
        # Select all
        *_template_items_select_actions(params, "gpencil.select_all"),
        # Circle select
        op_tool_optional(
            ("gpencil.select_circle", {"type": 'C', "value": 'PRESS'}, None),
            (op_tool, "builtin.select_circle"), params),
        # Box select
        op_tool_optional(
            ("gpencil.select_box", {"type": 'B', "value": 'PRESS'}, None),
            (op_tool, "builtin.select_box"), params),
        *_template_view3d_gpencil_select(
            type=params.select_mouse,
            value=params.select_mouse_value_fallback,
            legacy=params.legacy,
            alt_select=alt_select
        ),
        # Select linked
        ("gpencil.select_linked", {"type": 'L', "value": 'PRESS', "ctrl": True}, None),
        # Whole stroke select: Same behavior and use case as select linked pick.
        ("gpencil.select", {"type": 'L', "value": 'PRESS'},
         {"properties": [("extend", True), ("entire_strokes", True)]}),
        ("gpencil.select", {"type": 'L', "value": 'PRESS', "shift": True},
         {"properties": [("deselect", True), ("extend", True), ("entire_strokes", True)]}),
        # Select grouped
        ("gpencil.select_grouped", {"type": 'G', "value": 'PRESS', "shift": True}, None),
        # Select more/less
        ("gpencil.select_more", {"type": 'NUMPAD_PLUS', "value": 'PRESS', "ctrl": True, "repeat": True}, None),
        ("gpencil.select_less", {"type": 'NUMPAD_MINUS', "value": 'PRESS', "ctrl": True, "repeat": True}, None),
    ]


def _gpencil_legacy_display():
    return [
        ("wm.context_toggle", {"type": 'Q', "value": 'PRESS', "shift": True},
         {"properties": [("data_path", 'space_data.overlay.use_gpencil_edit_lines')]}),
        ("wm.context_toggle", {"type": 'Q', "value": 'PRESS', "shift": True, "alt": True},
         {"properties": [("data_path", 'space_data.overlay.use_gpencil_multiedit_line_only')]}),
    ]


def km_gpencil_legacy_stroke_edit_mode(params):
    items = []
    keymap = (
        "Grease Pencil Stroke Edit Mode",
        {"space_type": 'EMPTY', "region_type": 'WINDOW'},
        {"items": items},
    )

    items.extend([
        # Interpolation
        op_tool_optional(
            ("gpencil.interpolate", {"type": 'E', "value": 'PRESS', "ctrl": True}, None),
            (op_tool_cycle, "builtin.interpolate"), params),
        ("gpencil.interpolate_sequence", {"type": 'E', "value": 'PRESS', "shift": True, "ctrl": True}, None),
        # Selection
        *_gpencil_legacy_selection(params),
        ("gpencil.select_lasso", {"type": params.action_mouse, "value": 'CLICK_DRAG', "ctrl": True},
         {"properties": [("mode", 'ADD')]}),
        ("gpencil.select_lasso", {"type": params.action_mouse, "value": 'CLICK_DRAG', "shift": True, "ctrl": True},
         {"properties": [("mode", 'SUB')]}),
        # Duplicate and move selected points
        ("gpencil.duplicate_move", {"type": 'D', "value": 'PRESS', "shift": True}, None),
        # Extrude and move selected points
        op_tool_optional(
            ("gpencil.extrude_move", {"type": 'E', "value": 'PRESS'}, None),
            (op_tool_cycle, "builtin.extrude"), params),
        # Delete
        op_menu("VIEW3D_MT_edit_gpencil_delete", {"type": 'X', "value": 'PRESS'}),
        op_menu("VIEW3D_MT_edit_gpencil_delete", {"type": 'DEL', "value": 'PRESS'}),
        ("gpencil.dissolve", {"type": 'X', "value": 'PRESS', "ctrl": True}, None),
        ("gpencil.dissolve", {"type": 'DEL', "value": 'PRESS', "ctrl": True}, None),
        # Animation menu
        ("gpencil.blank_frame_add", {"type": 'I', "value": 'PRESS', "shift": True}, None),
        # Delete Animation menu
        op_menu("GPENCIL_MT_gpencil_draw_delete", {"type": 'I', "value": 'PRESS', "alt": True}),
        ("gpencil.active_frames_delete_all", {"type": 'DEL', "value": 'PRESS', "shift": True}, None),
        # Separate
        ("gpencil.stroke_separate", {"type": 'P', "value": 'PRESS'}, None),
        # Split and joint strokes
        ("gpencil.stroke_split", {"type": 'V', "value": 'PRESS'}, None),
        ("gpencil.stroke_join", {"type": 'J', "value": 'PRESS', "ctrl": True}, None),
        ("gpencil.stroke_join", {"type": 'J', "value": 'PRESS', "shift": True, "ctrl": True},
         {"properties": [("type", 'JOINCOPY')]}),
        # Close strokes
        ("gpencil.stroke_cyclical_set", {"type": 'F', "value": 'PRESS'},
         {"properties": [("type", 'CLOSE'), ("geometry", True)]}),
        # Copy + paste.
        ("gpencil.copy", {"type": 'C', "value": 'PRESS', "ctrl": True}, None),
        ("gpencil.paste", {"type": 'V', "value": 'PRESS', "ctrl": True}, None),
        # Snap
        (
            op_menu_pie("GPENCIL_MT_snap_pie", {"type": 'S', "value": 'PRESS', "shift": True})
            if not params.legacy else
            op_menu("GPENCIL_MT_snap", {"type": 'S', "value": 'PRESS', "shift": True})
        ),
        # Show/hide
        *_template_items_hide_reveal_actions("gpencil.hide", "gpencil.reveal"),
        ("gpencil.selection_opacity_toggle", {"type": 'H', "value": 'PRESS', "ctrl": True}, None),
        # Display
        *_gpencil_legacy_display(),
        # Isolate layer
        ("gpencil.layer_isolate", {"type": 'NUMPAD_ASTERIX', "value": 'PRESS'}, None),
        # Move to layer
        op_menu("GPENCIL_MT_move_to_layer", {"type": 'M', "value": 'PRESS'}),
        # Merge Layer
        ("gpencil.layer_merge", {"type": 'M', "value": 'PRESS', "shift": True, "ctrl": True}, None),

        # Transform Actions.
        *_template_items_transform_actions(params, use_bend=True, use_mirror=True, use_tosphere=True, use_shear=True),
        op_tool_optional(
            ("transform.transform", {"type": 'S', "value": 'PRESS', "alt": True},
             {"properties": [("mode", 'GPENCIL_SHRINKFATTEN')]}),
            (op_tool_cycle, "builtin.radius"), params),
        ("transform.transform", {"type": 'F', "value": 'PRESS', "shift": True},
         {"properties": [("mode", 'GPENCIL_OPACITY')]}),

        # Proportional editing.
        *_template_items_proportional_editing(
            params, connected=True, toggle_data_path='tool_settings.use_proportional_edit'),
        # Curve edit mode toggle.
        ("wm.context_toggle", {"type": 'U', "value": 'PRESS'},
         {"properties": [("data_path", 'gpencil_data.use_curve_edit')]}),
        # Add menu
        ("object.gpencil_add", {"type": 'A', "value": 'PRESS', "shift": True}, None),
        # Vertex group menu
        op_menu("GPENCIL_MT_gpencil_vertex_group", {"type": 'G', "value": 'PRESS', "ctrl": True}),
        # Select mode
        *(("gpencil.selectmode_toggle", {"type": NUMBERS_1[i], "value": 'PRESS'},
           {"properties": [("mode", i)]})
          for i in range(3)),
        # Active layer
        op_menu("GPENCIL_MT_layer_active", {"type": 'Y', "value": 'PRESS'}),
        # Keyframe menu
        op_menu("VIEW3D_MT_gpencil_animation", {"type": 'I', "value": 'PRESS'}),
        # Context menu
        *_template_items_context_menu("VIEW3D_MT_gpencil_edit_context_menu", params.context_menu_event),
    ])

    if params.legacy:
        items.extend([
            # Convert to geometry
            ("gpencil.convert", {"type": 'C', "value": 'PRESS', "alt": True}, None),
        ])

    return keymap


def km_gpencil_legacy_stroke_curve_edit_mode(_params):
    items = []
    keymap = (
        "Grease Pencil Stroke Curve Edit Mode",
        {"space_type": 'EMPTY', "region_type": 'WINDOW'},
        {"items": items},
    )

    items.extend([
        # Set handle type
        ("gpencil.stroke_editcurve_set_handle_type", {"type": 'V', "value": 'PRESS'}, None),
    ])

    return keymap


def km_gpencil_legacy_stroke_paint_mode(params):
    items = []
    keymap = (
        "Grease Pencil Stroke Paint Mode",
        {"space_type": 'EMPTY', "region_type": 'WINDOW'},
        {"items": items},
    )

    items.extend([
        # Brush strength
        ("wm.radial_control", {"type": 'F', "value": 'PRESS', "shift": True},
         {"properties": [("data_path_primary", 'tool_settings.gpencil_paint.brush.gpencil_settings.pen_strength')]}),
        # Brush size
        ("wm.radial_control", {"type": 'F', "value": 'PRESS'},
         {"properties": [("data_path_primary", 'tool_settings.gpencil_paint.brush.size')]}),
        # Increase/Decrease brush size
        ("brush.scale_size", {"type": 'LEFT_BRACKET', "value": 'PRESS', "repeat": True},
         {"properties": [("scalar", 0.9)]}),
        ("brush.scale_size", {"type": 'RIGHT_BRACKET', "value": 'PRESS', "repeat": True},
         {"properties": [("scalar", 1.0 / 0.9)]}),
        # Animation menu
        ("gpencil.blank_frame_add", {"type": 'I', "value": 'PRESS', "shift": True}, None),
        # Delete Animation menu
        op_menu("GPENCIL_MT_gpencil_draw_delete", {"type": 'I', "value": 'PRESS', "alt": True}),
        ("gpencil.active_frames_delete_all", {"type": 'DEL', "value": 'PRESS', "shift": True}, None),
        # Interpolation
        op_tool_optional(
            ("gpencil.interpolate", {"type": 'E', "value": 'PRESS', "ctrl": True}, None),
            (op_tool_cycle, "builtin.interpolate"), params),
        ("gpencil.interpolate_sequence", {"type": 'E', "value": 'PRESS', "shift": True, "ctrl": True}, None),
        # Show/hide
        *_template_items_hide_reveal_actions("gpencil.hide", "gpencil.reveal"),
        # Active layer
        op_menu("GPENCIL_MT_layer_active", {"type": 'Y', "value": 'PRESS'}),
        # Merge Layer
        ("gpencil.layer_merge", {"type": 'M', "value": 'PRESS', "shift": True, "ctrl": True}, None),
        # Active material
        op_menu("GPENCIL_MT_material_active", {"type": 'U', "value": 'PRESS'}),
        # Keyframe menu
        op_menu("VIEW3D_MT_gpencil_animation", {"type": 'I', "value": 'PRESS'}),
        # Draw context menu
        *_template_items_context_panel("VIEW3D_PT_gpencil_draw_context_menu", params.context_menu_event),
        # Erase Gestures
        # Box erase
        ("gpencil.select_box", {"type": 'B', "value": 'PRESS'}, None),
        # Lasso erase
        ("gpencil.select_lasso", {"type": params.action_mouse, "value": 'CLICK_DRAG', "ctrl": True, "alt": True}, None),
    ])

    return keymap


def km_gpencil_legacy_stroke_paint_draw_brush(params):
    items = []
    keymap = (
        "Grease Pencil Stroke Paint (Draw brush)",
        {"space_type": 'EMPTY', "region_type": 'WINDOW'},
        {"items": items},
    )

    # Draw
    items.extend([
        ("gpencil.draw", {"type": 'LEFTMOUSE', "value": 'PRESS'},
            {"properties": [("mode", 'DRAW'), ("wait_for_input", False)]}),
        ("gpencil.draw", {"type": 'LEFTMOUSE', "value": 'PRESS', "shift": True},
            {"properties": [("mode", 'DRAW'), ("wait_for_input", False)]}),
        # Draw - straight lines
        ("gpencil.draw", {"type": 'LEFTMOUSE', "value": 'PRESS', "alt": True},
            {"properties": [("mode", 'DRAW_STRAIGHT'), ("wait_for_input", False)]}),
        # Erase
        ("gpencil.draw", {"type": 'LEFTMOUSE', "value": 'PRESS', "ctrl": True},
            {"properties": [("mode", 'ERASER'), ("wait_for_input", False)]}),
    ])

    items.extend([
        # Tablet Mappings for Drawing ------------------ */
        # For now, only support direct drawing using the eraser, as most users using a tablet
        # may still want to use that as their primary pointing device!
        ("gpencil.draw", {"type": 'ERASER', "value": 'PRESS'},
         {"properties": [("mode", 'ERASER'), ("wait_for_input", False)]}),
    ])

    return keymap


def km_gpencil_legacy_stroke_paint_erase(_params):
    items = []
    keymap = (
        "Grease Pencil Stroke Paint (Erase)",
        {"space_type": 'EMPTY', "region_type": 'WINDOW'},
        {"items": items},
    )

    items.extend([
        # Erase
        ("gpencil.draw", {"type": 'LEFTMOUSE', "value": 'PRESS'},
         {"properties": [("mode", 'ERASER'), ("wait_for_input", False)]}),
        ("gpencil.draw", {"type": 'ERASER', "value": 'PRESS'},
         {"properties": [("mode", 'ERASER'), ("wait_for_input", False)]}),
    ])

    return keymap


def km_gpencil_legacy_stroke_paint_fill(_params):
    items = []
    keymap = (
        "Grease Pencil Stroke Paint (Fill)",
        {"space_type": 'EMPTY', "region_type": 'WINDOW'},
        {"items": items},
    )

    items.extend([
        # Fill
        ("gpencil.fill", {"type": 'LEFTMOUSE', "value": 'PRESS'},
         {"properties": [("on_back", False)]}),
        ("gpencil.fill", {"type": 'LEFTMOUSE', "value": 'PRESS', "ctrl": True},
         {"properties": [("on_back", False)]}),
        # If press alternate key, the brush now it's for drawing areas
        ("gpencil.draw", {"type": 'LEFTMOUSE', "value": 'PRESS', "shift": True},
         {"properties": [
             ("mode", 'DRAW'),
             ("wait_for_input", False),
             ("disable_straight", True),
             ("disable_stabilizer", True),
         ]}),
        # If press alternative key, the brush now it's for drawing lines
        ("gpencil.draw", {"type": 'LEFTMOUSE', "value": 'PRESS', "alt": True},
         {"properties": [
             ("mode", 'DRAW'),
             ("wait_for_input", False),
             ("disable_straight", True),
             ("disable_stabilizer", True),
             ("disable_fill", True),
         ]}),
    ])

    return keymap


def km_gpencil_legacy_stroke_paint_tint(_params):
    items = []
    keymap = (
        "Grease Pencil Stroke Paint (Tint)",
        {"space_type": 'EMPTY', "region_type": 'WINDOW'},
        {"items": items},
    )

    items.extend([
        # Tint
        ("gpencil.vertex_paint", {"type": 'LEFTMOUSE', "value": 'PRESS'},
         {"properties": [("wait_for_input", False)]}),
        ("gpencil.vertex_paint", {"type": 'LEFTMOUSE', "value": 'PRESS', "ctrl": True},
         {"properties": [("wait_for_input", False)]}),
    ])

    return keymap


def km_gpencil_legacy_stroke_sculpt_mode(params):
    items = []
    keymap = (
        "Grease Pencil Stroke Sculpt Mode",
        {"space_type": 'EMPTY', "region_type": 'WINDOW'},
        {"items": items}
    )

    items.extend([
        # Selection
        *_gpencil_legacy_selection(params, alt_select=True),
        *_template_items_select_lasso(params, "gpencil.select_lasso"),
        # Selection mode
        ("wm.context_toggle", {"type": 'ONE', "value": 'PRESS'},
         {"properties": [("data_path", 'scene.tool_settings.use_gpencil_select_mask_point')]}),
        ("wm.context_toggle", {"type": 'TWO', "value": 'PRESS'},
         {"properties": [("data_path", 'scene.tool_settings.use_gpencil_select_mask_stroke')]}),
        ("wm.context_toggle", {"type": 'THREE', "value": 'PRESS'},
         {"properties": [("data_path", 'scene.tool_settings.use_gpencil_select_mask_segment')]}),
        # Brush strength
        ("wm.radial_control", {"type": 'F', "value": 'PRESS', "shift": True},
         {"properties": [("data_path_primary", 'tool_settings.gpencil_sculpt_paint.brush.strength')]}),
        # Brush size
        ("wm.radial_control", {"type": 'F', "value": 'PRESS'},
         {"properties": [("data_path_primary", 'tool_settings.gpencil_sculpt_paint.brush.size')]}),
        # Increase/Decrease brush size
        ("brush.scale_size", {"type": 'LEFT_BRACKET', "value": 'PRESS', "repeat": True},
         {"properties": [("scalar", 0.9)]}),
        ("brush.scale_size", {"type": 'RIGHT_BRACKET', "value": 'PRESS', "repeat": True},
         {"properties": [("scalar", 1.0 / 0.9)]}),
        # Copy
        ("gpencil.copy", {"type": 'C', "value": 'PRESS', "ctrl": True}, None),
        # Display
        *_gpencil_legacy_display(),
        # Active layer
        op_menu("GPENCIL_MT_layer_active", {"type": 'Y', "value": 'PRESS'}),
        # Active material
        op_menu("GPENCIL_MT_material_active", {"type": 'U', "value": 'PRESS'}),
        # Merge Layer
        ("gpencil.layer_merge", {"type": 'M', "value": 'PRESS', "shift": True, "ctrl": True}, None),
        # Animation menu
        op_menu("VIEW3D_MT_gpencil_animation", {"type": 'I', "value": 'PRESS'}),
        # Insert blank keyframe
        ("gpencil.blank_frame_add", {"type": 'I', "value": 'PRESS', "shift": True}, None),
        # Delete Animation menu
        op_menu("GPENCIL_MT_gpencil_draw_delete", {"type": 'I', "value": 'PRESS', "alt": True}),
        ("gpencil.active_frames_delete_all", {"type": 'DEL', "value": 'PRESS', "shift": True}, None),
        # Context menu
        *_template_items_context_panel("VIEW3D_PT_gpencil_sculpt_context_menu", params.context_menu_event),
        # Auto-masking Pie menu.
        op_menu_pie(
            "VIEW3D_MT_sculpt_gpencil_automasking_pie",
            {"type": 'A', "shift": True, "alt": True, "value": 'PRESS'},
        ),
    ])

    return keymap


def km_gpencil_legacy_stroke_sculpt_smooth(_params):
    items = []
    keymap = (
        "Grease Pencil Stroke Sculpt (Smooth)",
        {"space_type": 'EMPTY', "region_type": 'WINDOW'},
        {"items": items},
    )

    items.extend([
        ("gpencil.sculpt_paint", {"type": 'LEFTMOUSE', "value": 'PRESS'},
         {"properties": [("wait_for_input", False)]}),
        ("gpencil.sculpt_paint", {"type": 'LEFTMOUSE', "value": 'PRESS', "ctrl": True},
         {"properties": [("wait_for_input", False)]}),
        ("gpencil.sculpt_paint", {"type": 'LEFTMOUSE', "value": 'PRESS', "shift": True},
         {"properties": [("wait_for_input", False)]}),
    ])

    return keymap


def km_gpencil_legacy_stroke_sculpt_thickness(_params):
    items = []
    keymap = (
        "Grease Pencil Stroke Sculpt (Thickness)",
        {"space_type": 'EMPTY', "region_type": 'WINDOW'},
        {"items": items},
    )

    items.extend([
        ("gpencil.sculpt_paint", {"type": 'LEFTMOUSE', "value": 'PRESS'},
         {"properties": [("wait_for_input", False)]}),
        ("gpencil.sculpt_paint", {"type": 'LEFTMOUSE', "value": 'PRESS', "ctrl": True},
         {"properties": [("wait_for_input", False)]}),
        ("gpencil.sculpt_paint", {"type": 'LEFTMOUSE', "value": 'PRESS', "shift": True},
         {"properties": [("wait_for_input", False)]}),
    ])

    return keymap


def km_gpencil_legacy_stroke_sculpt_strength(_params):
    items = []
    keymap = (
        "Grease Pencil Stroke Sculpt (Strength)",
        {"space_type": 'EMPTY', "region_type": 'WINDOW'},
        {"items": items},
    )

    items.extend([
        ("gpencil.sculpt_paint", {"type": 'LEFTMOUSE', "value": 'PRESS'},
         {"properties": [("wait_for_input", False)]}),
        ("gpencil.sculpt_paint", {"type": 'LEFTMOUSE', "value": 'PRESS', "ctrl": True},
         {"properties": [("wait_for_input", False)]}),
        ("gpencil.sculpt_paint", {"type": 'LEFTMOUSE', "value": 'PRESS', "shift": True},
         {"properties": [("wait_for_input", False)]}),
    ])

    return keymap


def km_gpencil_legacy_stroke_sculpt_grab(_params):
    items = []
    keymap = (
        "Grease Pencil Stroke Sculpt (Grab)",
        {"space_type": 'EMPTY', "region_type": 'WINDOW'},
        {"items": items},
    )

    items.extend([
        ("gpencil.sculpt_paint", {"type": 'LEFTMOUSE', "value": 'PRESS'},
         {"properties": [("wait_for_input", False)]}),
        ("gpencil.sculpt_paint", {"type": 'LEFTMOUSE', "value": 'PRESS', "ctrl": True},
         {"properties": [("wait_for_input", False)]}),
        ("gpencil.sculpt_paint", {"type": 'LEFTMOUSE', "value": 'PRESS', "shift": True},
         {"properties": [("wait_for_input", False)]}),
    ])

    return keymap


def km_gpencil_legacy_stroke_sculpt_push(_params):
    items = []
    keymap = (
        "Grease Pencil Stroke Sculpt (Push)",
        {"space_type": 'EMPTY', "region_type": 'WINDOW'},
        {"items": items},
    )

    items.extend([
        ("gpencil.sculpt_paint", {"type": 'LEFTMOUSE', "value": 'PRESS'},
         {"properties": [("wait_for_input", False)]}),
        ("gpencil.sculpt_paint", {"type": 'LEFTMOUSE', "value": 'PRESS', "ctrl": True},
         {"properties": [("wait_for_input", False)]}),
        ("gpencil.sculpt_paint", {"type": 'LEFTMOUSE', "value": 'PRESS', "shift": True},
         {"properties": [("wait_for_input", False)]}),
    ])

    return keymap


def km_gpencil_legacy_stroke_sculpt_twist(_params):
    items = []
    keymap = (
        "Grease Pencil Stroke Sculpt (Twist)",
        {"space_type": 'EMPTY', "region_type": 'WINDOW'},
        {"items": items},
    )

    items.extend([
        ("gpencil.sculpt_paint", {"type": 'LEFTMOUSE', "value": 'PRESS'},
         {"properties": [("wait_for_input", False)]}),
        ("gpencil.sculpt_paint", {"type": 'LEFTMOUSE', "value": 'PRESS', "ctrl": True},
         {"properties": [("wait_for_input", False)]}),
        ("gpencil.sculpt_paint", {"type": 'LEFTMOUSE', "value": 'PRESS', "shift": True},
         {"properties": [("wait_for_input", False)]}),
    ])

    return keymap


def km_gpencil_legacy_stroke_sculpt_pinch(_params):
    items = []
    keymap = (
        "Grease Pencil Stroke Sculpt (Pinch)",
        {"space_type": 'EMPTY', "region_type": 'WINDOW'},
        {"items": items},
    )

    items.extend([
        ("gpencil.sculpt_paint", {"type": 'LEFTMOUSE', "value": 'PRESS'},
         {"properties": [("wait_for_input", False)]}),
        ("gpencil.sculpt_paint", {"type": 'LEFTMOUSE', "value": 'PRESS', "ctrl": True},
         {"properties": [("wait_for_input", False)]}),
        ("gpencil.sculpt_paint", {"type": 'LEFTMOUSE', "value": 'PRESS', "shift": True},
         {"properties": [("wait_for_input", False)]}),
    ])

    return keymap


def km_gpencil_legacy_stroke_sculpt_randomize(_params):
    items = []
    keymap = (
        "Grease Pencil Stroke Sculpt (Randomize)",
        {"space_type": 'EMPTY', "region_type": 'WINDOW'},
        {"items": items},
    )

    items.extend([
        ("gpencil.sculpt_paint", {"type": 'LEFTMOUSE', "value": 'PRESS'},
         {"properties": [("wait_for_input", False)]}),
        ("gpencil.sculpt_paint", {"type": 'LEFTMOUSE', "value": 'PRESS', "ctrl": True},
         {"properties": [("wait_for_input", False)]}),
        ("gpencil.sculpt_paint", {"type": 'LEFTMOUSE', "value": 'PRESS', "shift": True},
         {"properties": [("wait_for_input", False)]}),
    ])

    return keymap


def km_gpencil_legacy_stroke_sculpt_clone(_params):
    items = []
    keymap = (
        "Grease Pencil Stroke Sculpt (Clone)",
        {"space_type": 'EMPTY', "region_type": 'WINDOW'},
        {"items": items},
    )

    items.extend([
        ("gpencil.sculpt_paint", {"type": 'LEFTMOUSE', "value": 'PRESS'},
         {"properties": [("wait_for_input", False)]}),
        ("gpencil.sculpt_paint", {"type": 'LEFTMOUSE', "value": 'PRESS', "ctrl": True},
         {"properties": [("wait_for_input", False)]}),
        ("gpencil.sculpt_paint", {"type": 'LEFTMOUSE', "value": 'PRESS', "shift": True},
         {"properties": [("wait_for_input", False)]}),
    ])

    return keymap


def km_gpencil_legacy_stroke_weight_mode(params):
    items = []
    keymap = (
        "Grease Pencil Stroke Weight Mode",
        {"space_type": 'EMPTY', "region_type": 'WINDOW'},
        {"items": items},
    )

    items.extend([
        # Brush strength
        ("wm.radial_control", {"type": 'F', "value": 'PRESS', "shift": True},
         {"properties": [("data_path_primary", 'tool_settings.gpencil_weight_paint.brush.strength')]}),
        # Brush size
        ("wm.radial_control", {"type": 'F', "value": 'PRESS'},
         {"properties": [("data_path_primary", 'tool_settings.gpencil_weight_paint.brush.size')]}),
        # Brush weight
        ("wm.radial_control", {"type": 'F', "value": 'PRESS', "ctrl": True},
         {"properties": [("data_path_primary", 'tool_settings.gpencil_weight_paint.brush.weight')]}),
        # Increase/Decrease brush size
        ("brush.scale_size", {"type": 'LEFT_BRACKET', "value": 'PRESS', "repeat": True},
         {"properties": [("scalar", 0.9)]}),
        ("brush.scale_size", {"type": 'RIGHT_BRACKET', "value": 'PRESS', "repeat": True},
         {"properties": [("scalar", 1.0 / 0.9)]}),
        # Display
        *_gpencil_legacy_display(),
        # Active layer
        op_menu("GPENCIL_MT_layer_active", {"type": 'Y', "value": 'PRESS'}),
        # Merge Layer
        ("gpencil.layer_merge", {"type": 'M', "value": 'PRESS', "shift": True, "ctrl": True}, None),
        # Keyframe menu
        op_menu("VIEW3D_MT_gpencil_animation", {"type": 'I', "value": 'PRESS'}),
        # Insert blank keyframe
        ("gpencil.blank_frame_add", {"type": 'I', "value": 'PRESS', "shift": True}, None),
        # Delete Animation menu
        op_menu("GPENCIL_MT_gpencil_draw_delete", {"type": 'I', "value": 'PRESS', "alt": True}),
        ("gpencil.active_frames_delete_all", {"type": 'DEL', "value": 'PRESS', "shift": True}, None),
        # Context menu
        *_template_items_context_panel("VIEW3D_PT_gpencil_weight_context_menu", params.context_menu_event),
        # Toggle Add/Subtract for weight draw tool
        ("gpencil.weight_toggle_direction", {"type": 'D', "value": 'PRESS'}, None),
        # Weight sample
        ("gpencil.weight_sample", {"type": 'X', "value": 'PRESS', "shift": True}, None),
    ])

    if params.select_mouse == 'LEFTMOUSE':
        # Bone selection for combined weight paint + pose mode.
        items.extend([
            ("view3d.select", {"type": 'LEFTMOUSE', "value": 'PRESS', "ctrl": True}, None),
        ])

    return keymap


def km_gpencil_legacy_stroke_weight_draw(_params):
    items = []
    keymap = (
        "Grease Pencil Stroke Weight (Draw)",
        {"space_type": 'EMPTY', "region_type": 'WINDOW'},
        {"items": items},
    )

    items.extend([
        # Draw
        ("gpencil.weight_paint", {"type": 'LEFTMOUSE', "value": 'PRESS'},
         {"properties": [("wait_for_input", False)]}),
    ])

    return keymap


def km_gpencil_legacy_stroke_weight_blur(_params):
    items = []
    keymap = (
        "Grease Pencil Stroke Weight (Blur)",
        {"space_type": 'EMPTY', "region_type": 'WINDOW'},
        {"items": items},
    )

    items.extend([
        # Blur
        ("gpencil.weight_paint", {"type": 'LEFTMOUSE', "value": 'PRESS'},
         {"properties": [("wait_for_input", False)]}),
    ])

    return keymap


def km_gpencil_legacy_stroke_weight_average(_params):
    items = []
    keymap = (
        "Grease Pencil Stroke Weight (Average)",
        {"space_type": 'EMPTY', "region_type": 'WINDOW'},
        {"items": items},
    )

    items.extend([
        # Average
        ("gpencil.weight_paint", {"type": 'LEFTMOUSE', "value": 'PRESS'},
         {"properties": [("wait_for_input", False)]}),
    ])

    return keymap


def km_gpencil_legacy_stroke_weight_smear(_params):
    items = []
    keymap = (
        "Grease Pencil Stroke Weight (Smear)",
        {"space_type": 'EMPTY', "region_type": 'WINDOW'},
        {"items": items},
    )

    items.extend([
        # Smear
        ("gpencil.weight_paint", {"type": 'LEFTMOUSE', "value": 'PRESS'},
         {"properties": [("wait_for_input", False)]}),
    ])

    return keymap


def km_gpencil_legacy_stroke_vertex_mode(params):
    items = []
    keymap = (
        "Grease Pencil Stroke Vertex Mode",
        {"space_type": 'EMPTY', "region_type": 'WINDOW'},
        {"items": items},
    )

    items.extend([
        # Selection
        *_gpencil_legacy_selection(params, alt_select=True),
        *_template_items_select_lasso(params, "gpencil.select_lasso"),
        # Selection mode
        ("wm.context_toggle", {"type": 'ONE', "value": 'PRESS'},
         {"properties": [("data_path", 'scene.tool_settings.use_gpencil_vertex_select_mask_point')]}),
        ("wm.context_toggle", {"type": 'TWO', "value": 'PRESS'},
         {"properties": [("data_path", 'scene.tool_settings.use_gpencil_vertex_select_mask_stroke')]}),
        ("wm.context_toggle", {"type": 'THREE', "value": 'PRESS'},
         {"properties": [("data_path", 'scene.tool_settings.use_gpencil_vertex_select_mask_segment')]}),
        # Brush strength
        ("wm.radial_control", {"type": 'F', "value": 'PRESS', "shift": True},
         {"properties": [
             ("data_path_primary", 'tool_settings.gpencil_vertex_paint.brush.gpencil_settings.pen_strength'),
         ]}),
        # Brush size
        ("wm.radial_control", {"type": 'F', "value": 'PRESS'},
         {"properties": [("data_path_primary", 'tool_settings.gpencil_vertex_paint.brush.size')]}),
        # Increase/Decrease brush size
        ("brush.scale_size", {"type": 'LEFT_BRACKET', "value": 'PRESS', "repeat": True},
         {"properties": [("scalar", 0.9)]}),
        ("brush.scale_size", {"type": 'RIGHT_BRACKET', "value": 'PRESS', "repeat": True},
         {"properties": [("scalar", 1.0 / 0.9)]}),
        # Color Flip
        ("gpencil.tint_flip", {"type": 'X', "value": 'PRESS'}, None),
        # Display
        *_gpencil_legacy_display(),
        # Active layer
        op_menu("GPENCIL_MT_layer_active", {"type": 'Y', "value": 'PRESS'}),
        # Merge Layer
        ("gpencil.layer_merge", {"type": 'M', "value": 'PRESS', "shift": True, "ctrl": True}, None),
        # Animation menu
        op_menu("VIEW3D_MT_gpencil_animation", {"type": 'I', "value": 'PRESS'}),
        # Insert blank keyframe
        ("gpencil.blank_frame_add", {"type": 'I', "value": 'PRESS', "shift": True}, None),
        # Delete Animation menu
        op_menu("GPENCIL_MT_gpencil_draw_delete", {"type": 'I', "value": 'PRESS', "alt": True}),
        ("gpencil.active_frames_delete_all", {"type": 'DEL', "value": 'PRESS', "shift": True}, None),

        # Vertex Paint context menu
        op_panel("VIEW3D_PT_gpencil_vertex_context_menu", params.context_menu_event),
    ])

    return keymap


def km_gpencil_legacy_stroke_vertex_draw(_params):
    items = []
    keymap = (
        "Grease Pencil Stroke Vertex (Draw)",
        {"space_type": 'EMPTY', "region_type": 'WINDOW'},
        {"items": items},
    )

    items.extend([
        # Tint
        ("gpencil.vertex_paint", {"type": 'LEFTMOUSE', "value": 'PRESS'},
         {"properties": [("wait_for_input", False)]}),
        ("gpencil.vertex_paint", {"type": 'LEFTMOUSE', "value": 'PRESS', "ctrl": True},
         {"properties": [("wait_for_input", False)]}),
        # Brush strength
        ("wm.radial_control", {"type": 'F', "value": 'PRESS', "shift": True},
         {"properties": [
             ("data_path_primary", 'tool_settings.gpencil_vertex_paint.brush.gpencil_settings.pen_strength'),
         ]}),
        # Brush size
        ("wm.radial_control", {"type": 'F', "value": 'PRESS'},
         {"properties": [("data_path_primary", 'tool_settings.gpencil_vertex_paint.brush.size')]}),
    ])

    return keymap


def km_gpencil_legacy_stroke_vertex_blur(_params):
    items = []
    keymap = (
        "Grease Pencil Stroke Vertex (Blur)",
        {"space_type": 'EMPTY', "region_type": 'WINDOW'},
        {"items": items},
    )

    items.extend([
        # Tint
        ("gpencil.vertex_paint", {"type": 'LEFTMOUSE', "value": 'PRESS'},
         {"properties": [("wait_for_input", False)]}),
        # Brush strength
        ("wm.radial_control", {"type": 'F', "value": 'PRESS', "shift": True},
         {"properties": [
             ("data_path_primary", 'tool_settings.gpencil_vertex_paint.brush.gpencil_settings.pen_strength'),
         ]}),
        # Brush size
        ("wm.radial_control", {"type": 'F', "value": 'PRESS'},
         {"properties": [("data_path_primary", 'tool_settings.gpencil_vertex_paint.brush.size')]}),
    ])

    return keymap


def km_gpencil_legacy_stroke_vertex_average(_params):
    items = []
    keymap = (
        "Grease Pencil Stroke Vertex (Average)",
        {"space_type": 'EMPTY', "region_type": 'WINDOW'},
        {"items": items},
    )

    items.extend([
        # Tint
        ("gpencil.vertex_paint", {"type": 'LEFTMOUSE', "value": 'PRESS'},
         {"properties": [("wait_for_input", False)]}),
        ("gpencil.vertex_paint", {"type": 'LEFTMOUSE', "value": 'PRESS', "ctrl": True},
         {"properties": [("wait_for_input", False)]}),
        # Brush strength
        ("wm.radial_control", {"type": 'F', "value": 'PRESS', "shift": True},
         {"properties": [
             ("data_path_primary", 'tool_settings.gpencil_vertex_paint.brush.gpencil_settings.pen_strength')],
          }),
        # Brush size
        ("wm.radial_control", {"type": 'F', "value": 'PRESS'},
         {"properties": [("data_path_primary", 'tool_settings.gpencil_vertex_paint.brush.size')]}),
    ])

    return keymap


def km_gpencil_legacy_stroke_vertex_smear(_params):
    items = []
    keymap = (
        "Grease Pencil Stroke Vertex (Smear)",
        {"space_type": 'EMPTY', "region_type": 'WINDOW'},
        {"items": items},
    )

    items.extend([
        # Tint
        ("gpencil.vertex_paint", {"type": 'LEFTMOUSE', "value": 'PRESS'},
         {"properties": [("wait_for_input", False)]}),
        # Brush strength
        ("wm.radial_control", {"type": 'F', "value": 'PRESS', "shift": True},
         {"properties": [
             ("data_path_primary", 'tool_settings.gpencil_vertex_paint.brush.gpencil_settings.pen_strength'),
         ]}),
        # Brush size
        ("wm.radial_control", {"type": 'F', "value": 'PRESS'},
         {"properties": [("data_path_primary", 'tool_settings.gpencil_vertex_paint.brush.size')]}),
    ])

    return keymap


def km_gpencil_legacy_stroke_vertex_replace(_params):
    items = []
    keymap = (
        "Grease Pencil Stroke Vertex (Replace)",
        {"space_type": 'EMPTY', "region_type": 'WINDOW'},
        {"items": items},
    )

    items.extend([
        # Tint
        ("gpencil.vertex_paint", {"type": 'LEFTMOUSE', "value": 'PRESS'},
         {"properties": [("wait_for_input", False)]}),
        # Brush size
        ("wm.radial_control", {"type": 'F', "value": 'PRESS'},
         {"properties": [("data_path_primary", 'tool_settings.gpencil_vertex_paint.brush.size')]}),
    ])

    return keymap


# Grease Pencil v3
def km_grease_pencil_paint_mode(_params):
    items = []
    keymap = (
        "Grease Pencil Paint Mode",
        {"space_type": 'EMPTY', "region_type": 'WINDOW'},
        {"items": items},
    )

    items.extend([
        # Active material
        op_menu("VIEW3D_MT_greasepencil_material_active", {"type": 'U', "value": 'PRESS'}),
        # Active layer
        op_menu("GREASE_PENCIL_MT_layer_active", {"type": 'Y', "value": 'PRESS'}),

        # Show/hide
        *_template_items_hide_reveal_actions("grease_pencil.layer_hide", "grease_pencil.layer_reveal"),

        ("paint.sample_color", {"type": 'X', "value": 'PRESS', "shift": True}, None),

        # Isolate Layer
        ("grease_pencil.layer_isolate", {"type": 'NUMPAD_ASTERIX', "value": 'PRESS'}, None),
    ])

    return keymap


def km_grease_pencil_brush_stroke(_params):
    items = []
    keymap = (
        "Grease Pencil Brush Stroke",
        {"space_type": 'EMPTY', "region_type": 'WINDOW'},
        {"items": items},
    )

    items.extend([
        ("brush.scale_size", {"type": 'LEFT_BRACKET', "value": 'PRESS', "repeat": True},
         {"properties": [("scalar", 0.9)]}),
        ("brush.scale_size", {"type": 'RIGHT_BRACKET', "value": 'PRESS', "repeat": True},
         {"properties": [("scalar", 1.0 / 0.9)]}),
        ("grease_pencil.brush_stroke", {"type": 'LEFTMOUSE', "value": 'PRESS'}, None),
        ("grease_pencil.brush_stroke", {"type": 'LEFTMOUSE', "value": 'PRESS', "ctrl": True},
         {"properties": [("mode", 'INVERT')]}),
        ("grease_pencil.brush_stroke", {"type": 'LEFTMOUSE', "value": 'PRESS', "shift": True},
         {"properties": [("mode", 'SMOOTH')]}),
        *_template_paint_radial_control("gpencil_paint"),
    ])

    return keymap


def km_grease_pencil_edit_mode(params):
    items = []
    keymap = (
        "Grease Pencil Edit Mode",
        {"space_type": 'EMPTY', "region_type": 'WINDOW'},
        {"items": items},
    )

    items.extend([
        *_template_items_select_actions(params, "grease_pencil.select_all"),
        # Select linked
        ("grease_pencil.select_linked", {"type": 'L', "value": 'PRESS'}, None),
        ("grease_pencil.select_linked", {"type": 'L', "value": 'PRESS', "ctrl": True}, None),
        ("grease_pencil.select_more", {"type": 'NUMPAD_PLUS', "value": 'PRESS', "ctrl": True, "repeat": True}, None),
        ("grease_pencil.select_less", {"type": 'NUMPAD_MINUS', "value": 'PRESS', "ctrl": True, "repeat": True}, None),
        # Delete menu
        op_menu("VIEW3D_MT_edit_greasepencil_delete", {"type": 'X', "value": 'PRESS'}),
        op_menu("VIEW3D_MT_edit_greasepencil_delete", {"type": 'DEL', "value": 'PRESS'}),
        # Dissolve
        ("grease_pencil.dissolve", {"type": 'X', "value": 'PRESS', "ctrl": True}, None),
        ("grease_pencil.dissolve", {"type": 'DEL', "value": 'PRESS', "ctrl": True}, None),
        # Copy/paste
        ("grease_pencil.copy", {"type": 'C', "value": 'PRESS', "ctrl": True}, None),
        ("grease_pencil.paste", {"type": 'V', "value": 'PRESS', "ctrl": True}, None),
        ("grease_pencil.paste", {"type": 'V', "value": 'PRESS', "shift": True, "ctrl": True},
         {"properties": [("paste_back", True)]}),
        # Snap
        op_menu_pie("GREASE_PENCIL_MT_snap_pie", {"type": 'S', "value": 'PRESS', "shift": True}),
        # Separate
        ("grease_pencil.separate", {"type": 'P', "value": 'PRESS'}, None),
        # Delete all active frames
        ("grease_pencil.delete_frame", {"type": 'DEL', "value": 'PRESS', "shift": True},
         {"properties": [("type", "ALL_FRAMES")]}),
        # Keyframe Menu
        op_menu("VIEW3D_MT_edit_greasepencil_animation", {"type": 'I', "value": 'PRESS'}),

        # Show/hide
        *_template_items_hide_reveal_actions("grease_pencil.layer_hide", "grease_pencil.layer_reveal"),

        # Transform Actions.
        *_template_items_transform_actions(params, use_bend=True, use_mirror=True, use_tosphere=True, use_shear=True),
        ("transform.transform", {"type": 'S', "value": 'PRESS', "alt": True},
         {"properties": [("mode", 'CURVE_SHRINKFATTEN')]}),
        ("transform.transform", {"type": 'F', "value": 'PRESS', "shift": True},
         {"properties": [("mode", 'GPENCIL_OPACITY')]}),

        # Proportional editing.
        *_template_items_proportional_editing(
            params, connected=True, toggle_data_path='tool_settings.use_proportional_edit'),

        # Cyclical set
        ("grease_pencil.cyclical_set", {"type": 'F', "value": 'PRESS'}, {"properties": [("type", "CLOSE")]}),
        ("grease_pencil.cyclical_set", {"type": 'C', "value": 'PRESS',
         "alt": True}, {"properties": [("type", "TOGGLE")]}),

        ("grease_pencil.duplicate_move", {"type": 'D', "value": 'PRESS', "shift": True}, None),

        # Extrude and move selected points
        op_tool_optional(
            ("grease_pencil.extrude_move", {"type": 'E', "value": 'PRESS'}, None),
            (op_tool_cycle, "builtin.extrude"), params),

        # Active layer
        op_menu("GREASE_PENCIL_MT_layer_active", {"type": 'Y', "value": 'PRESS'}),

        # Move to layer
        op_menu("GREASE_PENCIL_MT_move_to_layer", {"type": 'M', "value": 'PRESS'}),

        # Context menu
        *_template_items_context_menu("VIEW3D_MT_greasepencil_edit_context_menu", params.context_menu_event),

        # Reorder
        ("grease_pencil.reorder", {"type": 'UP_ARROW', "value": 'PRESS',
         "ctrl": True, "shift": True}, {"properties": [("direction", "TOP")]}),
        ("grease_pencil.reorder", {"type": 'UP_ARROW', "value": 'PRESS',
         "ctrl": True, "repeat": True}, {"properties": [("direction", "UP")]}),
        ("grease_pencil.reorder", {"type": 'DOWN_ARROW', "value": 'PRESS',
         "ctrl": True, "repeat": True}, {"properties": [("direction", "DOWN")]}),
        ("grease_pencil.reorder", {"type": 'DOWN_ARROW', "value": 'PRESS',
         "ctrl": True, "shift": True}, {"properties": [("direction", "BOTTOM")]}),

        # Isolate Layer
        ("grease_pencil.layer_isolate", {"type": 'NUMPAD_ASTERIX', "value": 'PRESS'}, None),

        # Select mode
        ("grease_pencil.set_selection_mode", {"type": 'ONE', "value": 'PRESS'}, {"properties": [("mode", 'POINT')]}),
        ("grease_pencil.set_selection_mode", {"type": 'TWO', "value": 'PRESS'}, {"properties": [("mode", 'STROKE')]}),

    ])

    return keymap


def km_grease_pencil_sculpt_mode(params):
    items = []
    keymap = (
        "Grease Pencil Sculpt Mode",
        {"space_type": 'EMPTY', "region_type": 'WINDOW'},
        {"items": items}
    )

    items.extend([
        ("brush.scale_size", {"type": 'LEFT_BRACKET', "value": 'PRESS', "repeat": True},
         {"properties": [("scalar", 0.9)]}),
        ("brush.scale_size", {"type": 'RIGHT_BRACKET', "value": 'PRESS', "repeat": True},
         {"properties": [("scalar", 1.0 / 0.9)]}),
        # Invoke sculpt operator
        ("grease_pencil.sculpt_paint", {"type": 'LEFTMOUSE', "value": 'PRESS'}, None),
        ("grease_pencil.sculpt_paint", {"type": 'LEFTMOUSE', "value": 'PRESS',
         "ctrl": True}, {"properties": [("mode", 'INVERT')]}),
        ("grease_pencil.sculpt_paint", {"type": 'LEFTMOUSE', "value": 'PRESS',
         "shift": True}, {"properties": [("mode", 'SMOOTH')]}),
        *_template_paint_radial_control("gpencil_sculpt_paint"),
    ])

    return keymap


def km_grease_pencil_weight_paint(params):
    # NOTE: This keymap falls through to "Pose" when an armature modifying the GP object
    # is selected in weight paint mode. When editing the key-map take care that pose operations
    # (such as transforming bones) is not impacted.
    items = []
    keymap = (
        "Grease Pencil Weight Paint",
        {"space_type": 'EMPTY', "region_type": 'WINDOW'},
        {"items": items},
    )

    items.extend([
        # Paint weight
        ("grease_pencil.weight_brush_stroke", {"type": 'LEFTMOUSE', "value": 'PRESS'}, None),
        ("grease_pencil.weight_brush_stroke", {"type": 'LEFTMOUSE', "value": 'PRESS', "ctrl": True},
         {"properties": [("mode", 'INVERT')]}),
        # Increase/Decrease brush size
        ("brush.scale_size", {"type": 'LEFT_BRACKET', "value": 'PRESS', "repeat": True},
         {"properties": [("scalar", 0.9)]}),
        ("brush.scale_size", {"type": 'RIGHT_BRACKET', "value": 'PRESS', "repeat": True},
         {"properties": [("scalar", 1.0 / 0.9)]}),
        # Radial controls
        *_template_paint_radial_control("gpencil_weight_paint"),
        ("wm.radial_control", {"type": 'F', "value": 'PRESS', "ctrl": True},
         radial_control_properties("gpencil_weight_paint", 'weight', 'use_unified_weight')),
        # Toggle Add/Subtract for weight draw tool
        ("grease_pencil.weight_toggle_direction", {"type": 'D', "value": 'PRESS'}, None),
        # Sample weight
        ("grease_pencil.weight_sample", {"type": 'X', "value": 'PRESS', "shift": True}, None),
        # Context menu
        *_template_items_context_panel("VIEW3D_PT_gpencil_weight_context_menu", params.context_menu_event),

        # Show/hide layer
        *_template_items_hide_reveal_actions("grease_pencil.layer_hide", "grease_pencil.layer_reveal"),
    ])

    if params.select_mouse == 'LEFTMOUSE':
        # Bone selection for combined weight paint + pose mode (Alt).
        items.extend([
            ("view3d.select", {"type": 'LEFTMOUSE', "value": 'PRESS', "alt": True}, None),
            ("view3d.select", {"type": 'LEFTMOUSE', "value": 'PRESS', "shift": True, "alt": True},
             {"properties": [("toggle", True)]}),

            # Ctrl-Shift-LMB is needed for MMB emulation (which conflicts with Alt).
            # NOTE: this works reasonably well for pose-mode where typically selecting a single bone is sufficient.
            # For selecting faces/vertices, this is less useful. Selection tools are needed in this case.
            ("view3d.select", {"type": 'LEFTMOUSE', "value": 'PRESS', "ctrl": True, "shift": True}, None),
        ])

    return keymap


# Grease Pencil v3 Fill Tool.
def km_grease_pencil_fill_tool(_params):
    items = []
    keymap = (
        "Grease Pencil Fill Tool",
        {"space_type": 'EMPTY', "region_type": 'WINDOW'},
        {"items": items},
    )

    items.extend([
        # Fill operator.
        ("grease_pencil.fill", {"type": 'LEFTMOUSE', "value": 'PRESS'},
         {"properties": [("on_back", False)]}),
        ("grease_pencil.fill", {"type": 'LEFTMOUSE', "value": 'PRESS', "ctrl": True},
         {"properties": [("on_back", False)]}),
        # Use regular stroke operator when holding shift to draw lines.
        ("grease_pencil.brush_stroke", {"type": 'LEFTMOUSE', "value": 'PRESS', "shift": True},
         None),
    ])

    return keymap


def km_grease_pencil_fill_tool_modal_map(params):
    items = []
    keymap = (
        "Fill Tool Modal Map",
        {"space_type": 'EMPTY', "region_type": 'WINDOW', "modal": True},
        {"items": items},
    )

    items.extend([
        ("CANCEL", {"type": 'ESC', "value": 'PRESS', "any": True}, None),
        ("CANCEL", {"type": 'RIGHTMOUSE', "value": 'PRESS'}, None),
        ("CONFIRM", {"type": 'LEFTMOUSE', "value": 'PRESS', "any": True}, None),
        ("GAP_CLOSURE_MODE", {"type": 'S', "value": 'PRESS'}, None),
        ("EXTENSIONS_LENGTHEN", {"type": 'PAGE_UP', "value": 'PRESS', "repeat": True}, None),
        ("EXTENSIONS_LENGTHEN", {"type": 'WHEELUPMOUSE', "value": 'PRESS'}, None),
        ("EXTENSIONS_SHORTEN", {"type": 'PAGE_DOWN', "value": 'PRESS', "repeat": True}, None),
        ("EXTENSIONS_SHORTEN", {"type": 'WHEELDOWNMOUSE', "value": 'PRESS'}, None),
        ("EXTENSIONS_DRAG", {"type": 'MIDDLEMOUSE', "value": 'PRESS'}, None),
        ("EXTENSIONS_COLLIDE", {"type": 'D', "value": 'PRESS'}, None),
        ("INVERT", {"type": 'LEFT_CTRL', "value": 'PRESS', "any": True}, None),
        ("INVERT", {"type": 'RIGHT_CTRL', "value": 'PRESS', "any": True}, None),
        ("PRECISION", {"type": 'LEFT_SHIFT', "value": 'PRESS', "any": True}, None),
        ("PRECISION", {"type": 'RIGHT_SHIFT', "value": 'PRESS', "any": True}, None),
    ])

    return keymap


# ------------------------------------------------------------------------------
# Object/Pose Modes

def km_object_mode(params):
    items = []
    keymap = (
        "Object Mode",
        {"space_type": 'EMPTY', "region_type": 'WINDOW'},
        {"items": items},
    )

    items.extend([
        *_template_items_proportional_editing(
            params, connected=False, toggle_data_path='tool_settings.use_proportional_edit_objects'),
        *_template_items_select_actions(params, "object.select_all"),
        ("object.select_more", {"type": 'NUMPAD_PLUS', "value": 'PRESS', "ctrl": True, "repeat": True}, None),
        ("object.select_less", {"type": 'NUMPAD_MINUS', "value": 'PRESS', "ctrl": True, "repeat": True}, None),
        ("object.select_linked", {"type": 'L', "value": 'PRESS', "shift": True}, None),
        ("object.select_grouped", {"type": 'G', "value": 'PRESS', "shift": True}, None),
        ("object.select_hierarchy", {"type": 'LEFT_BRACKET', "value": 'PRESS', "repeat": True},
         {"properties": [("direction", 'PARENT'), ("extend", False)]}),
        ("object.select_hierarchy", {"type": 'LEFT_BRACKET', "value": 'PRESS', "shift": True, "repeat": True},
         {"properties": [("direction", 'PARENT'), ("extend", True)]}),
        ("object.select_hierarchy", {"type": 'RIGHT_BRACKET', "value": 'PRESS', "repeat": True},
         {"properties": [("direction", 'CHILD'), ("extend", False)]}),
        ("object.select_hierarchy", {"type": 'RIGHT_BRACKET', "value": 'PRESS', "shift": True, "repeat": True},
         {"properties": [("direction", 'CHILD'), ("extend", True)]}),
        ("object.parent_set", {"type": 'P', "value": 'PRESS', "ctrl": True}, None),
        ("object.parent_clear", {"type": 'P', "value": 'PRESS', "alt": True}, None),
        # Transform Actions.
        *_template_items_transform_actions(params, use_mirror=True),
        ("object.transform_axis_target", {"type": 'T', "value": 'PRESS', "shift": True}, None),
        ("object.location_clear", {"type": 'G', "value": 'PRESS', "alt": True},
         {"properties": [("clear_delta", False)]}),
        ("object.rotation_clear", {"type": 'R', "value": 'PRESS', "alt": True},
         {"properties": [("clear_delta", False)]}),
        ("object.scale_clear", {"type": 'S', "value": 'PRESS', "alt": True},
         {"properties": [("clear_delta", False)]}),
        ("object.delete", {"type": 'X', "value": 'PRESS'},
         {"properties": [("use_global", False)]}),
        ("object.delete", {"type": 'X', "value": 'PRESS', "shift": True},
         {"properties": [("use_global", True)]}),
        ("object.delete", {"type": 'DEL', "value": 'PRESS'},
         {"properties": [("use_global", False), ("confirm", False)]}),
        ("object.delete", {"type": 'DEL', "value": 'PRESS', "shift": True},
         {"properties": [("use_global", True), ("confirm", False)]}),
        op_menu("VIEW3D_MT_add", {"type": 'A', "value": 'PRESS', "shift": True}),
        op_menu("VIEW3D_MT_object_apply", {"type": 'A', "value": 'PRESS', "ctrl": True}),
        op_menu("VIEW3D_MT_make_links", {"type": 'L', "value": 'PRESS', "ctrl": True}),
        ("object.duplicate_move", {"type": 'D', "value": 'PRESS', "shift": True}, None),
        ("object.duplicate_move_linked", {"type": 'D', "value": 'PRESS', "alt": True}, None),
        ("object.join", {"type": 'J', "value": 'PRESS', "ctrl": True}, None),
        ("wm.context_toggle", {"type": 'PERIOD', "value": 'PRESS', "ctrl": True},
         {"properties": [("data_path", 'tool_settings.use_transform_data_origin')]}),
        ("anim.keyframe_insert_menu", {"type": 'K', "value": 'PRESS'}, {"properties": [("always_prompt", True)]}),
        ("anim.keyframe_delete_v3d", {"type": 'I', "value": 'PRESS', "alt": True}, None),
        ("anim.keying_set_active_set", {"type": 'K', "value": 'PRESS', "shift": True}, None),
        ("collection.create", {"type": 'G', "value": 'PRESS', "ctrl": True}, None),
        ("collection.objects_remove", {"type": 'G', "value": 'PRESS', "ctrl": True, "alt": True}, None),
        ("collection.objects_remove_all",
         {"type": 'G', "value": 'PRESS', "shift": True, "ctrl": True, "alt": True}, None),
        ("collection.objects_add_active",
         {"type": 'G', "value": 'PRESS', "shift": True, "ctrl": True}, None),
        ("collection.objects_remove_active", {"type": 'G', "value": 'PRESS', "shift": True, "alt": True}, None),
        *_template_items_object_subdivision_set(),
        ("object.move_to_collection", {"type": 'M', "value": 'PRESS'}, None),
        ("object.link_to_collection", {"type": 'M', "value": 'PRESS', "shift": True}, None),
        *_template_items_hide_reveal_actions("object.hide_view_set", "object.hide_view_clear"),
        ("object.hide_collection", {"type": 'H', "value": 'PRESS', "ctrl": True}, None),
        *_template_object_hide_collection_from_number_keys(),
        *_template_items_context_menu("VIEW3D_MT_object_context_menu", params.context_menu_event),
    ])

    if params.use_pie_click_drag:
        items.extend([
            ("anim.keyframe_insert", {"type": 'I', "value": 'CLICK'}, None),
            op_menu_pie("ANIM_MT_keyframe_insert_pie", {"type": 'I', "value": 'CLICK_DRAG'}),
        ])
    else:
        items.extend([
            ("anim.keyframe_insert", {"type": 'I', "value": 'PRESS'}, None),
        ])

    if params.legacy:
        items.extend([
            ("object.select_mirror", {"type": 'M', "value": 'PRESS', "shift": True, "ctrl": True}, None),
            ("object.parent_no_inverse_set", {"type": 'P', "value": 'PRESS', "shift": True, "ctrl": True}, None),
            ("object.track_set", {"type": 'T', "value": 'PRESS', "ctrl": True}, None),
            ("object.track_clear", {"type": 'T', "value": 'PRESS', "alt": True}, None),
            ("object.constraint_add_with_targets", {"type": 'C', "value": 'PRESS', "shift": True, "ctrl": True}, None),
            ("object.constraints_clear", {"type": 'C', "value": 'PRESS', "ctrl": True, "alt": True}, None),
            ("object.origin_clear", {"type": 'O', "value": 'PRESS', "alt": True}, None),
            ("object.duplicates_make_real", {"type": 'A', "value": 'PRESS', "shift": True, "ctrl": True}, None),
            op_menu("VIEW3D_MT_make_single_user", {"type": 'U', "value": 'PRESS'}),
            ("object.convert", {"type": 'C', "value": 'PRESS', "alt": True}, None),
            ("object.make_local", {"type": 'L', "value": 'PRESS'}, None),
            ("object.data_transfer", {"type": 'T', "value": 'PRESS', "shift": True, "ctrl": True}, None),
        ])

    return keymap


def km_object_non_modal(params):
    items = []
    keymap = (
        "Object Non-modal",
        {"space_type": 'EMPTY', "region_type": 'WINDOW'},
        {"items": items},
    )

    if params.legacy:
        items.extend([
            ("object.mode_set", {"type": 'TAB', "value": 'PRESS'},
             {"properties": [("mode", 'EDIT'), ("toggle", True)]}),
            ("object.mode_set", {"type": 'TAB', "value": 'PRESS', "ctrl": True},
             {"properties": [("mode", 'POSE'), ("toggle", True)]}),
            ("object.mode_set", {"type": 'V', "value": 'PRESS'},
             {"properties": [("mode", 'VERTEX_PAINT'), ("toggle", True)]}),
            ("object.mode_set", {"type": 'TAB', "value": 'PRESS', "ctrl": True},
             {"properties": [("mode", 'WEIGHT_PAINT'), ("toggle", True)]}),

            ("object.origin_set", {"type": 'C', "value": 'PRESS', "shift": True, "ctrl": True, "alt": True}, None),
        ])
    else:
        items.extend([
            # NOTE: this shortcut (while not temporary) is not ideal, see: #89757.
            ("object.transfer_mode", {"type": 'Q', "value": 'PRESS', "alt": True}, None),
        ])

        if params.use_pie_click_drag:
            items.extend([
                ("object.mode_set", {"type": 'TAB', "value": 'CLICK'},
                 {"properties": [("mode", 'EDIT'), ("toggle", True)]}),
                op_menu_pie("VIEW3D_MT_object_mode_pie", {"type": 'TAB', "value": 'CLICK_DRAG'}),
                ("view3d.object_mode_pie_or_toggle", {"type": 'TAB', "value": 'PRESS', "ctrl": True}, None),
            ])
        elif params.use_v3d_tab_menu:
            # Swap Tab/Ctrl-Tab
            items.extend([
                ("object.mode_set", {"type": 'TAB', "value": 'PRESS', "ctrl": True},
                 {"properties": [("mode", 'EDIT'), ("toggle", True)]}),
                op_menu_pie("VIEW3D_MT_object_mode_pie", {"type": 'TAB', "value": 'PRESS'}),
            ])
        else:
            items.extend([
                ("object.mode_set", {"type": 'TAB', "value": 'PRESS'},
                 {"properties": [("mode", 'EDIT'), ("toggle", True)]}),
                ("view3d.object_mode_pie_or_toggle", {"type": 'TAB', "value": 'PRESS', "ctrl": True}, None),
            ])

    return keymap


def km_pose(params):
    items = []
    keymap = (
        "Pose",
        {"space_type": 'EMPTY', "region_type": 'WINDOW'},
        {"items": items},
    )

    items.extend([
        # Transform Actions.
        *_template_items_transform_actions(params, use_mirror=True),

        ("object.parent_set", {"type": 'P', "value": 'PRESS', "ctrl": True}, None),
        *_template_items_hide_reveal_actions("pose.hide", "pose.reveal"),
        op_menu("VIEW3D_MT_pose_apply", {"type": 'A', "value": 'PRESS', "ctrl": True}),
        ("pose.rot_clear", {"type": 'R', "value": 'PRESS', "alt": True}, None),
        ("pose.loc_clear", {"type": 'G', "value": 'PRESS', "alt": True}, None),
        ("pose.scale_clear", {"type": 'S', "value": 'PRESS', "alt": True}, None),
        ("pose.quaternions_flip", {"type": 'F', "value": 'PRESS', "alt": True}, None),
        ("pose.rotation_mode_set", {"type": 'R', "value": 'PRESS', "ctrl": True}, None),
        ("pose.copy", {"type": 'C', "value": 'PRESS', "ctrl": True}, None),
        ("pose.paste", {"type": 'V', "value": 'PRESS', "ctrl": True},
         {"properties": [("flipped", False)]}),
        ("pose.paste", {"type": 'V', "value": 'PRESS', "shift": True, "ctrl": True},
         {"properties": [("flipped", True)]}),
        *_template_items_select_actions(params, "pose.select_all"),
        ("pose.select_parent", {"type": 'P', "value": 'PRESS', "shift": True}, None),
        ("pose.select_hierarchy", {"type": 'LEFT_BRACKET', "value": 'PRESS', "repeat": True},
         {"properties": [("direction", 'PARENT'), ("extend", False)]}),
        ("pose.select_hierarchy", {"type": 'LEFT_BRACKET', "value": 'PRESS', "shift": True, "repeat": True},
         {"properties": [("direction", 'PARENT'), ("extend", True)]}),
        ("pose.select_hierarchy", {"type": 'RIGHT_BRACKET', "value": 'PRESS', "repeat": True},
         {"properties": [("direction", 'CHILD'), ("extend", False)]}),
        ("pose.select_hierarchy", {"type": 'RIGHT_BRACKET', "value": 'PRESS', "shift": True, "repeat": True},
         {"properties": [("direction", 'CHILD'), ("extend", True)]}),
        ("pose.select_linked", {"type": 'L', "value": 'PRESS', "ctrl": True}, None),
        ("pose.select_linked_pick", {"type": 'L', "value": 'PRESS'}, None),
        ("pose.select_grouped", {"type": 'G', "value": 'PRESS', "shift": True}, None),
        ("pose.select_mirror", {"type": 'M', "value": 'PRESS', "shift": True, "ctrl": True}, None),
        ("pose.constraint_add_with_targets", {"type": 'C', "value": 'PRESS', "shift": True, "ctrl": True}, None),
        ("pose.constraints_clear", {"type": 'C', "value": 'PRESS', "ctrl": True, "alt": True}, None),
        ("pose.ik_add", {"type": 'I', "value": 'PRESS', "shift": True}, None),
        ("pose.ik_clear", {"type": 'I', "value": 'PRESS', "ctrl": True, "alt": True}, None),
        op_menu("VIEW3D_MT_bone_options_toggle", {"type": 'W', "value": 'PRESS', "shift": True}),
        op_menu("VIEW3D_MT_bone_options_enable", {"type": 'W', "value": 'PRESS', "shift": True, "ctrl": True}),
        op_menu("VIEW3D_MT_bone_options_disable", {"type": 'W', "value": 'PRESS', "alt": True}),
        ("armature.collection_show_all", {"type": 'ACCENT_GRAVE', "value": 'PRESS', "ctrl": True}, None),
        ("armature.assign_to_collection", {"type": 'M', "value": 'PRESS', "shift": True}, None),
        ("armature.move_to_collection", {"type": 'M', "value": 'PRESS'}, None),
        ("transform.bbone_resize", {"type": 'S', "value": 'PRESS', "shift": True, "ctrl": True, "alt": True}, None),
        ("anim.keyframe_insert_menu", {"type": 'K', "value": 'PRESS'}, {"properties": [("always_prompt", True)]}),
        ("anim.keyframe_delete_v3d", {"type": 'I', "value": 'PRESS', "alt": True}, None),
        ("anim.keying_set_active_set", {"type": 'K', "value": 'PRESS', "shift": True}, None),
        ("pose.push", {"type": 'E', "value": 'PRESS', "ctrl": True}, None),
        ("pose.relax", {"type": 'E', "value": 'PRESS', "alt": True}, None),
        ("pose.breakdown", {"type": 'E', "value": 'PRESS', "shift": True}, None),
        ("pose.blend_to_neighbor", {"type": 'E', "value": 'PRESS', "shift": True, "alt": True}, None),
        op_menu("VIEW3D_MT_pose_propagate", {"type": 'P', "value": 'PRESS', "alt": True}),
        *_template_items_context_menu("VIEW3D_MT_pose_context_menu", params.context_menu_event),
    ])

    if params.use_pie_click_drag:
        items.extend([
            ("anim.keyframe_insert", {"type": 'I', "value": 'CLICK'}, None),
            op_menu_pie("ANIM_MT_keyframe_insert_pie", {"type": 'I', "value": 'CLICK_DRAG'}),
        ])
    else:
        items.extend([
            ("anim.keyframe_insert", {"type": 'I', "value": 'PRESS'}, None),
        ])

    return keymap


# ------------------------------------------------------------------------------
# Object Paint Modes

def km_paint_curve(params):
    items = []
    keymap = (
        "Paint Curve",
        {"space_type": 'EMPTY', "region_type": 'WINDOW'},
        {"items": items},
    )

    items.extend([
        ("paintcurve.add_point_slide", {"type": params.action_mouse, "value": 'PRESS', "ctrl": True}, None),
        ("paintcurve.select", {"type": params.select_mouse, "value": 'PRESS'}, None),
        ("paintcurve.select", {"type": params.select_mouse, "value": 'PRESS', "shift": True},
         {"properties": [("extend", True)]}),
        ("paintcurve.slide", {"type": params.action_mouse, "value": 'PRESS'},
         {"properties": [("align", False)]}),
        ("paintcurve.slide", {"type": params.action_mouse, "value": 'PRESS', "shift": True},
         {"properties": [("align", True)]}),
        ("paintcurve.select", {"type": 'A', "value": 'PRESS'},
         {"properties": [("toggle", True)]}),
        ("paintcurve.cursor", {"type": params.action_mouse, "value": 'PRESS', "shift": True, "ctrl": True}, None),
        ("paintcurve.delete_point", {"type": 'X', "value": 'PRESS'}, None),
        ("paintcurve.delete_point", {"type": 'DEL', "value": 'PRESS'}, None),
        ("paintcurve.draw", {"type": 'RET', "value": 'PRESS'}, None),
        ("paintcurve.draw", {"type": 'NUMPAD_ENTER', "value": 'PRESS'}, None),
        ("transform.translate", {"type": 'G', "value": 'PRESS'}, None),
        ("transform.translate", {"type": params.select_mouse, "value": 'CLICK_DRAG'}, None),
        ("transform.rotate", {"type": 'R', "value": 'PRESS'}, None),
        ("transform.resize", {"type": 'S', "value": 'PRESS'}, None),
    ])

    return keymap


# Radial control setup helpers, this operator has a lot of properties.


def radial_control_properties(paint, prop, secondary_prop, secondary_rotation=False, color=False, zoom=False):
    brush_path = 'tool_settings.' + paint + '.brush'
    unified_path = 'tool_settings.unified_paint_settings'
    rotation = 'mask_texture_slot.angle' if secondary_rotation else 'texture_slot.angle'
    return {
        "properties": [
            ("data_path_primary", brush_path + '.' + prop),
            ("data_path_secondary", unified_path + '.' + prop if secondary_prop else ''),
            ("use_secondary", unified_path + '.' + secondary_prop if secondary_prop else ''),
            ("rotation_path", brush_path + '.' + rotation),
            ("color_path", brush_path + '.cursor_color_add'),
            ("fill_color_path", brush_path + '.color' if color else ''),
            ("fill_color_override_path", unified_path + '.color' if color else ''),
            ("fill_color_override_test_path", unified_path + '.use_unified_color' if color else ''),
            ("zoom_path", 'space_data.zoom' if zoom else ''),
            ("image_id", brush_path + ''),
            ("secondary_tex", secondary_rotation),
        ],
    }

# Radial controls for the paint and sculpt modes.


def _template_paint_radial_control(paint, rotation=False, secondary_rotation=False, color=False, zoom=False):
    items = []

    items.extend([
        ("wm.radial_control", {"type": 'F', "value": 'PRESS'},
         radial_control_properties(
             paint, 'size', 'use_unified_size', secondary_rotation=secondary_rotation, color=color, zoom=zoom)),
        ("wm.radial_control", {"type": 'F', "value": 'PRESS', "shift": True},
         radial_control_properties(
             paint, 'strength', 'use_unified_strength', secondary_rotation=secondary_rotation, color=color)),
    ])

    if rotation:
        items.extend([
            ("wm.radial_control", {"type": 'F', "value": 'PRESS', "ctrl": True},
             radial_control_properties(paint, 'texture_slot.angle', None, color=color)),
        ])

    if secondary_rotation:
        items.extend([
            ("wm.radial_control", {"type": 'F', "value": 'PRESS', "ctrl": True, "alt": True},
             radial_control_properties(
                 paint, 'mask_texture_slot.angle', None, secondary_rotation=secondary_rotation, color=color)),
        ])

    return items


def _template_view3d_select(*, type, value, legacy, select_passthrough, exclude_mod=None):
    # NOTE: `exclude_mod` is needed since we don't want this tool to exclude Control-RMB actions when this is used
    # as a tool key-map with RMB-select and `use_fallback_tool` is enabled with RMB select. See #92467.

    # See: `use_tweak_select_passthrough` doc-string.
    if select_passthrough and (value in {'CLICK', 'RELEASE'}):
        select_passthrough = False

    items = [(
        "view3d.select",
        {"type": type, "value": value, **{m: True for m in mods}},
        {"properties": [(c, True) for c in props]},
    ) for props, mods in (
        ((("deselect_all", "select_passthrough") if select_passthrough else
          ("deselect_all",)) if not legacy else (), ()),
        (("toggle",), ("shift",)),
        (("center", "object"), ("ctrl",)),
        (("enumerate",), ("alt",)),
        (("toggle", "center"), ("shift", "ctrl")),
        (("center", "enumerate"), ("ctrl", "alt")),
        (("toggle", "enumerate"), ("shift", "alt")),
        (("toggle", "center", "enumerate"), ("shift", "ctrl", "alt")),
    ) if exclude_mod is None or exclude_mod not in mods]

    if select_passthrough:
        # Add an additional click item to de-select all other items,
        # needed so pass-through is able to de-select other items.
        items.append((
            "view3d.select",
            {"type": type, "value": 'CLICK'},
            {"properties": [
                (c, True)
                for c in ("deselect_all",)
            ]},
        ))

    return items


def _template_view3d_paint_mask_select_loop(params):
    # NOTE: loop select is isolate so it can optionally be in the tool-select map,
    # so that with LMB select, Alt-LMB can be used for selection picking.
    # While the selection tool can still use Alt-LMB for loop selection.
    return [
        ("paint.face_select_loop",
         {"type": params.select_mouse, "value": 'PRESS', "alt": True},
         {"properties": [('extend', False), ('select', True)]}),
        ("paint.face_select_loop",
         {"type": params.select_mouse, "value": 'PRESS', "alt": True, "shift": True},
         {"properties": [('extend', True), ('select', True)]}),
        ("paint.face_select_loop",
         {"type": params.select_mouse, "value": 'PRESS', "alt": True, "shift": True, "ctrl": True},
         {"properties": [('extend', True), ('select', False)]}),
    ]


def _template_view3d_gpencil_select(*, type, value, legacy, alt_select=False):
    items = [
        ("gpencil.select", {"type": type, "value": value},
         {"properties": [("deselect_all", not legacy)]}),
        ("gpencil.select", {"type": type, "value": value, "shift": True},
         {"properties": [("extend", True), ("toggle", True)]}),
    ]
    if type == 'LEFTMOUSE' and alt_select:
        items.extend([
            # Selection shortcuts for when brushes are active on LMB-select.
            ("gpencil.select", {"type": type, "value": value, "alt": True},
             {"properties": [("deselect_all", True)]}),
            ("gpencil.select", {"type": type, "value": value, "alt": True, "shift": True},
             {"properties": [("extend", True), ("toggle", True)]}),
        ])

    return items


def _template_node_select(*, type, value, select_passthrough):
    items = [
        ("node.select", {"type": type, "value": value},
         {"properties": [("deselect_all", True), ("select_passthrough", select_passthrough)]}),
        ("node.select", {"type": type, "value": value, "ctrl": True}, None),
        ("node.select", {"type": type, "value": value, "alt": True}, None),
        ("node.select", {"type": type, "value": value, "ctrl": True, "alt": True}, None),
        ("node.select", {"type": type, "value": value, "shift": True},
         {"properties": [("toggle", True)]}),
        ("node.select", {"type": type, "value": value, "shift": True, "ctrl": True},
         {"properties": [("toggle", True)]}),
        ("node.select", {"type": type, "value": value, "shift": True, "alt": True},
         {"properties": [("toggle", True)]}),
        ("node.select", {"type": type, "value": value, "shift": True, "ctrl": True, "alt": True},
         {"properties": [("toggle", True)]}),
    ]

    if select_passthrough and (value == 'PRESS'):
        # Add an additional click item to de-select all other items,
        # needed so pass-through is able to de-select other items.
        items.append((
            "node.select",
            {"type": type, "value": 'CLICK'},
            {"properties": [("deselect_all", True)]},
        ))

    return items


def _template_uv_select(*, type, value, select_passthrough, legacy):

    # See: `use_tweak_select_passthrough` doc-string.
    if select_passthrough and (value in {'CLICK', 'RELEASE'}):
        select_passthrough = False

    items = [
        ("uv.select", {"type": type, "value": value},
         {"properties": [
             *((("deselect_all", True),) if not legacy else ()),
             *((("select_passthrough", True),) if select_passthrough else ()),
         ]}),
        ("uv.select", {"type": type, "value": value, "shift": True},
         {"properties": [("toggle", True)]}),
    ]

    if select_passthrough:
        # Add an additional click item to de-select all other items,
        # needed so pass-through is able to de-select other items.
        items.append((
            "uv.select",
            {"type": type, "value": 'CLICK'},
            {"properties": [("deselect_all", True)]},
        ))

    return items


def _template_sequencer_generic_select(*, type, value, legacy):
    return [(
        "sequencer.select",
        {"type": type, "value": value, **{m: True for m in mods}},
        {"properties": [(c, True) for c in props]},
    ) for props, mods in (
        (("deselect_all",) if not legacy else (), ()),
        (("toggle",), ("shift",)),
    )]


def _template_sequencer_preview_select(*, type, value, legacy):
    return _template_sequencer_generic_select(
        type=type, value=value, legacy=legacy,
    ) + [(
        "sequencer.select",
        {"type": type, "value": value, **{m: True for m in mods}},
        {"properties": [(c, True) for c in props]},
    ) for props, mods in (
        (("center",), ("ctrl",)),
        # TODO:
        # (("enumerate",), ("alt",)),
        (("toggle", "center"), ("shift", "ctrl")),
        # (("center", "enumerate"), ("ctrl", "alt")),
        # (("toggle", "enumerate"), ("shift", "alt")),
        # (("toggle", "center", "enumerate"), ("shift", "ctrl", "alt")),
    )]


def _template_sequencer_timeline_select(*, type, value, legacy):
    return _template_sequencer_generic_select(
        type=type, value=value, legacy=legacy,
    ) + [(
        "sequencer.select",
        {"type": type, "value": value, **{m: True for m in mods}},
        {"properties": [(c, True) for c in props]},
    ) for props, mods in (
        (("linked_handle",), ("alt",)),
        (("linked_handle", "extend"), ("shift", "alt",)),

        (("side_of_frame", "linked_time"), ("ctrl",)),
        (("side_of_frame", "linked_time", "extend"), ("ctrl", "shift")),
    )]


def km_image_paint(params):
    items = []
    keymap = (
        "Image Paint",
        {"space_type": 'EMPTY', "region_type": 'WINDOW'},
        {"items": items},
    )

    items.extend([
        ("paint.image_paint", {"type": 'LEFTMOUSE', "value": 'PRESS'}, None),
        ("paint.image_paint", {"type": 'LEFTMOUSE', "value": 'PRESS', "ctrl": True},
         {"properties": [("mode", 'INVERT')]}),
        ("paint.image_paint", {"type": 'LEFTMOUSE', "value": 'PRESS', "shift": True},
         {"properties": [("mode", 'SMOOTH')]}),
        ("paint.brush_colors_flip", {"type": 'X', "value": 'PRESS'}, None),
        ("paint.grab_clone", {"type": 'RIGHTMOUSE', "value": 'PRESS'}, None),
        ("paint.sample_color", {"type": 'X', "value": 'PRESS', "shift": True}, None),
        ("brush.scale_size", {"type": 'LEFT_BRACKET', "value": 'PRESS', "repeat": True},
         {"properties": [("scalar", 0.9)]}),
        ("brush.scale_size", {"type": 'RIGHT_BRACKET', "value": 'PRESS', "repeat": True},
         {"properties": [("scalar", 1.0 / 0.9)]}),
        *_template_paint_radial_control("image_paint", color=True, zoom=True, rotation=True, secondary_rotation=True),
        ("brush.stencil_control", {"type": 'RIGHTMOUSE', "value": 'PRESS'},
         {"properties": [("mode", 'TRANSLATION')]}),
        ("brush.stencil_control", {"type": 'RIGHTMOUSE', "value": 'PRESS', "shift": True},
         {"properties": [("mode", 'SCALE')]}),
        ("brush.stencil_control", {"type": 'RIGHTMOUSE', "value": 'PRESS', "ctrl": True},
         {"properties": [("mode", 'ROTATION')]}),
        ("brush.stencil_control", {"type": 'RIGHTMOUSE', "value": 'PRESS', "alt": True},
         {"properties": [("mode", 'TRANSLATION'), ("texmode", 'SECONDARY')]}),
        ("brush.stencil_control", {"type": 'RIGHTMOUSE', "value": 'PRESS', "shift": True, "alt": True},
         {"properties": [("mode", 'SCALE'), ("texmode", 'SECONDARY')]}),
        ("brush.stencil_control", {"type": 'RIGHTMOUSE', "value": 'PRESS', "ctrl": True, "alt": True},
         {"properties": [("mode", 'ROTATION'), ("texmode", 'SECONDARY')]}),
        ("wm.context_toggle", {"type": 'ONE', "value": 'PRESS'},
         {"properties": [("data_path", 'image_paint_object.data.use_paint_mask')]}),
        ("wm.context_toggle", {"type": 'S', "value": 'PRESS', "shift": True},
         {"properties": [("data_path", 'tool_settings.image_paint.brush.use_smooth_stroke')]}),
        ("wm.context_menu_enum", {"type": 'E', "value": 'PRESS', "alt": True},
         {"properties": [("data_path", 'tool_settings.image_paint.brush.stroke_method')]}),
        *_template_items_context_panel("VIEW3D_PT_paint_texture_context_menu", params.context_menu_event),
    ])

    if params.legacy:
        items.extend(_template_items_legacy_tools_from_numbers())

    return keymap


def km_vertex_paint(params):
    items = []
    keymap = (
        "Vertex Paint",
        {"space_type": 'EMPTY', "region_type": 'WINDOW'},
        {"items": items},
    )

    items.extend([
        ("paint.vertex_paint", {"type": 'LEFTMOUSE', "value": 'PRESS'}, None),
        ("paint.vertex_paint", {"type": 'LEFTMOUSE', "value": 'PRESS', "ctrl": True},
         {"properties": [("mode", 'INVERT')]}),
        ("paint.vertex_paint", {"type": 'LEFTMOUSE', "value": 'PRESS', "shift": True},
         {"properties": [("mode", 'SMOOTH')]}),
        ("paint.brush_colors_flip", {"type": 'X', "value": 'PRESS'}, None),
        ("paint.sample_color", {"type": 'X', "value": 'PRESS', "shift": True}, None),
        ("paint.vertex_color_set", {"type": 'X', "value": 'PRESS', "ctrl": True}, None),
        ("brush.scale_size", {"type": 'LEFT_BRACKET', "value": 'PRESS', "repeat": True},
         {"properties": [("scalar", 0.9)]}),
        ("brush.scale_size", {"type": 'RIGHT_BRACKET', "value": 'PRESS', "repeat": True},
         {"properties": [("scalar", 1.0 / 0.9)]}),
        *_template_paint_radial_control("vertex_paint", color=True, rotation=True),
        ("brush.stencil_control", {"type": 'RIGHTMOUSE', "value": 'PRESS'},
         {"properties": [("mode", 'TRANSLATION')]}),
        ("brush.stencil_control", {"type": 'RIGHTMOUSE', "value": 'PRESS', "shift": True},
         {"properties": [("mode", 'SCALE')]}),
        ("brush.stencil_control", {"type": 'RIGHTMOUSE', "value": 'PRESS', "ctrl": True},
         {"properties": [("mode", 'ROTATION')]}),
        ("brush.stencil_control", {"type": 'RIGHTMOUSE', "value": 'PRESS', "alt": True},
         {"properties": [("mode", 'TRANSLATION'), ("texmode", 'SECONDARY')]}),
        ("brush.stencil_control", {"type": 'RIGHTMOUSE', "value": 'PRESS', "shift": True, "alt": True},
         {"properties": [("mode", 'SCALE'), ("texmode", 'SECONDARY')]}),
        ("brush.stencil_control", {"type": 'RIGHTMOUSE', "value": 'PRESS', "ctrl": True, "alt": True},
         {"properties": [("mode", 'ROTATION'), ("texmode", 'SECONDARY')]}),
        ("wm.context_toggle", {"type": 'ONE', "value": 'PRESS'},
         {"properties": [("data_path", 'vertex_paint_object.data.use_paint_mask')]}),
        ("wm.context_toggle", {"type": 'S', "value": 'PRESS', "shift": True},
         {"properties": [("data_path", 'tool_settings.vertex_paint.brush.use_smooth_stroke')]}),
        ("wm.context_menu_enum", {"type": 'E', "value": 'PRESS', "alt": True},
         {"properties": [("data_path", 'tool_settings.vertex_paint.brush.stroke_method')]}),
        ("paint.face_vert_reveal", {"type": 'H', "value": 'PRESS', "alt": True}, None),
        *_template_items_context_panel("VIEW3D_PT_paint_vertex_context_menu", params.context_menu_event),
    ])

    if params.legacy:
        items.extend(_template_items_legacy_tools_from_numbers())
    else:
        items.append(
            ("wm.context_toggle", {"type": 'TWO', "value": 'PRESS'},
             {"properties": [("data_path", 'vertex_paint_object.data.use_paint_mask_vertex')]})
        )

    return keymap


def km_weight_paint(params):
    # NOTE: This keymap falls through to "Pose" when an armature modifying the mesh
    # is selected in weight paint mode. When editing the key-map take care that pose operations
    # (such as transforming bones) is not impacted.
    items = []
    keymap = (
        "Weight Paint",
        {"space_type": 'EMPTY', "region_type": 'WINDOW'},
        {"items": items},
    )

    items.extend([
        ("paint.weight_paint", {"type": 'LEFTMOUSE', "value": 'PRESS'}, None),
        ("paint.weight_paint", {"type": 'LEFTMOUSE', "value": 'PRESS', "ctrl": True},
         {"properties": [("mode", 'INVERT')]}),
        ("paint.weight_paint", {"type": 'LEFTMOUSE', "value": 'PRESS', "shift": True},
         {"properties": [("mode", 'SMOOTH')]}),
        ("paint.weight_sample", {"type": 'X', "value": 'PRESS', "shift": True}, None),
        ("paint.weight_sample_group", {"type": 'X', "value": 'PRESS', "ctrl": True, "shift": True}, None),
        ("paint.weight_gradient", {"type": 'A', "value": 'PRESS', "shift": True, "alt": True},
         {"properties": [("type", 'RADIAL')]}),
        ("paint.weight_gradient", {"type": 'A', "value": 'PRESS', "shift": True},
         {"properties": [("type", 'LINEAR')]}),
        ("paint.weight_set", {"type": 'X', "value": 'PRESS', "ctrl": True}, None),
        ("brush.scale_size", {"type": 'LEFT_BRACKET', "value": 'PRESS', "repeat": True},
         {"properties": [("scalar", 0.9)]}),
        ("brush.scale_size", {"type": 'RIGHT_BRACKET', "value": 'PRESS', "repeat": True},
         {"properties": [("scalar", 1.0 / 0.9)]}),
        *_template_paint_radial_control("weight_paint"),
        ("wm.radial_control", {"type": 'F', "value": 'PRESS', "ctrl": True},
         radial_control_properties("weight_paint", 'weight', 'use_unified_weight')),
        ("wm.context_menu_enum", {"type": 'E', "value": 'PRESS', "alt": True},
         {"properties": [("data_path", 'tool_settings.vertex_paint.brush.stroke_method')]}),
        ("wm.context_toggle", {"type": 'ONE', "value": 'PRESS'},
         {"properties": [("data_path", 'weight_paint_object.data.use_paint_mask')]}),
        ("wm.context_toggle", {"type": 'TWO', "value": 'PRESS'},
         {"properties": [("data_path", 'weight_paint_object.data.use_paint_mask_vertex')]}),
        ("wm.context_toggle", {"type": 'THREE', "value": 'PRESS'},
         {"properties": [("data_path", 'weight_paint_object.data.use_paint_bone_selection')]}),
        ("wm.context_toggle", {"type": 'S', "value": 'PRESS', "shift": True},
         {"properties": [("data_path", 'tool_settings.weight_paint.brush.use_smooth_stroke')]}),
        op_menu_pie("VIEW3D_MT_wpaint_vgroup_lock_pie", {"type": 'K', "value": 'PRESS'}),
        ("paint.face_vert_reveal", {"type": 'H', "value": 'PRESS', "alt": True}, None),
        *_template_items_context_panel("VIEW3D_PT_paint_weight_context_menu", params.context_menu_event),
    ])

    if params.select_mouse == 'LEFTMOUSE':
        # Bone selection for combined weight paint + pose mode (Alt).
        items.extend([
            ("view3d.select", {"type": 'LEFTMOUSE', "value": 'PRESS', "alt": True}, None),
            ("view3d.select", {"type": 'LEFTMOUSE', "value": 'PRESS', "shift": True, "alt": True},
             {"properties": [("toggle", True)]}),

            # Ctrl-Shift-LMB is needed for MMB emulation (which conflicts with Alt).
            # NOTE: this works reasonably well for pose-mode where typically selecting a single bone is sufficient.
            # For selecting faces/vertices, this is less useful. Selection tools are needed in this case.
            ("view3d.select", {"type": 'LEFTMOUSE', "value": 'PRESS', "ctrl": True, "shift": True}, None),
        ])

    if params.legacy:
        items.extend(_template_items_legacy_tools_from_numbers())

    return keymap


def km_paint_face_mask(params):
    # Use for vertex-paint & weight-paint modes.
    items = []
    keymap = (
        "Paint Face Mask (Weight, Vertex, Texture)",
        {"space_type": 'EMPTY', "region_type": 'WINDOW'},
        {"items": items},
    )

    items.extend([
        *_template_items_select_actions(params, "paint.face_select_all"),
        *_template_items_select_lasso(params, "view3d.select_lasso"),
        *_template_items_hide_reveal_actions("paint.face_select_hide", "paint.face_vert_reveal"),
        ("paint.face_select_linked", {"type": 'L', "value": 'PRESS', "ctrl": True}, None),
        ("paint.face_select_linked_pick", {"type": 'L', "value": 'PRESS'},
         {"properties": [("deselect", False)]}),
        ("paint.face_select_linked_pick", {"type": 'L', "value": 'PRESS', "shift": True},
         {"properties": [("deselect", True)]}),
        ("paint.face_select_more", {"type": 'NUMPAD_PLUS', "value": 'PRESS', "ctrl": True}, None),
        ("paint.face_select_less", {"type": 'NUMPAD_MINUS', "value": 'PRESS', "ctrl": True}, None),
    ])

    # For left mouse the tool key-maps are used because this interferes with Alt-LMB for regular selection.
    if params.select_mouse == 'RIGHTMOUSE':
        items.extend(_template_view3d_paint_mask_select_loop(params))

    return keymap


def km_paint_vertex_mask(params):
    # Use for vertex-paint & weight-paint modes.
    items = []
    keymap = (
        "Paint Vertex Selection (Weight, Vertex)",
        {"space_type": 'EMPTY', "region_type": 'WINDOW'},
        {"items": items},
    )

    items.extend([
        *_template_items_select_actions(params, "paint.vert_select_all"),
        *_template_items_select_lasso(params, "view3d.select_lasso"),
        *_template_items_hide_reveal_actions("paint.vert_select_hide", "paint.face_vert_reveal"),
        ("view3d.select_box", {"type": 'B', "value": 'PRESS'}, None),
        ("view3d.select_circle", {"type": 'C', "value": 'PRESS'}, None),
        ("paint.vert_select_linked", {"type": 'L', "value": 'PRESS', "ctrl": True}, None),
        ("paint.vert_select_linked_pick", {"type": 'L', "value": 'PRESS'},
         {"properties": [("select", True)]}),
        ("paint.vert_select_linked_pick", {"type": 'L', "value": 'PRESS', "shift": True},
         {"properties": [("select", False)]}),
        ("paint.vert_select_more", {"type": 'NUMPAD_PLUS', "value": 'PRESS', "ctrl": True}, None),
        ("paint.vert_select_less", {"type": 'NUMPAD_MINUS', "value": 'PRESS', "ctrl": True}, None),
    ])

    # TODO: use `_template_view3d_paint_mask_select_loop` if loop-select is supported.
    # See: `km_paint_face_mask`.

    return keymap


# ------------------------------------------------------------------------------
# Object Sculpt Modes

def km_sculpt(params):
    items = []
    keymap = (
        "Sculpt",
        {"space_type": 'EMPTY', "region_type": 'WINDOW'},
        {"items": items},
    )

    items.extend([
        # Brush strokes
        ("sculpt.brush_stroke", {"type": 'LEFTMOUSE', "value": 'PRESS'}, None),
        ("sculpt.brush_stroke", {"type": 'LEFTMOUSE', "value": 'PRESS', "ctrl": True},
         {"properties": [("mode", 'INVERT')]}),
        ("sculpt.brush_stroke", {"type": 'LEFTMOUSE', "value": 'PRESS', "shift": True},
         {"properties": [("mode", 'SMOOTH')]}),
        # Expand
        ("sculpt.expand", {"type": 'A', "value": 'PRESS', "shift": True},
         {"properties": [
             ("target", "MASK"),
             ("falloff_type", "GEODESIC"),
             ("invert", False),
             ("use_auto_mask", False),
             ("use_mask_preserve", True),
         ]}),
        ("sculpt.expand", {"type": 'A', "value": 'PRESS', "shift": True, "alt": True},
         {"properties": [
             ("target", "MASK"),
             ("falloff_type", "NORMALS"),
             ("invert", False),
             ("use_mask_preserve", True),
         ]}),
        ("sculpt.expand", {"type": 'W', "value": 'PRESS', "shift": True},
         {"properties": [
             ("target", "FACE_SETS"),
             ("falloff_type", "GEODESIC"),
             ("invert", False),
             ("use_mask_preserve", False),
             ("use_modify_active", False),
         ]}),
        ("sculpt.expand", {"type": 'W', "value": 'PRESS', "shift": True, "alt": True},
         {"properties": [
             ("target", "FACE_SETS"),
             ("falloff_type", "BOUNDARY_FACE_SET"),
             ("invert", False),
             ("use_mask_preserve", False),
             ("use_modify_active", True),
         ]}),
        # Partial Visibility Show/hide
        # Match keys from: `_template_items_hide_reveal_actions`, cannot use because arguments aren't compatible.
        ("sculpt.face_set_change_visibility", {"type": 'H', "value": 'PRESS', "shift": True},
         {"properties": [("mode", 'TOGGLE')]}),
        ("sculpt.face_set_change_visibility", {"type": 'H', "value": 'PRESS'},
         {"properties": [("mode", 'HIDE_ACTIVE')]}),
        ("paint.hide_show_all", {"type": 'H', "value": 'PRESS', "alt": True},
         {"properties": [("action", "SHOW")]}),
        ("sculpt.face_set_edit", {"type": 'W', "value": 'PRESS', "ctrl": True},
         {"properties": [("mode", 'GROW')]}),
        ("sculpt.face_set_edit", {"type": 'W', "value": 'PRESS', "ctrl": True, "alt": True},
         {"properties": [("mode", 'SHRINK')]}),
        # Subdivision levels
        *_template_items_object_subdivision_set(),
        ("object.subdivision_set", {"type": 'ONE', "value": 'PRESS', "alt": True, "repeat": True},
         {"properties": [("level", -1), ("relative", True)]}),
        ("object.subdivision_set", {"type": 'TWO', "value": 'PRESS', "alt": True, "repeat": True},
         {"properties": [("level", 1), ("relative", True)]}),
        # Mask
        ("paint.mask_flood_fill", {"type": 'M', "value": 'PRESS', "alt": True},
         {"properties": [("mode", 'VALUE'), ("value", 0.0)]}),
        ("paint.mask_flood_fill", {"type": 'I', "value": 'PRESS', "ctrl": True},
         {"properties": [("mode", 'INVERT')]}),
        ("paint.mask_box_gesture", {"type": 'B', "value": 'PRESS'},
         {"properties": [("mode", 'VALUE'), ("value", 0.0)]}),
        # Dynamic topology
        ("sculpt.dyntopo_detail_size_edit", {"type": 'R', "value": 'PRESS'}, None),
        ("sculpt.detail_flood_fill", {"type": 'R', "value": 'PRESS', "ctrl": True}, None),
        # Remesh
        ("object.voxel_remesh", {"type": 'R', "value": 'PRESS', "ctrl": True}, None),
        ("object.voxel_size_edit", {"type": 'R', "value": 'PRESS'}, None),
        # Color
        ("sculpt.sample_color", {"type": 'X', "value": 'PRESS', "shift": True}, None),
        ("paint.brush_colors_flip", {"type": 'X', "value": 'PRESS', }, None),
        # Brush properties
        ("brush.scale_size", {"type": 'LEFT_BRACKET', "value": 'PRESS', "repeat": True},
         {"properties": [("scalar", 0.9)]}),
        ("brush.scale_size", {"type": 'RIGHT_BRACKET', "value": 'PRESS', "repeat": True},
         {"properties": [("scalar", 1.0 / 0.9)]}),
        *_template_paint_radial_control("sculpt", rotation=True),
        # Stencil
        ("brush.stencil_control", {"type": 'RIGHTMOUSE', "value": 'PRESS'},
         {"properties": [("mode", 'TRANSLATION')]}),
        ("brush.stencil_control", {"type": 'RIGHTMOUSE', "value": 'PRESS', "shift": True},
         {"properties": [("mode", 'SCALE')]}),
        ("brush.stencil_control", {"type": 'RIGHTMOUSE', "value": 'PRESS', "ctrl": True},
         {"properties": [("mode", 'ROTATION')]}),
        ("brush.stencil_control", {"type": 'RIGHTMOUSE', "value": 'PRESS', "alt": True},
         {"properties": [("mode", 'TRANSLATION'), ("texmode", 'SECONDARY')]}),
        ("brush.stencil_control", {"type": 'RIGHTMOUSE', "value": 'PRESS', "shift": True, "alt": True},
         {"properties": [("mode", 'SCALE'), ("texmode", 'SECONDARY')]}),
        ("brush.stencil_control", {"type": 'RIGHTMOUSE', "value": 'PRESS', "ctrl": True, "alt": True},
         {"properties": [("mode", 'ROTATION'), ("texmode", 'SECONDARY')]}),
        # Sculpt Session Pivot Point
        ("sculpt.set_pivot_position", {"type": 'RIGHTMOUSE', "value": 'PRESS', "shift": True},
         {"properties": [("mode", 'SURFACE')]}),
        # Menus
        ("wm.context_menu_enum", {"type": 'E', "value": 'PRESS', "alt": True},
         {"properties": [("data_path", 'tool_settings.sculpt.brush.stroke_method')]}),
        ("wm.context_toggle", {"type": 'S', "value": 'PRESS', "shift": True},
         {"properties": [("data_path", 'tool_settings.sculpt.brush.use_smooth_stroke')]}),
        op_menu_pie("VIEW3D_MT_sculpt_mask_edit_pie", {"type": 'A', "value": 'PRESS'}),
        op_menu_pie("VIEW3D_MT_sculpt_automasking_pie", {"type": 'A', "alt": True, "value": 'PRESS'}),
        op_menu_pie("VIEW3D_MT_sculpt_face_sets_edit_pie", {"type": 'W', "value": 'PRESS', "alt": True}),
        *_template_items_context_panel("VIEW3D_PT_sculpt_context_menu", params.context_menu_event),
        # Tools
        ("paint.brush_select", {"type": 'V', "value": 'PRESS'},
         {"properties": [("sculpt_tool", 'DRAW')]}),
        ("paint.brush_select", {"type": 'S', "value": 'PRESS'},
         {"properties": [("sculpt_tool", 'SMOOTH')]}),
        ("paint.brush_select", {"type": 'P', "value": 'PRESS'},
         {"properties": [("sculpt_tool", 'PINCH')]}),
        ("paint.brush_select", {"type": 'I', "value": 'PRESS'},
         {"properties": [("sculpt_tool", 'INFLATE')]}),
        ("paint.brush_select", {"type": 'G', "value": 'PRESS'},
         {"properties": [("sculpt_tool", 'GRAB')]}),
        ("paint.brush_select", {"type": 'T', "value": 'PRESS', "shift": True},
         {"properties": [("sculpt_tool", 'SCRAPE')]}),
        ("paint.brush_select", {"type": 'C', "value": 'PRESS'},
         {"properties": [("sculpt_tool", 'CLAY_STRIPS')]}),
        ("paint.brush_select", {"type": 'C', "value": 'PRESS', "shift": True},
         {"properties": [("sculpt_tool", 'CREASE')]}),
        ("paint.brush_select", {"type": 'K', "value": 'PRESS'},
         {"properties": [("sculpt_tool", 'SNAKE_HOOK')]}),
        ("paint.brush_select", {"type": 'M', "value": 'PRESS'},
         {"properties": [("sculpt_tool", 'MASK'), ("toggle", True), ("create_missing", True)]}),
    ])

    # Lasso Masking.
    # Needed because of shortcut conflicts on CTRL-LMB on right click select,
    # all modifier keys are used together to unmask (equivalent of selecting).
    if params.select_mouse == 'RIGHTMOUSE':
        items.extend([
            ("paint.mask_lasso_gesture",
             {"type": 'LEFTMOUSE', "value": 'PRESS', "shift": True, "ctrl": True},
             {"properties": [("value", 1.0)]}),
            ("paint.mask_lasso_gesture",
             {"type": 'LEFTMOUSE', "value": 'PRESS', "shift": True, "ctrl": True, "alt": True},
             {"properties": [("value", 0.0)]}),
        ])
    else:
        items.extend([
            ("paint.mask_lasso_gesture", {"type": 'RIGHTMOUSE', "value": 'PRESS', "shift": True, "ctrl": True},
             {"properties": [("value", 1.0)]}),
            ("paint.mask_lasso_gesture", {"type": 'RIGHTMOUSE', "value": 'PRESS', "ctrl": True},
             {"properties": [("value", 0.0)]}),
        ])

    if params.legacy:
        items.extend(_template_items_legacy_tools_from_numbers())

    return keymap


def km_sculpt_curves(params):
    items = []
    keymap = (
        "Sculpt Curves",
        {"space_type": 'EMPTY', "region_type": 'WINDOW'},
        {"items": items},
    )

    items.extend([
        ("sculpt_curves.brush_stroke", {"type": 'LEFTMOUSE', "value": 'PRESS'}, None),
        ("sculpt_curves.brush_stroke", {"type": 'LEFTMOUSE', "value": 'PRESS', "ctrl": True},
         {"properties": [("mode", 'INVERT')]}),
        ("sculpt_curves.brush_stroke", {"type": 'LEFTMOUSE', "value": 'PRESS', "shift": True},
         {"properties": [("mode", 'SMOOTH')]}),
        ("curves.set_selection_domain", {"type": 'ONE', "value": 'PRESS'}, {"properties": [("domain", 'POINT')]}),
        ("curves.set_selection_domain", {"type": 'TWO', "value": 'PRESS'}, {"properties": [("domain", 'CURVE')]}),
        *_template_paint_radial_control("curves_sculpt"),
        ("brush.scale_size", {"type": 'LEFT_BRACKET', "value": 'PRESS', "repeat": True},
         {"properties": [("scalar", 0.9)]}),
        ("brush.scale_size", {"type": 'RIGHT_BRACKET', "value": 'PRESS', "repeat": True},
         {"properties": [("scalar", 1.0 / 0.9)]}),
        *_template_items_select_actions(params, "curves.select_all"),
        ("sculpt_curves.min_distance_edit", {"type": 'R', "value": 'PRESS'}, {}),
        ("sculpt_curves.select_grow", {"type": 'A', "value": 'PRESS', "shift": True}, {}),
    ])

    return keymap


# ------------------------------------------------------------------------------
# Object Edit Modes

# Mesh edit mode.
def km_edit_mesh(params):
    items = []
    keymap = (
        "Mesh",
        {"space_type": 'EMPTY', "region_type": 'WINDOW'},
        {"items": items},
    )

    items.extend([
        # Transform Actions.
        *_template_items_transform_actions(params, use_bend=True, use_mirror=True, use_tosphere=True, use_shear=True),
        ("transform.skin_resize", {"type": 'A', "value": 'PRESS', "ctrl": True}, None),

        # Tools.
        op_tool_optional(
            ("mesh.loopcut_slide", {"type": 'R', "value": 'PRESS', "ctrl": True},
             {"properties": [("TRANSFORM_OT_edge_slide", [("release_confirm", False)],)]}),
            (op_tool_cycle, "builtin.loop_cut"), params),
        op_tool_optional(
            ("mesh.offset_edge_loops_slide", {"type": 'R', "value": 'PRESS', "shift": True, "ctrl": True},
             {"properties": [("TRANSFORM_OT_edge_slide", [("release_confirm", False)],)]}),
            (op_tool_cycle, "builtin.offset_edge_loop_cut"), params),
        op_tool_optional(
            ("mesh.inset", {"type": 'I', "value": 'PRESS'}, None),
            (op_tool_cycle, "builtin.inset_faces"), params),
        op_tool_optional(
            ("mesh.bevel", {"type": 'B', "value": 'PRESS', "ctrl": True},
             {"properties": [("affect", 'EDGES')]}),
            (op_tool_cycle, "builtin.bevel"), params),
        op_tool_optional(
            ("transform.shrink_fatten", {"type": 'S', "value": 'PRESS', "alt": True}, None),
            (op_tool_cycle, "builtin.shrink_fatten"), params),
        ("mesh.bevel", {"type": 'B', "value": 'PRESS', "shift": True, "ctrl": True},
         {"properties": [("affect", 'VERTICES')]}),
        # Selection modes.
        *_template_items_editmode_mesh_select_mode(params),
        # Loop Select with alt. Double click in case MMB emulation is on (below).
        ("mesh.loop_select",
         {"type": params.select_mouse, "value": params.select_mouse_value, "alt": True}, None),
        ("mesh.loop_select",
         {"type": params.select_mouse, "value": params.select_mouse_value, "shift": True, "alt": True},
         {"properties": [("toggle", True)]}),
        # Selection
        ("mesh.edgering_select",
         {"type": params.select_mouse, "value": params.select_mouse_value, "ctrl": True, "alt": True}, None),
        ("mesh.edgering_select",
         {"type": params.select_mouse, "value": params.select_mouse_value, "shift": True, "ctrl": True, "alt": True},
         {"properties": [("toggle", True)]}),
        ("mesh.shortest_path_pick",
         {"type": params.select_mouse, "value": params.select_mouse_value_fallback, "ctrl": True},
         {"properties": [("use_fill", False)]}),
        ("mesh.shortest_path_pick",
         {"type": params.select_mouse, "value": params.select_mouse_value_fallback, "shift": True, "ctrl": True},
         {"properties": [("use_fill", True)]}),
        *_template_items_select_actions(params, "mesh.select_all"),
        ("mesh.select_more", {"type": 'NUMPAD_PLUS', "value": 'PRESS', "ctrl": True, "repeat": True}, None),
        ("mesh.select_less", {"type": 'NUMPAD_MINUS', "value": 'PRESS', "ctrl": True, "repeat": True}, None),
        ("mesh.select_next_item",
         {"type": 'NUMPAD_PLUS', "value": 'PRESS', "shift": True, "ctrl": True, "repeat": True}, None),
        ("mesh.select_prev_item",
         {"type": 'NUMPAD_MINUS', "value": 'PRESS', "shift": True, "ctrl": True, "repeat": True}, None),
        ("mesh.select_linked", {"type": 'L', "value": 'PRESS', "ctrl": True}, None),
        ("mesh.select_linked_pick", {"type": 'L', "value": 'PRESS'},
         {"properties": [("deselect", False)]}),
        ("mesh.select_linked_pick", {"type": 'L', "value": 'PRESS', "shift": True},
         {"properties": [("deselect", True)]}),
        ("mesh.select_mirror", {"type": 'M', "value": 'PRESS', "shift": True, "ctrl": True}, None),
        op_menu("VIEW3D_MT_edit_mesh_select_similar", {"type": 'G', "value": 'PRESS', "shift": True}),
        # Hide/reveal.
        *_template_items_hide_reveal_actions("mesh.hide", "mesh.reveal"),
        # Tools.
        ("mesh.normals_make_consistent", {"type": 'N', "value": 'PRESS', "ctrl" if params.legacy else "shift": True},
         {"properties": [("inside", False)]}),
        ("mesh.normals_make_consistent", {"type": 'N', "value": 'PRESS', "shift": True, "ctrl": True},
         {"properties": [("inside", True)]}),
        op_tool_optional(
            ("view3d.edit_mesh_extrude_move_normal", {"type": 'E', "value": 'PRESS'}, None),
            (op_tool_cycle, "builtin.extrude_region"), params),
        op_menu("VIEW3D_MT_edit_mesh_extrude", {"type": 'E', "value": 'PRESS', "alt": True}),
        ("transform.edge_crease", {"type": 'E', "value": 'PRESS', "shift": True}, None),
        ("mesh.fill", {"type": 'F', "value": 'PRESS', "alt": True}, None),
        ("mesh.quads_convert_to_tris", {"type": 'T', "value": 'PRESS', "ctrl": True},
         {"properties": [("quad_method", 'BEAUTY'), ("ngon_method", 'BEAUTY')]}),
        ("mesh.quads_convert_to_tris", {"type": 'T', "value": 'PRESS', "shift": True, "ctrl": True},
         {"properties": [("quad_method", 'FIXED'), ("ngon_method", 'CLIP')]}),
        ("mesh.tris_convert_to_quads", {"type": 'J', "value": 'PRESS', "alt": True}, None),
        op_tool_optional(
            ("mesh.rip_move", {"type": 'V', "value": 'PRESS'},
             {"properties": [("MESH_OT_rip", [("use_fill", False)],)]}),
            (op_tool_cycle, "builtin.rip_region"), params),
        # No tool is available for this.
        ("mesh.rip_move", {"type": 'V', "value": 'PRESS', "alt": True},
         {"properties": [("MESH_OT_rip", [("use_fill", True)],)]}),
        ("mesh.rip_edge_move", {"type": 'D', "value": 'PRESS', "alt": True}, None),
        op_menu("VIEW3D_MT_edit_mesh_merge", {"type": 'M', "value": 'PRESS'}),
        op_menu("VIEW3D_MT_edit_mesh_split", {"type": 'M', "value": 'PRESS', "alt": True}),
        ("mesh.edge_face_add", {"type": 'F', "value": 'PRESS', "repeat": True}, None),
        ("mesh.duplicate_move", {"type": 'D', "value": 'PRESS', "shift": True}, None),
        op_menu("VIEW3D_MT_mesh_add", {"type": 'A', "value": 'PRESS', "shift": True}),
        ("mesh.separate", {"type": 'P', "value": 'PRESS'}, None),
        ("mesh.split", {"type": 'Y', "value": 'PRESS'}, None),
        ("mesh.vert_connect_path", {"type": 'J', "value": 'PRESS'}, None),
        ("mesh.point_normals", {"type": 'L', "value": 'PRESS', "alt": True}, None),
        op_tool_optional(
            ("transform.vert_slide", {"type": 'V', "value": 'PRESS', "shift": True}, None),
            (op_tool_cycle, "builtin.vertex_slide"), params),
        ("mesh.dupli_extrude_cursor", {"type": params.action_mouse, "value": 'CLICK', "ctrl": True},
         {"properties": [("rotate_source", True)]}),
        ("mesh.dupli_extrude_cursor", {"type": params.action_mouse, "value": 'CLICK', "shift": True, "ctrl": True},
         {"properties": [("rotate_source", False)]}),
        op_menu("VIEW3D_MT_edit_mesh_delete", {"type": 'X', "value": 'PRESS'}),
        op_menu("VIEW3D_MT_edit_mesh_delete", {"type": 'DEL', "value": 'PRESS'}),
        ("mesh.dissolve_mode", {"type": 'X', "value": 'PRESS', "ctrl": True}, None),
        ("mesh.dissolve_mode", {"type": 'DEL', "value": 'PRESS', "ctrl": True}, None),
        op_tool_optional(
            ("mesh.knife_tool", {"type": 'K', "value": 'PRESS'},
             {"properties": [("use_occlude_geometry", True), ("only_selected", False)]}),
            (op_tool_cycle, "builtin.knife"), params),
        ("mesh.knife_tool", {"type": 'K', "value": 'PRESS', "shift": True},
         {"properties": [("use_occlude_geometry", False), ("only_selected", True)]}),
        ("object.vertex_parent_set", {"type": 'P', "value": 'PRESS', "ctrl": True}, None),
        # Menus.
        op_menu("VIEW3D_MT_edit_mesh_faces", {"type": 'F', "value": 'PRESS', "ctrl": True}),
        op_menu("VIEW3D_MT_edit_mesh_edges", {"type": 'E', "value": 'PRESS', "ctrl": True}),
        op_menu("VIEW3D_MT_edit_mesh_vertices", {"type": 'V', "value": 'PRESS', "ctrl": True}),
        op_menu("VIEW3D_MT_hook", {"type": 'H', "value": 'PRESS', "ctrl": True}),
        op_menu("VIEW3D_MT_uv_map", {"type": 'U', "value": 'PRESS'}),
        op_menu("VIEW3D_MT_vertex_group", {"type": 'G', "value": 'PRESS', "ctrl": True}),
        op_menu("VIEW3D_MT_edit_mesh_normals", {"type": 'N', "value": 'PRESS', "alt": True}),
        ("object.vertex_group_remove_from", {"type": 'G', "value": 'PRESS', "ctrl": True, "alt": True}, None),
        *_template_items_proportional_editing(
            params, connected=True, toggle_data_path='tool_settings.use_proportional_edit'),
        *_template_items_context_menu("VIEW3D_MT_edit_mesh_context_menu", params.context_menu_event),
    ])

    if params.use_mouse_emulate_3_button and params.select_mouse == 'LEFTMOUSE':
        items.extend([
            ("mesh.loop_select", {"type": params.select_mouse, "value": 'DOUBLE_CLICK'}, None),
            ("mesh.loop_select", {"type": params.select_mouse, "value": 'DOUBLE_CLICK', "shift": True},
             {"properties": [("extend", True)]}),
            ("mesh.loop_select", {"type": params.select_mouse, "value": 'DOUBLE_CLICK', "alt": True},
             {"properties": [("deselect", True)]}),
            ("mesh.edgering_select",
             {"type": params.select_mouse, "value": 'DOUBLE_CLICK', "ctrl": True}, None),
            ("mesh.edgering_select",
             {"type": params.select_mouse, "value": 'DOUBLE_CLICK', "shift": True, "ctrl": True},
             {"properties": [("toggle", True)]}),
        ])

    if params.legacy:
        items.extend([
            ("mesh.poke", {"type": 'P', "value": 'PRESS', "alt": True}, None),
            ("mesh.select_non_manifold",
             {"type": 'M', "value": 'PRESS', "shift": True, "ctrl": True, "alt": True}, None),
            ("mesh.faces_select_linked_flat",
             {"type": 'F', "value": 'PRESS', "shift": True, "ctrl": True, "alt": True}, None),
            ("mesh.spin", {"type": 'R', "value": 'PRESS', "alt": True}, None),
            ("mesh.beautify_fill", {"type": 'F', "value": 'PRESS', "shift": True, "alt": True}, None),
            *_template_items_object_subdivision_set(),
        ])

    return keymap


# Armature edit mode
def km_edit_armature(params):
    items = []
    keymap = (
        "Armature",
        {"space_type": 'EMPTY', "region_type": 'WINDOW'},
        {"items": items},
    )

    items.extend([
        # Transform Actions.
        *_template_items_transform_actions(params, use_mirror=True),

        # Hide/reveal.
        *_template_items_hide_reveal_actions("armature.hide", "armature.reveal"),
        # Align & roll.
        ("armature.align", {"type": 'A', "value": 'PRESS', "ctrl": True, "alt": True}, None),
        ("armature.calculate_roll", {"type": 'N', "value": 'PRESS', "ctrl" if params.legacy else "shift": True}, None),
        ("armature.roll_clear", {"type": 'R', "value": 'PRESS', "alt": True}, None),
        ("armature.switch_direction", {"type": 'F', "value": 'PRESS', "alt": True}, None),
        # Add.
        ("armature.bone_primitive_add", {"type": 'A', "value": 'PRESS', "shift": True}, None),
        # Parenting.
        ("armature.parent_set", {"type": 'P', "value": 'PRESS', "ctrl": True}, None),
        ("armature.parent_clear", {"type": 'P', "value": 'PRESS', "alt": True}, None),
        # Selection.
        *_template_items_select_actions(params, "armature.select_all"),
        ("armature.select_mirror", {"type": 'M', "value": 'PRESS', "shift": True, "ctrl": True},
         {"properties": [("extend", False)]}),
        ("armature.select_hierarchy", {"type": 'LEFT_BRACKET', "value": 'PRESS'},
         {"properties": [("direction", 'PARENT'), ("extend", False)]}),
        ("armature.select_hierarchy", {"type": 'LEFT_BRACKET', "value": 'PRESS', "shift": True},
         {"properties": [("direction", 'PARENT'), ("extend", True)]}),
        ("armature.select_hierarchy", {"type": 'RIGHT_BRACKET', "value": 'PRESS'},
         {"properties": [("direction", 'CHILD'), ("extend", False)]}),
        ("armature.select_hierarchy", {"type": 'RIGHT_BRACKET', "value": 'PRESS', "shift": True},
         {"properties": [("direction", 'CHILD'), ("extend", True)]}),
        ("armature.select_more", {"type": 'NUMPAD_PLUS', "value": 'PRESS', "ctrl": True, "repeat": True}, None),
        ("armature.select_less", {"type": 'NUMPAD_MINUS', "value": 'PRESS', "ctrl": True, "repeat": True}, None),
        ("armature.select_similar", {"type": 'G', "value": 'PRESS', "shift": True}, None),
        ("armature.select_linked_pick", {"type": 'L', "value": 'PRESS'},
         {"properties": [("deselect", False)]}),
        ("armature.select_linked_pick", {"type": 'L', "value": 'PRESS', "shift": True},
         {"properties": [("deselect", True)]}),
        ("armature.select_linked", {"type": 'L', "value": 'PRESS', "ctrl": True}, None),
        ("armature.shortest_path_pick",
         {"type": params.select_mouse, "value": params.select_mouse_value_fallback, "ctrl": True}, None),
        # Editing.
        op_menu("VIEW3D_MT_edit_armature_delete", {"type": 'X', "value": 'PRESS'}),
        op_menu("VIEW3D_MT_edit_armature_delete", {"type": 'DEL', "value": 'PRESS'}),
        ("armature.duplicate_move", {"type": 'D', "value": 'PRESS', "shift": True}, None),
        ("armature.dissolve", {"type": 'X', "value": 'PRESS', "ctrl": True}, None),
        ("armature.dissolve", {"type": 'DEL', "value": 'PRESS', "ctrl": True}, None),
        op_tool_optional(
            ("armature.extrude_move", {"type": 'E', "value": 'PRESS'}, None),
            (op_tool_cycle, "builtin.extrude"), params),
        ("armature.extrude_forked", {"type": 'E', "value": 'PRESS', "shift": True}, None),
        ("armature.click_extrude", {"type": params.action_mouse, "value": 'CLICK', "ctrl": True}, None),
        ("armature.fill", {"type": 'F', "value": 'PRESS'}, None),
        ("armature.split", {"type": 'Y', "value": 'PRESS'}, None),
        ("armature.separate", {"type": 'P', "value": 'PRESS'}, None),
        # Set flags.
        op_menu("VIEW3D_MT_bone_options_toggle", {"type": 'W', "value": 'PRESS', "shift": True}),
        op_menu("VIEW3D_MT_bone_options_enable", {"type": 'W', "value": 'PRESS', "shift": True, "ctrl": True}),
        op_menu("VIEW3D_MT_bone_options_disable", {"type": 'W', "value": 'PRESS', "alt": True}),
        # Armature/bone layers.
        ("armature.collection_show_all", {"type": 'ACCENT_GRAVE', "value": 'PRESS', "ctrl": True}, None),
        ("armature.assign_to_collection", {"type": 'M', "value": 'PRESS', "shift": True}, None),
        ("armature.move_to_collection", {"type": 'M', "value": 'PRESS'}, None),
        # Special transforms.
        op_tool_optional(
            ("transform.bbone_resize", {"type": 'S', "value": 'PRESS', "shift": True, "ctrl": True, "alt": True}, None),
            (op_tool_cycle, "builtin.bone_size"), params),
        op_tool_optional(
            ("transform.transform", {"type": 'S', "value": 'PRESS', "alt": True},
             {"properties": [("mode", 'BONE_ENVELOPE')]}),
            (op_tool_cycle, "builtin.bone_envelope"), params),
        op_tool_optional(
            ("transform.transform", {"type": 'R', "value": 'PRESS', "ctrl": True},
             {"properties": [("mode", 'BONE_ROLL')]}),
            (op_tool_cycle, "builtin.roll"), params),
        # Menus.
        *_template_items_context_menu("VIEW3D_MT_armature_context_menu", params.context_menu_event),
    ])

    return keymap


# Meta-ball edit mode.
def km_edit_metaball(params):
    items = []
    keymap = (
        "Metaball",
        {"space_type": 'EMPTY', "region_type": 'WINDOW'},
        {"items": items},
    )

    items.extend([
        # Transform Actions.
        *_template_items_transform_actions(params, use_mirror=True),

        ("object.metaball_add", {"type": 'A', "value": 'PRESS', "shift": True}, None),
        *_template_items_hide_reveal_actions("mball.hide_metaelems", "mball.reveal_metaelems"),
        ("mball.delete_metaelems", {"type": 'X', "value": 'PRESS'}, None),
        ("mball.delete_metaelems", {"type": 'DEL', "value": 'PRESS'}, None),
        ("mball.duplicate_move", {"type": 'D', "value": 'PRESS', "shift": True}, None),
        *_template_items_select_actions(params, "mball.select_all"),
        ("mball.select_similar", {"type": 'G', "value": 'PRESS', "shift": True}, None),
        *_template_items_proportional_editing(
            params, connected=True, toggle_data_path='tool_settings.use_proportional_edit'),
        *_template_items_context_menu("VIEW3D_MT_edit_metaball_context_menu", params.context_menu_event),
    ])

    return keymap


# Lattice edit mode.
def km_edit_lattice(params):
    items = []
    keymap = (
        "Lattice",
        {"space_type": 'EMPTY', "region_type": 'WINDOW'},
        {"items": items},
    )

    items.extend([
        # Transform Actions.
        *_template_items_transform_actions(params, use_bend=True, use_mirror=True, use_tosphere=True, use_shear=True),

        *_template_items_select_actions(params, "lattice.select_all"),
        ("lattice.select_more", {"type": 'NUMPAD_PLUS', "value": 'PRESS', "ctrl": True, "repeat": True}, None),
        ("lattice.select_less", {"type": 'NUMPAD_MINUS', "value": 'PRESS', "ctrl": True, "repeat": True}, None),
        ("object.vertex_parent_set", {"type": 'P', "value": 'PRESS', "ctrl": True}, None),
        ("lattice.flip", {"type": 'F', "value": 'PRESS', "alt": True}, None),
        op_menu("VIEW3D_MT_hook", {"type": 'H', "value": 'PRESS', "ctrl": True}),
        *_template_items_proportional_editing(
            params, connected=False, toggle_data_path='tool_settings.use_proportional_edit'),
        *_template_items_context_menu("VIEW3D_MT_edit_lattice_context_menu", params.context_menu_event),
    ])

    return keymap


# Particle edit mode.
def km_edit_particle(params):
    items = []
    keymap = (
        "Particle",
        {"space_type": 'EMPTY', "region_type": 'WINDOW'},
        {"items": items},
    )

    items.extend([
        *_template_items_select_actions(params, "particle.select_all"),
        ("particle.select_more", {"type": 'NUMPAD_PLUS', "value": 'PRESS', "ctrl": True, "repeat": True}, None),
        ("particle.select_less", {"type": 'NUMPAD_MINUS', "value": 'PRESS', "ctrl": True, "repeat": True}, None),
        ("particle.select_linked_pick", {"type": 'L', "value": 'PRESS'},
         {"properties": [("deselect", False)]}),
        ("particle.select_linked_pick", {"type": 'L', "value": 'PRESS', "shift": True},
         {"properties": [("deselect", True)]}),
        ("particle.select_linked", {"type": 'L', "value": 'PRESS', "ctrl": True}, None),
        ("particle.delete", {"type": 'X', "value": 'PRESS'}, None),
        ("particle.delete", {"type": 'DEL', "value": 'PRESS'}, None),
        *_template_items_hide_reveal_actions("particle.hide", "particle.reveal"),
        ("particle.brush_edit", {"type": 'LEFTMOUSE', "value": 'PRESS'}, None),
        ("particle.brush_edit", {"type": 'LEFTMOUSE', "value": 'PRESS', "shift": True}, None),
        ("wm.radial_control", {"type": 'F', "value": 'PRESS'},
         {"properties": [("data_path_primary", 'tool_settings.particle_edit.brush.size')]}),
        ("wm.radial_control", {"type": 'F', "value": 'PRESS', "shift": True},
         {"properties": [("data_path_primary", 'tool_settings.particle_edit.brush.strength')]}),
        ("particle.weight_set", {"type": 'K', "value": 'PRESS', "shift": True}, None),
        *(
            (("wm.context_set_enum",
              {"type": NUMBERS_1[i], "value": 'PRESS'},
              {"properties": [("data_path", "tool_settings.particle_edit.select_mode"), ("value", value)]})
             for i, value in enumerate(('PATH', 'POINT', 'TIP'))
             )
        ),
        *_template_items_proportional_editing(
            params, connected=False, toggle_data_path='tool_settings.use_proportional_edit'),
        *_template_items_context_menu("VIEW3D_MT_particle_context_menu", params.context_menu_event),
        *_template_items_transform_actions(params),
    ])

    return keymap


# Text edit mode.
def km_edit_font(params):
    items = []
    keymap = (
        "Font",
        {"space_type": 'EMPTY', "region_type": 'WINDOW'},
        {"items": items},
    )

    items.extend([
        ("font.style_toggle", {"type": 'B', "value": 'PRESS', "ctrl": True},
         {"properties": [("style", 'BOLD')]}),
        ("font.style_toggle", {"type": 'I', "value": 'PRESS', "ctrl": True},
         {"properties": [("style", 'ITALIC')]}),
        ("font.style_toggle", {"type": 'U', "value": 'PRESS', "ctrl": True},
         {"properties": [("style", 'UNDERLINE')]}),
        ("font.style_toggle", {"type": 'P', "value": 'PRESS', "ctrl": True},
         {"properties": [("style", 'SMALL_CAPS')]}),
        ("font.delete", {"type": 'DEL', "value": 'PRESS', "repeat": True},
         {"properties": [("type", 'NEXT_OR_SELECTION')]}),
        ("font.delete", {"type": 'DEL', "value": 'PRESS', "ctrl": True, "repeat": True},
         {"properties": [("type", 'NEXT_WORD')]}),
        ("font.delete", {"type": 'BACK_SPACE', "value": 'PRESS', "repeat": True},
         {"properties": [("type", 'PREVIOUS_OR_SELECTION')]}),
        ("font.delete", {"type": 'BACK_SPACE', "value": 'PRESS', "shift": True, "repeat": True},
         {"properties": [("type", 'PREVIOUS_OR_SELECTION')]}),
        ("font.delete", {"type": 'BACK_SPACE', "value": 'PRESS', "ctrl": True, "repeat": True},
         {"properties": [("type", 'PREVIOUS_WORD')]}),
        ("font.move", {"type": 'HOME', "value": 'PRESS'},
         {"properties": [("type", 'LINE_BEGIN')]}),
        ("font.move", {"type": 'END', "value": 'PRESS'},
         {"properties": [("type", 'LINE_END')]}),
        ("font.move", {"type": 'LEFT_ARROW', "value": 'PRESS', "repeat": True},
         {"properties": [("type", 'PREVIOUS_CHARACTER')]}),
        ("font.move", {"type": 'RIGHT_ARROW', "value": 'PRESS', "repeat": True},
         {"properties": [("type", 'NEXT_CHARACTER')]}),
        ("font.move", {"type": 'LEFT_ARROW', "value": 'PRESS', "ctrl": True, "repeat": True},
         {"properties": [("type", 'PREVIOUS_WORD')]}),
        ("font.move", {"type": 'RIGHT_ARROW', "value": 'PRESS', "ctrl": True, "repeat": True},
         {"properties": [("type", 'NEXT_WORD')]}),
        ("font.move", {"type": 'UP_ARROW', "value": 'PRESS', "repeat": True},
         {"properties": [("type", 'PREVIOUS_LINE')]}),
        ("font.move", {"type": 'DOWN_ARROW', "value": 'PRESS', "repeat": True},
         {"properties": [("type", 'NEXT_LINE')]}),
        ("font.move", {"type": 'PAGE_UP', "value": 'PRESS', "repeat": True},
         {"properties": [("type", 'PREVIOUS_PAGE')]}),
        ("font.move", {"type": 'PAGE_DOWN', "value": 'PRESS', "repeat": True},
         {"properties": [("type", 'NEXT_PAGE')]}),
        ("font.move", {"type": 'HOME', "value": 'PRESS', "ctrl": True, "repeat": True},
         {"properties": [("type", 'TEXT_BEGIN')]}),
        ("font.move", {"type": 'END', "value": 'PRESS', "ctrl": True, "repeat": True},
         {"properties": [("type", 'TEXT_END')]}),
        ("font.move_select", {"type": 'HOME', "value": 'PRESS', "shift": True},
         {"properties": [("type", 'LINE_BEGIN')]}),
        ("font.move_select", {"type": 'END', "value": 'PRESS', "shift": True},
         {"properties": [("type", 'LINE_END')]}),
        ("font.move_select", {"type": 'LEFT_ARROW', "value": 'PRESS', "shift": True, "repeat": True},
         {"properties": [("type", 'PREVIOUS_CHARACTER')]}),
        ("font.move_select", {"type": 'RIGHT_ARROW', "value": 'PRESS', "shift": True, "repeat": True},
         {"properties": [("type", 'NEXT_CHARACTER')]}),
        ("font.move_select", {"type": 'LEFT_ARROW', "value": 'PRESS', "shift": True, "ctrl": True, "repeat": True},
         {"properties": [("type", 'PREVIOUS_WORD')]}),
        ("font.move_select", {"type": 'RIGHT_ARROW', "value": 'PRESS', "shift": True, "ctrl": True, "repeat": True},
         {"properties": [("type", 'NEXT_WORD')]}),
        ("font.move_select", {"type": 'UP_ARROW', "value": 'PRESS', "shift": True, "repeat": True},
         {"properties": [("type", 'PREVIOUS_LINE')]}),
        ("font.move_select", {"type": 'DOWN_ARROW', "value": 'PRESS', "shift": True, "repeat": True},
         {"properties": [("type", 'NEXT_LINE')]}),
        ("font.move_select", {"type": 'PAGE_UP', "value": 'PRESS', "shift": True, "repeat": True},
         {"properties": [("type", 'PREVIOUS_PAGE')]}),
        ("font.move_select", {"type": 'PAGE_DOWN', "value": 'PRESS', "shift": True, "repeat": True},
         {"properties": [("type", 'NEXT_PAGE')]}),
        ("font.move_select", {"type": 'HOME', "value": 'PRESS', "shift": True, "ctrl": True, "repeat": True},
         {"properties": [("type", 'TEXT_BEGIN')]}),
        ("font.move_select", {"type": 'END', "value": 'PRESS', "shift": True, "ctrl": True, "repeat": True},
         {"properties": [("type", 'TEXT_END')]}),
        ("font.change_spacing", {"type": 'LEFT_ARROW', "value": 'PRESS', "alt": True, "repeat": True},
         {"properties": [("delta", -1.0)]}),
        ("font.change_spacing", {"type": 'RIGHT_ARROW', "value": 'PRESS', "alt": True, "repeat": True},
         {"properties": [("delta", 1.0)]}),
        ("font.change_spacing", {"type": 'LEFT_ARROW', "value": 'PRESS', "shift": True, "alt": True, "repeat": True},
         {"properties": [("delta", -0.1)]}),
        ("font.change_spacing", {"type": 'RIGHT_ARROW', "value": 'PRESS', "shift": True, "alt": True, "repeat": True},
         {"properties": [("delta", 0.1)]}),
        ("font.change_character", {"type": 'UP_ARROW', "value": 'PRESS', "alt": True, "repeat": True},
         {"properties": [("delta", 1)]}),
        ("font.change_character", {"type": 'DOWN_ARROW', "value": 'PRESS', "alt": True, "repeat": True},
         {"properties": [("delta", -1)]}),
        ("font.select_all", {"type": 'A', "value": 'PRESS', "ctrl": True}, None),
        ("font.text_copy", {"type": 'C', "value": 'PRESS', "ctrl": True}, None),
        ("font.text_cut", {"type": 'X', "value": 'PRESS', "ctrl": True}, None),
        ("font.text_paste", {"type": 'V', "value": 'PRESS', "ctrl": True, "repeat": True}, None),
        ("font.line_break", {"type": 'RET', "value": 'PRESS', "repeat": True}, None),
        ("font.line_break", {"type": 'NUMPAD_ENTER', "value": 'PRESS', "repeat": True}, None),
        ("font.text_insert", {"type": 'TEXTINPUT', "value": 'ANY', "any": True, "repeat": True}, None),
        ("font.text_insert", {"type": 'BACK_SPACE', "value": 'PRESS', "alt": True, "repeat": True},
         {"properties": [("accent", True)]}),
        *_template_items_context_menu("VIEW3D_MT_edit_font_context_menu", params.context_menu_event),
    ])

    return keymap


def km_edit_curve_legacy(params):
    items = []
    keymap = (
        "Curve",
        {"space_type": 'EMPTY', "region_type": 'WINDOW'},
        {"items": items},
    )

    items.extend([
        # Transform Actions.
        *_template_items_transform_actions(params, use_bend=True, use_mirror=True),

        op_menu("TOPBAR_MT_edit_curve_add", {"type": 'A', "value": 'PRESS', "shift": True}),
        ("curve.handle_type_set", {"type": 'V', "value": 'PRESS'}, None),
        ("curve.vertex_add", {"type": params.action_mouse, "value": 'CLICK', "ctrl": True}, None),
        *_template_items_select_actions(params, "curve.select_all"),
        ("curve.select_row", {"type": 'R', "value": 'PRESS', "shift": True}, None),
        ("curve.select_more", {"type": 'NUMPAD_PLUS', "value": 'PRESS', "ctrl": True, "repeat": True}, None),
        ("curve.select_less", {"type": 'NUMPAD_MINUS', "value": 'PRESS', "ctrl": True, "repeat": True}, None),
        ("curve.select_linked", {"type": 'L', "value": 'PRESS', "ctrl": True}, None),
        ("curve.select_similar", {"type": 'G', "value": 'PRESS', "shift": True}, None),
        ("curve.select_linked_pick", {"type": 'L', "value": 'PRESS'},
         {"properties": [("deselect", False)]}),
        ("curve.select_linked_pick", {"type": 'L', "value": 'PRESS', "shift": True},
         {"properties": [("deselect", True)]}),
        ("curve.shortest_path_pick",
         {"type": params.select_mouse, "value": params.select_mouse_value_fallback, "ctrl": True}, None),
        ("curve.separate", {"type": 'P', "value": 'PRESS'}, None),
        ("curve.split", {"type": 'Y', "value": 'PRESS'}, None),
        op_tool_optional(
            ("curve.extrude_move", {"type": 'E', "value": 'PRESS'}, None),
            (op_tool_cycle, "builtin.extrude"), params),
        ("curve.duplicate_move", {"type": 'D', "value": 'PRESS', "shift": True}, None),
        ("curve.make_segment", {"type": 'F', "value": 'PRESS'}, None),
        ("curve.cyclic_toggle", {"type": 'C', "value": 'PRESS', "alt": True}, None),
        op_menu("VIEW3D_MT_edit_curve_delete", {"type": 'X', "value": 'PRESS'}),
        op_menu("VIEW3D_MT_edit_curve_delete", {"type": 'DEL', "value": 'PRESS'}),
        ("curve.dissolve_verts", {"type": 'X', "value": 'PRESS', "ctrl": True}, None),
        ("curve.dissolve_verts", {"type": 'DEL', "value": 'PRESS', "ctrl": True}, None),
        ("curve.tilt_clear", {"type": 'T', "value": 'PRESS', "alt": True}, None),
        op_tool_optional(
            ("transform.tilt", {"type": 'T', "value": 'PRESS', "ctrl": True}, None),
            (op_tool_cycle, "builtin.tilt"), params),
        ("transform.transform", {"type": 'S', "value": 'PRESS', "alt": True},
         {"properties": [("mode", 'CURVE_SHRINKFATTEN')]}),
        *_template_items_hide_reveal_actions("curve.hide", "curve.reveal"),
        ("curve.normals_make_consistent",
         {"type": 'N', "value": 'PRESS', "ctrl" if params.legacy else "shift": True}, None),
        ("object.vertex_parent_set", {"type": 'P', "value": 'PRESS', "ctrl": True}, None),
        op_menu("VIEW3D_MT_hook", {"type": 'H', "value": 'PRESS', "ctrl": True}),
        *_template_items_proportional_editing(
            params, connected=True, toggle_data_path='tool_settings.use_proportional_edit'),
        *_template_items_context_menu("VIEW3D_MT_edit_curve_context_menu", params.context_menu_event),
    ])

    return keymap


# Curves edit mode.
def km_edit_curves(params):
    items = []
    keymap = (
        "Curves",
        {"space_type": 'EMPTY', "region_type": 'WINDOW'},
        {"items": items},
    )

    items.extend([
        # Transform Actions.
        *_template_items_transform_actions(params, use_bend=True, use_mirror=True),

        ("curves.set_selection_domain", {"type": 'ONE', "value": 'PRESS'}, {"properties": [("domain", 'POINT')]}),
        ("curves.set_selection_domain", {"type": 'TWO', "value": 'PRESS'}, {"properties": [("domain", 'CURVE')]}),
        ("curves.duplicate_move", {"type": 'D', "value": 'PRESS', "shift": True}, None),
        *_template_items_select_actions(params, "curves.select_all"),
        ("curves.extrude_move", {"type": 'E', "value": 'PRESS'}, None),
        ("curves.select_linked", {"type": 'L', "value": 'PRESS', "ctrl": True}, None),
        ("curves.delete", {"type": 'X', "value": 'PRESS'}, None),
        ("curves.delete", {"type": 'DEL', "value": 'PRESS'}, None),
        ("curves.select_more", {"type": 'NUMPAD_PLUS', "value": 'PRESS', "ctrl": True, "repeat": True}, None),
        ("curves.select_less", {"type": 'NUMPAD_MINUS', "value": 'PRESS', "ctrl": True, "repeat": True}, None),
        *_template_items_proportional_editing(
            params, connected=True, toggle_data_path='tool_settings.use_proportional_edit'),
        ("curves.tilt_clear", {"type": 'T', "value": 'PRESS', "alt": True}, None),
        op_tool_optional(
            ("transform.tilt", {"type": 'T', "value": 'PRESS', "ctrl": True}, None),
            (op_tool_cycle, "builtin.tilt"), params),
        ("transform.transform", {"type": 'S', "value": 'PRESS', "alt": True},
         {"properties": [("mode", 'CURVE_SHRINKFATTEN')]}),
        ("curves.cyclic_toggle", {"type": 'C', "value": 'PRESS', "alt": True}, None),
        ("curves.handle_type_set", {"type": 'V', "value": 'PRESS'}, None),
        op_menu("VIEW3D_MT_edit_curves_add", {"type": 'A', "value": 'PRESS', "shift": True}),
    ])

    return keymap


# ------------------------------------------------------------------------------
# Modal Maps and Gizmos

def km_eyedropper_modal_map(_params):
    items = []
    keymap = (
        "Eyedropper Modal Map",
        {"space_type": 'EMPTY', "region_type": 'WINDOW', "modal": True},
        {"items": items},
    )

    items.extend([
        ("CANCEL", {"type": 'ESC', "value": 'PRESS', "any": True}, None),
        ("CANCEL", {"type": 'RIGHTMOUSE', "value": 'PRESS', "any": True}, None),
        ("SAMPLE_CONFIRM", {"type": 'RET', "value": 'RELEASE', "any": True}, None),
        ("SAMPLE_CONFIRM", {"type": 'NUMPAD_ENTER', "value": 'RELEASE', "any": True}, None),
        ("SAMPLE_CONFIRM", {"type": 'LEFTMOUSE', "value": 'RELEASE', "any": True}, None),
        ("SAMPLE_BEGIN", {"type": 'LEFTMOUSE', "value": 'PRESS', "any": True}, None),
        ("SAMPLE_RESET", {"type": 'SPACE', "value": 'RELEASE', "any": True}, None),
    ])

    return keymap


def km_eyedropper_colorramp_pointsampling_map(_params):
    items = []
    keymap = (
        "Eyedropper ColorRamp PointSampling Map",
        {"space_type": 'EMPTY', "region_type": 'WINDOW', "modal": True},
        {"items": items},
    )

    items.extend([
        ("CANCEL", {"type": 'ESC', "value": 'PRESS', "any": True}, None),
        ("CANCEL", {"type": 'BACK_SPACE', "value": 'PRESS', "any": True}, None),
        ("SAMPLE_CONFIRM", {"type": 'RIGHTMOUSE', "value": 'PRESS', "any": True}, None),
        ("SAMPLE_CONFIRM", {"type": 'RET', "value": 'RELEASE', "any": True}, None),
        ("SAMPLE_CONFIRM", {"type": 'NUMPAD_ENTER', "value": 'RELEASE', "any": True}, None),
        ("SAMPLE_SAMPLE", {"type": 'LEFTMOUSE', "value": 'PRESS', "any": True}, None),
        ("SAMPLE_RESET", {"type": 'SPACE', "value": 'RELEASE', "any": True}, None),
    ])

    return keymap


def km_transform_modal_map(params):
    items = []
    keymap = (
        "Transform Modal Map",
        {"space_type": 'EMPTY', "region_type": 'WINDOW', "modal": True},
        {"items": items},
    )

    alt_without_navigaton = {} if params.use_alt_navigation else {"alt": True}

    items.extend([
        ("CONFIRM", {"type": 'LEFTMOUSE', "value": 'PRESS', "any": True}, None),
        ("CONFIRM", {"type": 'RET', "value": 'PRESS', "any": True}, None),
        ("CONFIRM", {"type": 'NUMPAD_ENTER', "value": 'PRESS', "any": True}, None),
        ("CONFIRM", {"type": 'SPACE', "value": 'PRESS', "any": True}, None),
        ("CANCEL", {"type": 'RIGHTMOUSE', "value": 'PRESS', "any": True}, None),
        ("CANCEL", {"type": 'ESC', "value": 'PRESS', "any": True}, None),
        ("AXIS_X", {"type": 'X', "value": 'PRESS'}, None),
        ("AXIS_Y", {"type": 'Y', "value": 'PRESS'}, None),
        ("AXIS_Z", {"type": 'Z', "value": 'PRESS'}, None),
        ("PLANE_X", {"type": 'X', "value": 'PRESS', "shift": True}, None),
        ("PLANE_Y", {"type": 'Y', "value": 'PRESS', "shift": True}, None),
        ("PLANE_Z", {"type": 'Z', "value": 'PRESS', "shift": True}, None),
        ("CONS_OFF", {"type": 'C', "value": 'PRESS'}, None),
        ("TRANSLATE", {"type": 'G', "value": 'PRESS'}, None),
        ("VERT_EDGE_SLIDE", {"type": 'G', "value": 'PRESS'}, None),
        ("ROTATE", {"type": 'R', "value": 'PRESS'}, None),
        ("TRACKBALL", {"type": 'R', "value": 'PRESS'}, None),
        ("RESIZE", {"type": 'S', "value": 'PRESS'}, None),
        ("ROTATE_NORMALS", {"type": 'N', "value": 'PRESS'}, None),
        ("EDIT_SNAP_SOURCE_ON", {"type": 'B', "value": 'PRESS'}, None),
        ("EDIT_SNAP_SOURCE_OFF", {"type": 'B', "value": 'PRESS'}, None),
        ("SNAP_TOGGLE", {"type": 'TAB', "value": 'PRESS', "shift": True}, None),
        ("SNAP_INV_ON", {"type": 'LEFT_CTRL', "value": 'PRESS', "any": True}, None),
        ("SNAP_INV_OFF", {"type": 'LEFT_CTRL', "value": 'RELEASE', "any": True}, None),
        ("SNAP_INV_ON", {"type": 'RIGHT_CTRL', "value": 'PRESS', "any": True}, None),
        ("SNAP_INV_OFF", {"type": 'RIGHT_CTRL', "value": 'RELEASE', "any": True}, None),
        ("ADD_SNAP", {"type": 'A', "value": 'PRESS'}, None),
        ("ADD_SNAP", {"type": 'A', "value": 'PRESS', "ctrl": True}, None),
        ("REMOVE_SNAP", {"type": 'A', "value": 'PRESS', "alt": True}, None),
        ("PROPORTIONAL_SIZE_UP", {"type": 'PAGE_UP', "value": 'PRESS', "repeat": True}, None),
        ("PROPORTIONAL_SIZE_DOWN", {"type": 'PAGE_DOWN', "value": 'PRESS', "repeat": True}, None),
        ("PROPORTIONAL_SIZE_UP", {"type": 'PAGE_UP', "value": 'PRESS', "shift": True, "repeat": True}, None),
        ("PROPORTIONAL_SIZE_DOWN", {"type": 'PAGE_DOWN', "value": 'PRESS', "shift": True, "repeat": True}, None),
        ("PROPORTIONAL_SIZE_UP", {"type": 'WHEELDOWNMOUSE', "value": 'PRESS', **alt_without_navigaton}, None),
        ("PROPORTIONAL_SIZE_DOWN", {"type": 'WHEELUPMOUSE', "value": 'PRESS', **alt_without_navigaton}, None),
        ("PROPORTIONAL_SIZE_UP", {"type": 'WHEELDOWNMOUSE', "value": 'PRESS', "shift": True}, None),
        ("PROPORTIONAL_SIZE_DOWN", {"type": 'WHEELUPMOUSE', "value": 'PRESS', "shift": True}, None),
        ("PROPORTIONAL_SIZE", {"type": 'TRACKPADPAN', "value": 'ANY', **alt_without_navigaton}, None),
        ("AUTOIK_CHAIN_LEN_UP", {"type": 'PAGE_UP', "value": 'PRESS', "repeat": True}, None),
        ("AUTOIK_CHAIN_LEN_DOWN", {"type": 'PAGE_DOWN', "value": 'PRESS', "repeat": True}, None),
        ("AUTOIK_CHAIN_LEN_UP", {"type": 'PAGE_UP', "value": 'PRESS', "shift": True, "repeat": True}, None),
        ("AUTOIK_CHAIN_LEN_DOWN", {"type": 'PAGE_DOWN', "value": 'PRESS', "shift": True, "repeat": True}, None),
        ("AUTOIK_CHAIN_LEN_UP", {"type": 'WHEELDOWNMOUSE', "value": 'PRESS', **alt_without_navigaton}, None),
        ("AUTOIK_CHAIN_LEN_DOWN", {"type": 'WHEELUPMOUSE', "value": 'PRESS', **alt_without_navigaton}, None),
        ("AUTOIK_CHAIN_LEN_UP", {"type": 'WHEELDOWNMOUSE', "value": 'PRESS', "shift": True}, None),
        ("AUTOIK_CHAIN_LEN_DOWN", {"type": 'WHEELUPMOUSE', "value": 'PRESS', "shift": True}, None),
        ("INSERTOFS_TOGGLE_DIR", {"type": 'T', "value": 'PRESS'}, None),
        ("NODE_ATTACH_ON", {"type": 'LEFT_ALT', "value": 'RELEASE', "any": True}, None),
        ("NODE_ATTACH_OFF", {"type": 'LEFT_ALT', "value": 'PRESS', "any": True}, None),
        ("AUTOCONSTRAIN", {"type": 'MIDDLEMOUSE', "value": 'ANY', **alt_without_navigaton}, None),
        ("AUTOCONSTRAINPLANE", {"type": 'MIDDLEMOUSE', "value": 'ANY', "shift": True, **alt_without_navigaton}, None),
        ("PRECISION", {"type": 'LEFT_SHIFT', "value": 'ANY', "any": True}, None),
        ("PRECISION", {"type": 'RIGHT_SHIFT', "value": 'ANY', "any": True}, None),
    ])

    if params.use_alt_navigation:
        items.append(("PASSTHROUGH_NAVIGATE", {"type": 'LEFT_ALT', "value": 'ANY', "any": True}, None))

    return keymap


def km_view3d_interactive_add_tool_modal(_params):
    items = []
    keymap = (
        "View3D Placement Modal",
        {"space_type": 'EMPTY', "region_type": 'WINDOW', "modal": True},
        {"items": items},
    )

    items.extend([
        ("PIVOT_CENTER_ON", {"type": 'LEFT_ALT', "value": 'PRESS', "any": True}, None),
        ("PIVOT_CENTER_OFF", {"type": 'LEFT_ALT', "value": 'RELEASE', "any": True}, None),
        ("PIVOT_CENTER_ON", {"type": 'RIGHT_ALT', "value": 'PRESS', "any": True}, None),
        ("PIVOT_CENTER_OFF", {"type": 'RIGHT_ALT', "value": 'RELEASE', "any": True}, None),
        ("FIXED_ASPECT_ON", {"type": 'LEFT_SHIFT', "value": 'PRESS', "any": True}, None),
        ("FIXED_ASPECT_OFF", {"type": 'LEFT_SHIFT', "value": 'RELEASE', "any": True}, None),
        ("FIXED_ASPECT_ON", {"type": 'RIGHT_SHIFT', "value": 'PRESS', "any": True}, None),
        ("FIXED_ASPECT_OFF", {"type": 'RIGHT_SHIFT', "value": 'RELEASE', "any": True}, None),
        ("SNAP_ON", {"type": 'LEFT_CTRL', "value": 'PRESS', "any": True}, None),
        ("SNAP_OFF", {"type": 'LEFT_CTRL', "value": 'RELEASE', "any": True}, None),
        ("SNAP_ON", {"type": 'RIGHT_CTRL', "value": 'PRESS', "any": True}, None),
        ("SNAP_OFF", {"type": 'RIGHT_CTRL', "value": 'RELEASE', "any": True}, None),
    ])

    return keymap


def km_view3d_gesture_circle(_params):
    items = []
    keymap = (
        "View3D Gesture Circle",
        {"space_type": 'EMPTY', "region_type": 'WINDOW', "modal": True},
        {"items": items},
    )

    items.extend([
        # Note: use 'KM_ANY' for release, so the circle exits on any mouse release,
        # this is needed when circle select is activated as a tool.
        ("CANCEL", {"type": 'ESC', "value": 'PRESS', "any": True}, None),
        ("CANCEL", {"type": 'RIGHTMOUSE', "value": 'ANY', "any": True}, None),
        ("CONFIRM", {"type": 'RET', "value": 'PRESS', "any": True}, None),
        ("CONFIRM", {"type": 'NUMPAD_ENTER', "value": 'PRESS'}, None),
        ("SELECT", {"type": 'LEFTMOUSE', "value": 'PRESS'}, None),
        ("DESELECT", {"type": 'LEFTMOUSE', "value": 'PRESS', "shift": True}, None),
        ("NOP", {"type": 'LEFTMOUSE', "value": 'RELEASE', "any": True}, None),
        ("DESELECT", {"type": 'MIDDLEMOUSE', "value": 'PRESS'}, None),
        ("NOP", {"type": 'MIDDLEMOUSE', "value": 'RELEASE', "any": True}, None),
        ("SUBTRACT", {"type": 'WHEELUPMOUSE', "value": 'PRESS'}, None),
        ("SUBTRACT", {"type": 'NUMPAD_MINUS', "value": 'PRESS', "repeat": True}, None),
        ("ADD", {"type": 'WHEELDOWNMOUSE', "value": 'PRESS'}, None),
        ("ADD", {"type": 'NUMPAD_PLUS', "value": 'PRESS', "repeat": True}, None),
        ("SIZE", {"type": 'TRACKPADPAN', "value": 'ANY'}, None),
    ])

    return keymap


def km_gesture_border(_params):
    items = []
    keymap = (
        "Gesture Box",
        {"space_type": 'EMPTY', "region_type": 'WINDOW', "modal": True},
        {"items": items},
    )

    items.extend([
        ("CANCEL", {"type": 'ESC', "value": 'PRESS', "any": True}, None),
        ("CANCEL", {"type": 'RIGHTMOUSE', "value": 'PRESS', "any": True}, None),
        ("SELECT", {"type": 'RIGHTMOUSE', "value": 'RELEASE', "any": True}, None),
        ("BEGIN", {"type": 'LEFTMOUSE', "value": 'PRESS', "shift": True}, None),
        ("DESELECT", {"type": 'LEFTMOUSE', "value": 'RELEASE', "shift": True}, None),
        ("BEGIN", {"type": 'LEFTMOUSE', "value": 'PRESS'}, None),
        ("SELECT", {"type": 'LEFTMOUSE', "value": 'RELEASE', "any": True}, None),
        ("BEGIN", {"type": 'MIDDLEMOUSE', "value": 'PRESS'}, None),
        ("DESELECT", {"type": 'MIDDLEMOUSE', "value": 'RELEASE'}, None),
        ("MOVE", {"type": 'SPACE', "value": 'ANY', "any": True}, None),
    ])

    return keymap


def km_gesture_zoom_border(_params):
    items = []
    keymap = (
        "Gesture Zoom Border",
        {"space_type": 'EMPTY', "region_type": 'WINDOW', "modal": True},
        {"items": items},
    )

    items.extend([
        ("CANCEL", {"type": 'ESC', "value": 'PRESS', "any": True}, None),
        ("CANCEL", {"type": 'RIGHTMOUSE', "value": 'ANY', "any": True}, None),
        ("BEGIN", {"type": 'LEFTMOUSE', "value": 'PRESS'}, None),
        ("IN", {"type": 'LEFTMOUSE', "value": 'RELEASE'}, None),
        ("BEGIN", {"type": 'MIDDLEMOUSE', "value": 'PRESS'}, None),
        ("OUT", {"type": 'MIDDLEMOUSE', "value": 'RELEASE'}, None),
    ])

    return keymap


def km_gesture_straight_line(_params):
    items = []
    keymap = (
        "Gesture Straight Line",
        {"space_type": 'EMPTY', "region_type": 'WINDOW', "modal": True},
        {"items": items},
    )

    items.extend([
        ("CANCEL", {"type": 'ESC', "value": 'PRESS', "any": True}, None),
        ("CANCEL", {"type": 'RIGHTMOUSE', "value": 'ANY', "any": True}, None),
        ("BEGIN", {"type": 'LEFTMOUSE', "value": 'PRESS'}, None),
        ("SELECT", {"type": 'LEFTMOUSE', "value": 'RELEASE', "any": True}, None),
        ("MOVE", {"type": 'SPACE', "value": 'ANY', "any": True}, None),
        ("SNAP", {"type": 'LEFT_CTRL', "value": 'ANY', "any": True}, None),
        ("FLIP", {"type": 'F', "value": 'PRESS', "any": True}, None),
    ])

    return keymap


def km_gesture_lasso(_params):
    items = []
    keymap = (
        "Gesture Lasso",
        {"space_type": 'EMPTY', "region_type": 'WINDOW', "modal": True},
        {"items": items},
    )

    items.extend([
        ("MOVE", {"type": 'SPACE', "value": 'ANY', "any": True}, None),
    ])

    return keymap


def km_gesture_polyline(_params):
    items = []
    keymap = (
        "Gesture Polyline",
        {"space_type": 'EMPTY', "region_type": 'WINDOW', "modal": True},
        {"items": items},
    )

    items.extend([
        ("CONFIRM", {"type": 'RET', "value": 'PRESS', "any": True}, None),
        ("CANCEL", {"type": 'ESC', "value": 'PRESS', "any": True}, None),
        ("CANCEL", {"type": 'RIGHTMOUSE', "value": 'ANY', "any": True}, None),
        ("SELECT", {"type": 'LEFTMOUSE', "value": 'PRESS', "any": True}, None),
        ("MOVE", {"type": 'SPACE', "value": 'ANY', "any": True}, None),
    ])

    return keymap


def km_standard_modal_map(_params):
    items = []
    keymap = (
        "Standard Modal Map",
        {"space_type": 'EMPTY', "region_type": 'WINDOW', "modal": True},
        {"items": items},
    )

    items.extend([
        ("CANCEL", {"type": 'ESC', "value": 'PRESS', "any": True}, None),
        ("APPLY", {"type": 'LEFTMOUSE', "value": 'ANY', "any": True}, None),
        ("APPLY", {"type": 'RET', "value": 'PRESS', "any": True}, None),
        ("APPLY", {"type": 'NUMPAD_ENTER', "value": 'PRESS', "any": True}, None),
        ("SNAP", {"type": 'LEFT_CTRL', "value": 'PRESS', "any": True}, None),
        ("SNAP_OFF", {"type": 'LEFT_CTRL', "value": 'RELEASE', "any": True}, None),
        ("SNAP", {"type": 'RIGHT_CTRL', "value": 'PRESS', "any": True}, None),
        ("SNAP_OFF", {"type": 'RIGHT_CTRL', "value": 'RELEASE', "any": True}, None),
    ])

    return keymap


def km_knife_tool_modal_map(_params):
    items = []
    keymap = (
        "Knife Tool Modal Map",
        {"space_type": 'EMPTY', "region_type": 'WINDOW', "modal": True},
        {"items": items},
    )

    items.extend([
        ("CANCEL", {"type": 'ESC', "value": 'PRESS', "any": True}, None),
        ("PANNING", {"type": 'MIDDLEMOUSE', "value": 'ANY', "any": True}, None),
        ("ADD_CUT_CLOSED", {"type": 'LEFTMOUSE', "value": 'DOUBLE_CLICK', "any": True}, None),
        ("ADD_CUT", {"type": 'LEFTMOUSE', "value": 'ANY', "any": True}, None),
        ("UNDO", {"type": 'Z', "value": 'PRESS', "ctrl": True}, None),
        ("CONFIRM", {"type": 'RET', "value": 'PRESS', "any": True}, None),
        ("CONFIRM", {"type": 'NUMPAD_ENTER', "value": 'PRESS', "any": True}, None),
        ("CONFIRM", {"type": 'SPACE', "value": 'PRESS', "any": True}, None),
        ("NEW_CUT", {"type": 'RIGHTMOUSE', "value": 'PRESS'}, None),
        ("SNAP_MIDPOINTS_ON", {"type": 'LEFT_SHIFT', "value": 'PRESS', "any": True}, None),
        ("SNAP_MIDPOINTS_OFF", {"type": 'LEFT_SHIFT', "value": 'RELEASE', "any": True}, None),
        ("SNAP_MIDPOINTS_ON", {"type": 'RIGHT_SHIFT', "value": 'PRESS', "any": True}, None),
        ("SNAP_MIDPOINTS_OFF", {"type": 'RIGHT_SHIFT', "value": 'RELEASE', "any": True}, None),
        ("IGNORE_SNAP_ON", {"type": 'LEFT_CTRL', "value": 'PRESS', "any": True}, None),
        ("IGNORE_SNAP_OFF", {"type": 'LEFT_CTRL', "value": 'RELEASE', "any": True}, None),
        ("IGNORE_SNAP_ON", {"type": 'RIGHT_CTRL', "value": 'PRESS', "any": True}, None),
        ("IGNORE_SNAP_OFF", {"type": 'RIGHT_CTRL', "value": 'RELEASE', "any": True}, None),
        ("X_AXIS", {"type": 'X', "value": 'PRESS'}, None),
        ("Y_AXIS", {"type": 'Y', "value": 'PRESS'}, None),
        ("Z_AXIS", {"type": 'Z', "value": 'PRESS'}, None),
        ("ANGLE_SNAP_TOGGLE", {"type": 'A', "value": 'PRESS'}, None),
        ("CYCLE_ANGLE_SNAP_EDGE", {"type": 'R', "value": 'PRESS'}, None),
        ("CUT_THROUGH_TOGGLE", {"type": 'C', "value": 'PRESS'}, None),
        ("SHOW_DISTANCE_ANGLE_TOGGLE", {"type": 'S', "value": 'PRESS'}, None),
        ("DEPTH_TEST_TOGGLE", {"type": 'V', "value": 'PRESS'}, None),
    ])

    return keymap


def km_custom_normals_modal_map(_params):
    items = []
    keymap = (
        "Custom Normals Modal Map",
        {"space_type": 'EMPTY', "region_type": 'WINDOW', "modal": True},
        {"items": items},
    )

    items.extend([
        ("CANCEL", {"type": 'ESC', "value": 'PRESS', "any": True}, None),
        ("CANCEL", {"type": 'RIGHTMOUSE', "value": 'PRESS'}, None),
        ("CONFIRM", {"type": 'RET', "value": 'PRESS', "any": True}, None),
        ("CONFIRM", {"type": 'NUMPAD_ENTER', "value": 'PRESS', "any": True}, None),
        ("CONFIRM", {"type": 'LEFTMOUSE', "value": 'PRESS'}, None),
        ("RESET", {"type": 'R', "value": 'PRESS'}, None),
        ("INVERT", {"type": 'I', "value": 'PRESS'}, None),
        ("SPHERIZE", {"type": 'S', "value": 'PRESS'}, None),
        ("ALIGN", {"type": 'A', "value": 'PRESS'}, None),
        ("USE_MOUSE", {"type": 'M', "value": 'PRESS'}, None),
        ("USE_PIVOT", {"type": 'L', "value": 'PRESS'}, None),
        ("USE_OBJECT", {"type": 'O', "value": 'PRESS'}, None),
        ("SET_USE_3DCURSOR", {"type": 'LEFTMOUSE', "value": 'CLICK', "ctrl": True}, None),
        ("SET_USE_SELECTED", {"type": 'RIGHTMOUSE', "value": 'CLICK', "ctrl": True}, None),
    ])

    return keymap


def km_bevel_modal_map(_params):
    items = []
    keymap = (
        "Bevel Modal Map",
        {"space_type": 'EMPTY', "region_type": 'WINDOW', "modal": True},
        {"items": items},
    )

    items.extend([
        ("CANCEL", {"type": 'ESC', "value": 'PRESS', "any": True}, None),
        ("CANCEL", {"type": 'RIGHTMOUSE', "value": 'PRESS', "any": True}, None),
        ("CONFIRM", {"type": 'RET', "value": 'PRESS', "any": True}, None),
        ("CONFIRM", {"type": 'NUMPAD_ENTER', "value": 'PRESS', "any": True}, None),
        ("CONFIRM", {"type": 'LEFTMOUSE', "value": 'PRESS', "any": True}, None),
        ("VALUE_OFFSET", {"type": 'A', "value": 'PRESS', "any": True}, None),
        ("VALUE_PROFILE", {"type": 'P', "value": 'PRESS', "any": True}, None),
        ("VALUE_SEGMENTS", {"type": 'S', "value": 'PRESS', "any": True}, None),
        ("SEGMENTS_UP", {"type": 'WHEELUPMOUSE', "value": 'PRESS', "any": True}, None),
        ("SEGMENTS_UP", {"type": 'NUMPAD_PLUS', "value": 'PRESS', "any": True}, None),
        ("SEGMENTS_DOWN", {"type": 'WHEELDOWNMOUSE', "value": 'PRESS', "any": True}, None),
        ("SEGMENTS_DOWN", {"type": 'NUMPAD_MINUS', "value": 'PRESS', "any": True}, None),
        ("OFFSET_MODE_CHANGE", {"type": 'M', "value": 'PRESS', "any": True}, None),
        ("CLAMP_OVERLAP_TOGGLE", {"type": 'C', "value": 'PRESS', "any": True}, None),
        ("AFFECT_CHANGE", {"type": 'V', "value": 'PRESS', "any": True}, None),
        ("HARDEN_NORMALS_TOGGLE", {"type": 'H', "value": 'PRESS', "any": True}, None),
        ("MARK_SEAM_TOGGLE", {"type": 'U', "value": 'PRESS', "any": True}, None),
        ("MARK_SHARP_TOGGLE", {"type": 'K', "value": 'PRESS', "any": True}, None),
        ("OUTER_MITER_CHANGE", {"type": 'O', "value": 'PRESS', "any": True}, None),
        ("INNER_MITER_CHANGE", {"type": 'I', "value": 'PRESS', "any": True}, None),
        ("PROFILE_TYPE_CHANGE", {"type": 'Z', "value": 'PRESS', "any": True}, None),
        ("VERTEX_MESH_CHANGE", {"type": 'N', "value": 'PRESS', "any": True}, None),
    ])

    return keymap


def km_view3d_fly_modal(_params):
    items = []
    keymap = (
        "View3D Fly Modal",
        {"space_type": 'EMPTY', "region_type": 'WINDOW', "modal": True},
        {"items": items},
    )

    items.extend([
        ("CANCEL", {"type": 'RIGHTMOUSE', "value": 'ANY', "any": True}, None),
        ("CANCEL", {"type": 'ESC', "value": 'PRESS', "any": True}, None),
        ("CONFIRM", {"type": 'LEFTMOUSE', "value": 'ANY', "any": True}, None),
        ("CONFIRM", {"type": 'RET', "value": 'PRESS', "any": True}, None),
        ("CONFIRM", {"type": 'SPACE', "value": 'PRESS', "any": True}, None),
        ("CONFIRM", {"type": 'NUMPAD_ENTER', "value": 'PRESS', "any": True}, None),
        ("ACCELERATE", {"type": 'NUMPAD_PLUS', "value": 'PRESS', "any": True, "repeat": True}, None),
        ("DECELERATE", {"type": 'NUMPAD_MINUS', "value": 'PRESS', "any": True, "repeat": True}, None),
        ("ACCELERATE", {"type": 'WHEELUPMOUSE', "value": 'PRESS', "any": True}, None),
        ("DECELERATE", {"type": 'WHEELDOWNMOUSE', "value": 'PRESS', "any": True}, None),
        ("CONFIRM", {"type": 'TRACKPADPAN', "value": 'ANY'}, None),
        ("PAN_ENABLE", {"type": 'MIDDLEMOUSE', "value": 'PRESS', "any": True}, None),
        ("PAN_DISABLE", {"type": 'MIDDLEMOUSE', "value": 'RELEASE', "any": True}, None),
        ("FORWARD", {"type": 'W', "value": 'PRESS', "repeat": True}, None),
        ("BACKWARD", {"type": 'S', "value": 'PRESS', "repeat": True}, None),
        ("LEFT", {"type": 'A', "value": 'PRESS', "repeat": True}, None),
        ("RIGHT", {"type": 'D', "value": 'PRESS', "repeat": True}, None),
        ("UP", {"type": 'E', "value": 'PRESS', "repeat": True}, None),
        ("DOWN", {"type": 'Q', "value": 'PRESS', "repeat": True}, None),
        ("UP", {"type": 'R', "value": 'PRESS', "repeat": True}, None),
        ("DOWN", {"type": 'F', "value": 'PRESS', "repeat": True}, None),
        ("FORWARD", {"type": 'UP_ARROW', "value": 'PRESS', "repeat": True}, None),
        ("BACKWARD", {"type": 'DOWN_ARROW', "value": 'PRESS', "repeat": True}, None),
        ("LEFT", {"type": 'LEFT_ARROW', "value": 'PRESS', "repeat": True}, None),
        ("RIGHT", {"type": 'RIGHT_ARROW', "value": 'PRESS', "repeat": True}, None),
        ("AXIS_LOCK_X", {"type": 'X', "value": 'PRESS'}, None),
        ("AXIS_LOCK_Z", {"type": 'Z', "value": 'PRESS'}, None),
        ("PRECISION_ENABLE", {"type": 'LEFT_ALT', "value": 'PRESS', "any": True}, None),
        ("PRECISION_DISABLE", {"type": 'LEFT_ALT', "value": 'RELEASE', "any": True}, None),
        ("PRECISION_ENABLE", {"type": 'RIGHT_ALT', "value": 'PRESS', "any": True}, None),
        ("PRECISION_DISABLE", {"type": 'RIGHT_ALT', "value": 'RELEASE', "any": True}, None),
        ("PRECISION_ENABLE", {"type": 'LEFT_SHIFT', "value": 'PRESS', "any": True}, None),
        ("PRECISION_DISABLE", {"type": 'LEFT_SHIFT', "value": 'RELEASE', "any": True}, None),
        ("PRECISION_ENABLE", {"type": 'RIGHT_SHIFT', "value": 'PRESS', "any": True}, None),
        ("PRECISION_DISABLE", {"type": 'RIGHT_SHIFT', "value": 'RELEASE', "any": True}, None),
        ("FREELOOK_ENABLE", {"type": 'LEFT_CTRL', "value": 'PRESS', "any": True}, None),
        ("FREELOOK_DISABLE", {"type": 'LEFT_CTRL', "value": 'RELEASE', "any": True}, None),
        ("FREELOOK_ENABLE", {"type": 'RIGHT_CTRL', "value": 'PRESS', "any": True}, None),
        ("FREELOOK_DISABLE", {"type": 'RIGHT_CTRL', "value": 'RELEASE', "any": True}, None),
    ])

    return keymap


def km_view3d_walk_modal(_params):
    items = []
    keymap = (
        "View3D Walk Modal",
        {"space_type": 'EMPTY', "region_type": 'WINDOW', "modal": True},
        {"items": items},
    )

    items.extend([
        ("CANCEL", {"type": 'RIGHTMOUSE', "value": 'ANY', "any": True}, None),
        ("CANCEL", {"type": 'ESC', "value": 'PRESS', "any": True}, None),
        ("CONFIRM", {"type": 'LEFTMOUSE', "value": 'ANY', "any": True}, None),
        ("CONFIRM", {"type": 'RET', "value": 'PRESS', "any": True}, None),
        ("CONFIRM", {"type": 'NUMPAD_ENTER', "value": 'PRESS', "any": True}, None),
        ("FAST_ENABLE", {"type": 'LEFT_SHIFT', "value": 'PRESS', "any": True}, None),
        ("FAST_DISABLE", {"type": 'LEFT_SHIFT', "value": 'RELEASE', "any": True}, None),
        ("FAST_ENABLE", {"type": 'RIGHT_SHIFT', "value": 'PRESS', "any": True}, None),
        ("FAST_DISABLE", {"type": 'RIGHT_SHIFT', "value": 'RELEASE', "any": True}, None),
        ("SLOW_ENABLE", {"type": 'LEFT_ALT', "value": 'PRESS', "any": True}, None),
        ("SLOW_DISABLE", {"type": 'LEFT_ALT', "value": 'RELEASE', "any": True}, None),
        ("SLOW_ENABLE", {"type": 'RIGHT_ALT', "value": 'PRESS', "any": True}, None),
        ("SLOW_DISABLE", {"type": 'RIGHT_ALT', "value": 'RELEASE', "any": True}, None),
        ("FORWARD", {"type": 'W', "value": 'PRESS', "any": True}, None),
        ("BACKWARD", {"type": 'S', "value": 'PRESS', "any": True}, None),
        ("LEFT", {"type": 'A', "value": 'PRESS', "any": True}, None),
        ("RIGHT", {"type": 'D', "value": 'PRESS', "any": True}, None),
        ("UP", {"type": 'E', "value": 'PRESS', "any": True}, None),
        ("DOWN", {"type": 'Q', "value": 'PRESS', "any": True}, None),
        ("LOCAL_UP", {"type": 'R', "value": 'PRESS', "any": True}, None),
        ("LOCAL_DOWN", {"type": 'F', "value": 'PRESS', "any": True}, None),
        ("FORWARD_STOP", {"type": 'W', "value": 'RELEASE', "any": True}, None),
        ("BACKWARD_STOP", {"type": 'S', "value": 'RELEASE', "any": True}, None),
        ("LEFT_STOP", {"type": 'A', "value": 'RELEASE', "any": True}, None),
        ("RIGHT_STOP", {"type": 'D', "value": 'RELEASE', "any": True}, None),
        ("UP_STOP", {"type": 'E', "value": 'RELEASE', "any": True}, None),
        ("DOWN_STOP", {"type": 'Q', "value": 'RELEASE', "any": True}, None),
        ("LOCAL_UP_STOP", {"type": 'R', "value": 'RELEASE', "any": True}, None),
        ("LOCAL_DOWN_STOP", {"type": 'F', "value": 'RELEASE', "any": True}, None),
        ("FORWARD", {"type": 'UP_ARROW', "value": 'PRESS'}, None),
        ("BACKWARD", {"type": 'DOWN_ARROW', "value": 'PRESS'}, None),
        ("LEFT", {"type": 'LEFT_ARROW', "value": 'PRESS'}, None),
        ("RIGHT", {"type": 'RIGHT_ARROW', "value": 'PRESS'}, None),
        ("FORWARD_STOP", {"type": 'UP_ARROW', "value": 'RELEASE', "any": True}, None),
        ("BACKWARD_STOP", {"type": 'DOWN_ARROW', "value": 'RELEASE', "any": True}, None),
        ("LEFT_STOP", {"type": 'LEFT_ARROW', "value": 'RELEASE', "any": True}, None),
        ("RIGHT_STOP", {"type": 'RIGHT_ARROW', "value": 'RELEASE', "any": True}, None),
        ("GRAVITY_TOGGLE", {"type": 'TAB', "value": 'PRESS'}, None),
        ("GRAVITY_TOGGLE", {"type": 'G', "value": 'PRESS'}, None),
        ("JUMP", {"type": 'V', "value": 'PRESS', "any": True}, None),
        ("JUMP_STOP", {"type": 'V', "value": 'RELEASE', "any": True}, None),
        ("TELEPORT", {"type": 'SPACE', "value": 'PRESS', "any": True}, None),
        ("TELEPORT", {"type": 'MIDDLEMOUSE', "value": 'ANY', "any": True}, None),
        ("ACCELERATE", {"type": 'NUMPAD_PLUS', "value": 'PRESS', "any": True, "repeat": True}, None),
        ("DECELERATE", {"type": 'NUMPAD_MINUS', "value": 'PRESS', "any": True, "repeat": True}, None),
        ("ACCELERATE", {"type": 'WHEELUPMOUSE', "value": 'PRESS', "any": True}, None),
        ("DECELERATE", {"type": 'WHEELDOWNMOUSE', "value": 'PRESS', "any": True}, None),
        ("AXIS_LOCK_Z", {"type": 'Z', "value": 'PRESS'}, None),
        ("INCREASE_JUMP", {"type": 'PERIOD', "value": 'PRESS', "any": True}, None),
        ("DECREASE_JUMP", {"type": 'COMMA', "value": 'PRESS', "any": True}, None),
    ])

    return keymap


def km_view3d_rotate_modal(_params):
    items = []
    keymap = (
        "View3D Rotate Modal",
        {"space_type": 'EMPTY', "region_type": 'WINDOW', "modal": True},
        {"items": items},
    )

    items.extend([
        ("CANCEL", {"type": 'RIGHTMOUSE', "value": 'PRESS', "any": True}, None),
        ("AXIS_SNAP_ENABLE", {"type": 'LEFT_ALT', "value": 'PRESS', "any": True}, None),
        ("AXIS_SNAP_DISABLE", {"type": 'LEFT_ALT', "value": 'RELEASE', "any": True}, None),
        ("AXIS_SNAP_ENABLE", {"type": 'RIGHT_ALT', "value": 'PRESS', "any": True}, None),
        ("AXIS_SNAP_DISABLE", {"type": 'RIGHT_ALT', "value": 'RELEASE', "any": True}, None),
    ])

    return keymap


def km_view3d_move_modal(_params):
    items = []
    keymap = (
        "View3D Move Modal",
        {"space_type": 'EMPTY', "region_type": 'WINDOW', "modal": True},
        {"items": items},
    )

    items.extend([
        ("CANCEL", {"type": 'RIGHTMOUSE', "value": 'PRESS', "any": True}, None),
    ])

    return keymap


def km_view3d_zoom_modal(_params):
    items = []
    keymap = (
        "View3D Zoom Modal",
        {"space_type": 'EMPTY', "region_type": 'WINDOW', "modal": True},
        {"items": items},
    )

    items.extend([
        ("CANCEL", {"type": 'RIGHTMOUSE', "value": 'PRESS', "any": True}, None),
    ])

    return keymap


def km_view3d_dolly_modal(_params):
    items = []
    keymap = (
        "View3D Dolly Modal",
        {"space_type": 'EMPTY', "region_type": 'WINDOW', "modal": True},
        {"items": items},
    )

    items.extend([
        ("CANCEL", {"type": 'RIGHTMOUSE', "value": 'PRESS', "any": True}, None),
    ])

    return keymap


def km_paint_stroke_modal(_params):
    items = []
    keymap = (
        "Paint Stroke Modal",
        {"space_type": 'EMPTY', "region_type": 'WINDOW', "modal": True},
        {"items": items},
    )

    items.extend([
        ("CANCEL", {"type": 'ESC', "value": 'PRESS', "any": True}, None),
    ])

    return keymap


def km_sculpt_expand_modal(_params):
    items = []
    keymap = (
        "Sculpt Expand Modal",
        {"space_type": 'EMPTY', "region_type": 'WINDOW', "modal": True},
        {"items": items},
    )

    items.extend([
        ("CANCEL", {"type": 'ESC', "value": 'PRESS', "any": True}, None),
        ("CANCEL", {"type": 'RIGHTMOUSE', "value": 'PRESS', "any": True}, None),
        ("CONFIRM", {"type": 'LEFTMOUSE', "value": 'PRESS', "any": True}, None),
        ("CONFIRM", {"type": 'LEFTMOUSE', "value": 'RELEASE', "any": True}, None),
        ("INVERT", {"type": 'F', "value": 'PRESS', "any": True}, None),
        ("PRESERVE", {"type": 'E', "value": 'PRESS', "any": True}, None),
        ("GRADIENT", {"type": 'G', "value": 'PRESS', "any": True}, None),
        ("RECURSION_STEP_GEODESIC", {"type": 'R', "value": 'PRESS'}, None),
        ("RECURSION_STEP_TOPOLOGY", {"type": 'R', "value": 'PRESS', "alt": True}, None),
        ("MOVE_TOGGLE", {"type": 'SPACE', "value": 'ANY', "any": True}, None),
        *((e, {"type": NUMBERS_1[i], "value": 'PRESS', "any": True}, None) for i, e in enumerate(
            ("FALLOFF_GEODESICS", "FALLOFF_TOPOLOGY", "FALLOFF_TOPOLOGY_DIAGONALS", "FALLOFF_SPHERICAL"))),
        *((e, {"type": "NUMPAD_%i" % (i + 1), "value": 'PRESS', "any": True}, None) for i, e in enumerate(
            ("FALLOFF_GEODESICS", "FALLOFF_TOPOLOGY", "FALLOFF_TOPOLOGY_DIAGONALS", "FALLOFF_SPHERICAL"))),
        ("SNAP_TOGGLE", {"type": 'LEFT_CTRL', "value": 'ANY'}, None),
        ("SNAP_TOGGLE", {"type": 'RIGHT_CTRL', "value": 'ANY'}, None),
        ("LOOP_COUNT_INCREASE", {"type": 'W', "value": 'PRESS', "any": True, "repeat": True}, None),
        ("LOOP_COUNT_DECREASE", {"type": 'Q', "value": 'PRESS', "any": True, "repeat": True}, None),
        ("BRUSH_GRADIENT_TOGGLE", {"type": 'B', "value": 'PRESS', "any": True}, None),
        ("TEXTURE_DISTORTION_INCREASE", {"type": 'Y', "value": 'PRESS'}, None),
        ("TEXTURE_DISTORTION_DECREASE", {"type": 'T', "value": 'PRESS'}, None),
    ])
    return keymap


def km_sculpt_mesh_filter_modal_map(_params):
    items = []
    keymap = (
        "Mesh Filter Modal Map",
        {"space_type": 'EMPTY', "region_type": 'WINDOW', "modal": True},
        {"items": items},
    )

    items.extend([
        ("CONFIRM", {"type": 'LEFTMOUSE', "value": 'PRESS', "any": True}, None),
        ("CONFIRM", {"type": 'LEFTMOUSE', "value": 'RELEASE', "any": True}, None),
        ("CONFIRM", {"type": 'RET', "value": 'RELEASE', "any": True}, None),
        ("CONFIRM", {"type": 'NUMPAD_ENTER', "value": 'RELEASE', "any": True}, None),

        ("CANCEL", {"type": 'ESC', "value": 'PRESS', "any": True}, None),
        ("CANCEL", {"type": 'RIGHTMOUSE', "value": 'PRESS', "any": True}, None),
    ])
    return keymap


def km_curve_pen_modal_map(_params):
    items = []
    keymap = (
        "Curve Pen Modal Map",
        {"space_type": 'EMPTY', "region_type": 'WINDOW', "modal": True},
        {"items": items},
    )

    items.extend([
        ("FREE_ALIGN_TOGGLE", {"type": 'LEFT_SHIFT', "value": 'ANY', "any": True}, None),
        ("MOVE_ADJACENT", {"type": 'LEFT_CTRL', "value": 'ANY', "any": True}, None),
        ("MOVE_ENTIRE", {"type": 'SPACE', "value": 'ANY', "any": True}, None),
        ("LOCK_ANGLE", {"type": 'LEFT_ALT', "value": 'ANY', "any": True}, None),
        ("LINK_HANDLES", {"type": 'RIGHT_CTRL', "value": 'PRESS', "any": True}, None),
    ])

    return keymap


def km_node_link_modal_map(_params):
    items = []
    keymap = (
        "Node Link Modal Map",
        {"space_type": 'EMPTY', "region_type": 'WINDOW', "modal": True},
        {"items": items},
    )

    items.extend([
        ("BEGIN", {"type": 'LEFTMOUSE', "value": 'PRESS', "any": True}, None),
        ("CONFIRM", {"type": 'LEFTMOUSE', "value": 'RELEASE', "any": True}, None),
        ("CANCEL", {"type": 'RIGHTMOUSE', "value": 'PRESS', "any": True}, None),
        ("CANCEL", {"type": 'ESC', "value": 'PRESS', "any": True}, None),
        ("SWAP", {"type": 'LEFT_ALT', "value": 'ANY', "any": True}, None),
        ("SWAP", {"type": 'RIGHT_ALT', "value": 'ANY', "any": True}, None),
    ])

    return keymap


# Fallback for gizmos that don't have custom a custom key-map.
def km_generic_gizmo(_params):
    keymap = (
        "Generic Gizmo",
        {"space_type": 'EMPTY', "region_type": 'WINDOW'},
        {"items": _template_items_gizmo_tweak_value()},
    )

    return keymap


def km_generic_gizmo_drag(_params):
    keymap = (
        "Generic Gizmo Drag",
        {"space_type": 'EMPTY', "region_type": 'WINDOW'},
        {"items": _template_items_gizmo_tweak_value_drag()},
    )

    return keymap


def km_generic_gizmo_click_drag(_params):
    keymap = (
        "Generic Gizmo Click Drag",
        {"space_type": 'EMPTY', "region_type": 'WINDOW'},
        {"items": _template_items_gizmo_tweak_value_click_drag()},
    )

    return keymap


def km_generic_gizmo_maybe_drag(params):
    keymap = (
        "Generic Gizmo Maybe Drag",
        {"space_type": 'EMPTY', "region_type": 'WINDOW'},
        {"items":
         _template_items_gizmo_tweak_value_drag()
         if params.use_gizmo_drag else
         _template_items_gizmo_tweak_value()
         },
    )

    return keymap


def km_generic_gizmo_select(_params):
    keymap = (
        "Generic Gizmo Select",
        {"space_type": 'EMPTY', "region_type": 'WINDOW'},
        # TODO, currently in C code.
        {"items": _template_items_gizmo_tweak_value()},
    )

    return keymap


def km_generic_gizmo_tweak_modal_map(_params):
    keymap = (
        "Generic Gizmo Tweak Modal Map",
        {"space_type": 'EMPTY', "region_type": 'WINDOW', "modal": True},
        {"items": [
            ("CANCEL", {"type": 'ESC', "value": 'PRESS', "any": True}, None),
            ("CANCEL", {"type": 'RIGHTMOUSE', "value": 'PRESS', "any": True}, None),
            ("CONFIRM", {"type": 'RET', "value": 'PRESS', "any": True}, None),
            ("CONFIRM", {"type": 'NUMPAD_ENTER', "value": 'PRESS', "any": True}, None),
            ("PRECISION_ON", {"type": 'RIGHT_SHIFT', "value": 'PRESS', "any": True}, None),
            ("PRECISION_OFF", {"type": 'RIGHT_SHIFT', "value": 'RELEASE', "any": True}, None),
            ("PRECISION_ON", {"type": 'LEFT_SHIFT', "value": 'PRESS', "any": True}, None),
            ("PRECISION_OFF", {"type": 'LEFT_SHIFT', "value": 'RELEASE', "any": True}, None),
            ("SNAP_ON", {"type": 'RIGHT_CTRL', "value": 'PRESS', "any": True}, None),
            ("SNAP_OFF", {"type": 'RIGHT_CTRL', "value": 'RELEASE', "any": True}, None),
            ("SNAP_ON", {"type": 'LEFT_CTRL', "value": 'PRESS', "any": True}, None),
            ("SNAP_OFF", {"type": 'LEFT_CTRL', "value": 'RELEASE', "any": True}, None),
        ]},
    )
    return keymap


# ------------------------------------------------------------------------------
# Popup Key-maps

def km_popup_toolbar(_params):
    return (
        "Toolbar Popup",
        {"space_type": 'EMPTY', "region_type": 'TEMPORARY'},
        {"items": [
            op_tool("builtin.cursor", {"type": 'SPACE', "value": 'PRESS'}),
            op_tool("builtin.select", {"type": 'W', "value": 'PRESS'}),
            op_tool("builtin.select_lasso", {"type": 'L', "value": 'PRESS'}),
            op_tool("builtin.transform", {"type": 'T', "value": 'PRESS'}),
            op_tool("builtin.measure", {"type": 'M', "value": 'PRESS'}),
        ]},
    )


# ------------------------------------------------------------------------------
# Tool System (Generic)
#
# Named are auto-generated based on the tool name and it's toolbar.

def km_generic_tool_annotate(params):
    return (
        "Generic Tool: Annotate",
        {"space_type": 'EMPTY', "region_type": 'WINDOW'},
        {"items": [
            ("gpencil.annotate", {"type": params.tool_mouse, "value": 'PRESS'},
             {"properties": [("mode", 'DRAW'), ("wait_for_input", False)]}),
            ("gpencil.annotate", {"type": params.tool_mouse, "value": 'PRESS', "ctrl": True},
             {"properties": [("mode", 'ERASER'), ("wait_for_input", False)]}),
        ]},
    )


def km_generic_tool_annotate_line(params):
    return (
        "Generic Tool: Annotate Line",
        {"space_type": 'EMPTY', "region_type": 'WINDOW'},
        {"items": [
            ("gpencil.annotate", params.tool_maybe_tweak_event,
             {"properties": [("mode", 'DRAW_STRAIGHT'), ("wait_for_input", False)]}),
            ("gpencil.annotate", {"type": params.tool_mouse, "value": 'PRESS', "ctrl": True},
             {"properties": [("mode", 'ERASER'), ("wait_for_input", False)]}),
        ]},
    )


def km_generic_tool_annotate_polygon(params):
    return (
        "Generic Tool: Annotate Polygon",
        {"space_type": 'EMPTY', "region_type": 'WINDOW'},
        {"items": [
            ("gpencil.annotate", {"type": params.tool_mouse, "value": 'PRESS'},
             {"properties": [("mode", 'DRAW_POLY'), ("wait_for_input", False)]}),
            ("gpencil.annotate", {"type": params.tool_mouse, "value": 'PRESS', "ctrl": True},
             {"properties": [("mode", 'ERASER'), ("wait_for_input", False)]}),
        ]},
    )


def km_generic_tool_annotate_eraser(params):
    return (
        "Generic Tool: Annotate Eraser",
        {"space_type": 'EMPTY', "region_type": 'WINDOW'},
        {"items": [
            ("gpencil.annotate", {"type": params.tool_mouse, "value": 'PRESS'},
             {"properties": [("mode", 'ERASER'), ("wait_for_input", False)]}),
            ("gpencil.annotate", {"type": params.tool_mouse, "value": 'PRESS', "ctrl": True},
             {"properties": [("mode", 'ERASER'), ("wait_for_input", False)]}),
        ]},
    )


def km_image_editor_tool_generic_sample(params):
    return (
        "Image Editor Tool: Sample",
        {"space_type": 'IMAGE_EDITOR', "region_type": 'WINDOW'},
        {"items": [
            ("image.sample", {"type": params.tool_mouse, "value": 'PRESS'}, None),
        ]},
    )


# ------------------------------------------------------------------------------
# Tool System (UV Editor)

def km_image_editor_tool_uv_cursor(params):
    return (
        "Image Editor Tool: Uv, Cursor",
        {"space_type": 'IMAGE_EDITOR', "region_type": 'WINDOW'},
        {"items": [
            ("uv.cursor_set", {"type": params.tool_mouse, "value": 'PRESS'}, None),
            # Don't use `tool_maybe_tweak_event` since it conflicts with `PRESS` that places the cursor.
            ("transform.translate", params.tool_tweak_event,
             {"properties": [("release_confirm", True), ("cursor_transform", True)]}),
        ]},
    )


def km_image_editor_tool_uv_select(params, *, fallback):
    return (
        _fallback_id("Image Editor Tool: Uv, Tweak", fallback),
        {"space_type": 'IMAGE_EDITOR', "region_type": 'WINDOW'},
        {"items": [
            *([] if (fallback and (params.select_mouse == 'RIGHTMOUSE')) else _template_items_tool_select(
                params, "uv.select", "uv.cursor_set", fallback=fallback)),
            *([] if params.use_fallback_tool_select_handled else
              _template_uv_select(
                  type=params.select_mouse,
                  value=params.select_mouse_value,
                  select_passthrough=params.use_tweak_select_passthrough,
                  legacy=params.legacy,
            )),
        ]},
    )


def km_image_editor_tool_uv_select_box(params, *, fallback):
    return (
        _fallback_id("Image Editor Tool: Uv, Select Box", fallback),
        {"space_type": 'IMAGE_EDITOR', "region_type": 'WINDOW'},
        {"items": [
            *([] if (fallback and not params.use_fallback_tool) else _template_items_tool_select_actions_simple(
                "uv.select_box",
                # Don't use `tool_maybe_tweak_event`, see comment for this slot.
                **(params.select_tweak_event if (fallback and params.use_fallback_tool_select_mouse) else
                   params.tool_tweak_event))),
        ]},
    )


def km_image_editor_tool_uv_select_circle(params, *, fallback):
    return (
        _fallback_id("Image Editor Tool: Uv, Select Circle", fallback),
        {"space_type": 'IMAGE_EDITOR', "region_type": 'WINDOW'},
        {"items": [
            *([] if (fallback and not params.use_fallback_tool) else _template_items_tool_select_actions_simple(
                "uv.select_circle",
                **(params.select_tweak_event if (fallback and params.use_fallback_tool_select_mouse) else
                   {"type": params.tool_mouse, "value": 'PRESS'}),
                properties=[("wait_for_input", False)])),
            # No selection fallback since this operates on press.
        ]},
    )


def km_image_editor_tool_uv_select_lasso(params, *, fallback):
    return (
        _fallback_id("Image Editor Tool: Uv, Select Lasso", fallback),
        {"space_type": 'IMAGE_EDITOR', "region_type": 'WINDOW'},

        {"items": [
            *([] if (fallback and not params.use_fallback_tool) else _template_items_tool_select_actions_simple(
                "uv.select_lasso",
                **(params.select_tweak_event if (fallback and params.use_fallback_tool_select_mouse) else
                   params.tool_tweak_event))),
        ]},
    )


def km_image_editor_tool_uv_rip_region(params):
    return (
        "Image Editor Tool: Uv, Rip Region",
        {"space_type": 'IMAGE_EDITOR', "region_type": 'WINDOW'},
        {"items": [
            ("uv.rip_move", {**params.tool_maybe_tweak_event, **params.tool_modifier},
             {"properties": [("TRANSFORM_OT_translate", [("release_confirm", True)])]}),
        ]},
    )


def km_image_editor_tool_uv_grab(params):
    return (
        "Image Editor Tool: Uv, Grab",
        {"space_type": 'IMAGE_EDITOR', "region_type": 'WINDOW'},
        {"items": [
            ("sculpt.uv_sculpt_grab", {"type": params.tool_mouse, "value": 'PRESS'}, None),
            ("sculpt.uv_sculpt_grab", {"type": params.tool_mouse, "value": 'PRESS', "ctrl": True},
             {"properties": [("use_invert", True)]}),
            ("sculpt.uv_sculpt_relax", {"type": params.tool_mouse, "value": 'PRESS', "shift": True}, None),
            ("wm.radial_control", {"type": 'F', "value": 'PRESS'},
             {"properties": [("data_path_primary", "tool_settings.uv_sculpt.size"), ], }),
            ("wm.radial_control", {"type": 'F', "value": 'PRESS', "shift": True},
             {"properties": [("data_path_primary", "tool_settings.uv_sculpt.strength"), ], }),
        ]},
    )


def km_image_editor_tool_uv_relax(params):
    return (
        "Image Editor Tool: Uv, Relax",
        {"space_type": 'IMAGE_EDITOR', "region_type": 'WINDOW'},
        {"items": [
            ("sculpt.uv_sculpt_relax", {"type": params.tool_mouse, "value": 'PRESS'}, None),
            ("sculpt.uv_sculpt_relax", {"type": params.tool_mouse, "value": 'PRESS', "ctrl": True},
             {"properties": [("use_invert", True)]}),
            ("sculpt.uv_sculpt_relax", {"type": params.tool_mouse, "value": 'PRESS', "shift": True}, None),
            ("wm.radial_control", {"type": 'F', "value": 'PRESS'},
             {"properties": [("data_path_primary", "tool_settings.uv_sculpt.size"), ], }),
            ("wm.radial_control", {"type": 'F', "value": 'PRESS', "shift": True},
             {"properties": [("data_path_primary", "tool_settings.uv_sculpt.strength"), ], }),
        ]},
    )


def km_image_editor_tool_uv_pinch(params):
    return (
        "Image Editor Tool: Uv, Pinch",
        {"space_type": 'IMAGE_EDITOR', "region_type": 'WINDOW'},
        {"items": [
            ("sculpt.uv_sculpt_pinch", {"type": params.tool_mouse, "value": 'PRESS'}, None),
            ("sculpt.uv_sculpt_pinch", {"type": params.tool_mouse, "value": 'PRESS', "ctrl": True},
             {"properties": [("use_invert", True)]}),
            ("sculpt.uv_sculpt_relax", {"type": params.tool_mouse, "value": 'PRESS', "shift": True}, None),
            ("wm.radial_control", {"type": 'F', "value": 'PRESS'},
             {"properties": [("data_path_primary", "tool_settings.uv_sculpt.size"), ], }),
            ("wm.radial_control", {"type": 'F', "value": 'PRESS', "shift": True},
             {"properties": [("data_path_primary", "tool_settings.uv_sculpt.strength"), ], }),
        ]},
    )


def km_image_editor_tool_uv_move(params):
    return (
        "Image Editor Tool: Uv, Move",
        {"space_type": 'IMAGE_EDITOR', "region_type": 'WINDOW'},
        {"items": [
            ("transform.translate", {**params.tool_maybe_tweak_event, **params.tool_modifier},
             {"properties": [("release_confirm", True)]}),
        ]},
    )


def km_image_editor_tool_uv_rotate(params):
    return (
        "Image Editor Tool: Uv, Rotate",
        {"space_type": 'IMAGE_EDITOR', "region_type": 'WINDOW'},
        {"items": [
            ("transform.rotate", {**params.tool_maybe_tweak_event, **params.tool_modifier},
             {"properties": [("release_confirm", True)]}),
        ]},
    )


def km_image_editor_tool_uv_scale(params):
    return (
        "Image Editor Tool: Uv, Scale",
        {"space_type": 'IMAGE_EDITOR', "region_type": 'WINDOW'},
        {"items": [
            ("transform.resize", {**params.tool_maybe_tweak_event, **params.tool_modifier},
             {"properties": [("release_confirm", True)]}),
        ]},
    )


# ------------------------------------------------------------------------------
# Tool System (Node Editor)

def km_node_editor_tool_select(params, *, fallback):
    return (
        _fallback_id("Node Tool: Tweak", fallback),
        {"space_type": 'NODE_EDITOR', "region_type": 'WINDOW'},
        {"items": [
            # The node key-map already selects, leave this empty.
            # NOTE: intentionally don't check `fallback` here (unlike other tweak tool checks).
            # as this should only be used on LMB select which would otherwise activate on click, not press.
            *([] if (params.select_mouse == 'RIGHTMOUSE') else
              _template_node_select(type=params.select_mouse, value='PRESS', select_passthrough=True)),
        ]},
    )


def km_node_editor_tool_select_box(params, *, fallback):
    return (
        _fallback_id("Node Tool: Select Box", fallback),
        {"space_type": 'NODE_EDITOR', "region_type": 'WINDOW'},
        {"items": [
            *([] if (fallback and not params.use_fallback_tool) else _template_items_tool_select_actions_simple(
                "node.select_box",
                # Don't use `tool_maybe_tweak_event`, see comment for this slot.
                **(params.select_tweak_event if (fallback and params.use_fallback_tool_select_mouse) else
                   params.tool_tweak_event),
                properties=[("tweak", True)],
            )),
            *([] if (params.select_mouse == 'RIGHTMOUSE') else
              _template_node_select(type='LEFTMOUSE', value='PRESS', select_passthrough=True)),
        ]},
    )


def km_node_editor_tool_select_lasso(params, *, fallback):
    return (
        _fallback_id("Node Tool: Select Lasso", fallback),
        {"space_type": 'NODE_EDITOR', "region_type": 'WINDOW'},
        {"items": [
            *([] if (fallback and not params.use_fallback_tool) else _template_items_tool_select_actions_simple(
                "node.select_lasso",
                **(params.select_tweak_event if (fallback and params.use_fallback_tool_select_mouse) else
                   params.tool_tweak_event),
                properties=[("tweak", True)]))
        ]},
    )


def km_node_editor_tool_select_circle(params, *, fallback):
    return (
        _fallback_id("Node Tool: Select Circle", fallback),
        {"space_type": 'NODE_EDITOR', "region_type": 'WINDOW'},
        {"items": [
            *([] if (fallback and not params.use_fallback_tool) else _template_items_tool_select_actions_simple(
                "node.select_circle",
                # Why circle select should be used on tweak?
                # So that RMB or Shift-RMB is still able to set an element as active.
                type=params.select_mouse if (fallback and params.use_fallback_tool_select_mouse) else params.tool_mouse,
                value='CLICK_DRAG' if (fallback and params.use_fallback_tool_select_mouse) else 'PRESS',
                properties=[("wait_for_input", False)])),
        ]},
    )


def km_node_editor_tool_links_cut(params):
    return (
        "Node Tool: Links Cut",
        {"space_type": 'NODE_EDITOR', "region_type": 'WINDOW'},
        {"items": [
            ("node.links_cut", {"type": params.tool_mouse, "value": 'PRESS'}, None),
        ]},
    )


# ------------------------------------------------------------------------------
# Tool System (3D View, Generic)

def km_3d_view_tool_cursor(params):
    return (
        "3D View Tool: Cursor",
        {"space_type": 'VIEW_3D', "region_type": 'WINDOW'},
        {"items": [
            ("view3d.cursor3d", {"type": params.tool_mouse, "value": 'PRESS'}, None),
            # Don't use `tool_maybe_tweak_event` since it conflicts with `PRESS` that places the cursor.
            ("transform.translate", params.tool_tweak_event,
             {"properties": [("release_confirm", True), ("cursor_transform", True)]}),
        ]},
    )


def km_3d_view_tool_text_select(_params):
    return (
        "3D View Tool: Edit Text, Select Text",
        {"space_type": 'VIEW_3D', "region_type": 'WINDOW'},
        {"items": [
            ("font.selection_set", {"type": 'LEFTMOUSE', "value": 'PRESS'}, None),
            ("font.select_word", {"type": 'LEFTMOUSE', "value": 'DOUBLE_CLICK'}, None),
        ]},
    )


def km_3d_view_tool_select(params, *, fallback):
    return (
        _fallback_id("3D View Tool: Tweak", fallback),
        {"space_type": 'VIEW_3D', "region_type": 'WINDOW'},
        {"items": [
            *([] if (fallback and (params.select_mouse == 'RIGHTMOUSE')) else _template_items_tool_select(
                params, "view3d.select", "view3d.cursor3d", fallback=fallback)),
            *([] if params.use_fallback_tool_select_handled else
              _template_view3d_select(
                  type=params.select_mouse,
                  value=params.select_mouse_value,
                  legacy=params.legacy,
                  select_passthrough=params.use_tweak_select_passthrough,
                  exclude_mod="ctrl",
            )),
            # Instance weight/vertex selection actions here, see code-comment for details.
            *([] if (params.select_mouse == 'RIGHTMOUSE') else _template_view3d_paint_mask_select_loop(params)),
        ]},
    )


def km_3d_view_tool_select_box(params, *, fallback):
    return (
        _fallback_id("3D View Tool: Select Box", fallback),
        {"space_type": 'VIEW_3D', "region_type": 'WINDOW'},
        {"items": [
            *([] if (fallback and not params.use_fallback_tool) else _template_items_tool_select_actions(
                "view3d.select_box",
                # Don't use `tool_maybe_tweak_event`, see comment for this slot.
                **(params.select_tweak_event if (fallback and params.use_fallback_tool_select_mouse) else
                   params.tool_tweak_event))),
            # Instance weight/vertex selection actions here, see code-comment for details.
            *([] if (params.select_mouse == 'RIGHTMOUSE') else _template_view3d_paint_mask_select_loop(params)),
        ]},
    )


def km_3d_view_tool_select_circle(params, *, fallback):
    return (
        _fallback_id("3D View Tool: Select Circle", fallback),
        {"space_type": 'VIEW_3D', "region_type": 'WINDOW'},
        {"items": [
            *([] if (fallback and not params.use_fallback_tool) else _template_items_tool_select_actions_simple(
                "view3d.select_circle",
                # Why circle select should be used on tweak?
                # So that RMB or Shift-RMB is still able to set an element as active.
                type=params.select_mouse if (fallback and params.use_fallback_tool_select_mouse) else params.tool_mouse,
                value='CLICK_DRAG' if (fallback and params.use_fallback_tool_select_mouse) else 'PRESS',
                properties=[("wait_for_input", False)])),
            # Instance weight/vertex selection actions here, see code-comment for details.
            *([] if (params.select_mouse == 'RIGHTMOUSE') else _template_view3d_paint_mask_select_loop(params)),
        ]},
    )


def km_3d_view_tool_select_lasso(params, *, fallback):
    return (
        _fallback_id("3D View Tool: Select Lasso", fallback),
        {"space_type": 'VIEW_3D', "region_type": 'WINDOW'},
        {"items": [
            *([] if (fallback and not params.use_fallback_tool) else _template_items_tool_select_actions(
                "view3d.select_lasso",
                **(params.select_tweak_event if (fallback and params.use_fallback_tool_select_mouse) else
                   params.tool_tweak_event))),
            # Instance weight/vertex selection actions here, see code-comment for details.
            *([] if (params.select_mouse == 'RIGHTMOUSE') else _template_view3d_paint_mask_select_loop(params)),
        ]}
    )


def km_3d_view_tool_transform(params):
    return (
        "3D View Tool: Transform",
        {"space_type": 'VIEW_3D', "region_type": 'WINDOW'},
        {"items": [
            ("transform.from_gizmo", {**params.tool_maybe_tweak_event, **params.tool_modifier}, None),
        ]},
    )


def km_3d_view_tool_move(params):
    return (
        "3D View Tool: Move",
        {"space_type": 'VIEW_3D', "region_type": 'WINDOW'},
        {"items": [
            ("transform.translate", {**params.tool_maybe_tweak_event, **params.tool_modifier},
             {"properties": [("release_confirm", True)]}),
        ]},
    )


def km_3d_view_tool_rotate(params):
    return (
        "3D View Tool: Rotate",
        {"space_type": 'VIEW_3D', "region_type": 'WINDOW'},
        {"items": [
            ("transform.rotate", {**params.tool_maybe_tweak_event, **params.tool_modifier},
             {"properties": [("release_confirm", True)]}),
        ]},
    )


def km_3d_view_tool_scale(params):
    return (
        "3D View Tool: Scale",
        {"space_type": 'VIEW_3D', "region_type": 'WINDOW'},
        {"items": [
            ("transform.resize", {**params.tool_maybe_tweak_event, **params.tool_modifier},
             {"properties": [("release_confirm", True)]}),
        ]},
    )


def km_3d_view_tool_shear(params):
    # Don't use 'tool_maybe_tweak_value' since we would loose tweak direction support.
    return (
        "3D View Tool: Shear",
        {"space_type": 'VIEW_3D', "region_type": 'WINDOW'},
        {"items": [
            ("transform.shear",
             {"type": params.tool_mouse, "value": 'CLICK_DRAG', "direction": 'NORTH', **params.tool_modifier},
             {"properties": [("release_confirm", True), ("orient_axis_ortho", 'Y')]}),
            ("transform.shear",
             {"type": params.tool_mouse, "value": 'CLICK_DRAG', "direction": 'SOUTH', **params.tool_modifier},
             {"properties": [("release_confirm", True), ("orient_axis_ortho", 'Y')]}),

            # Use as fallback to catch diagonals too.
            ("transform.shear",
             {"type": params.tool_mouse, "value": 'CLICK_DRAG', **params.tool_modifier},
             {"properties": [("release_confirm", True), ("orient_axis_ortho", 'X')]}),
        ]},
    )


def km_3d_view_tool_bend(params):
    return (
        "3D View Tool: Bend",
        {"space_type": 'VIEW_3D', "region_type": 'WINDOW'},
        {"items": [
            # No need for `tool_modifier` since this takes all input.
            ("transform.bend", params.tool_maybe_tweak_event,
             {"properties": [("release_confirm", True)]}),
        ]},
    )


def km_3d_view_tool_measure(params):
    return (
        "3D View Tool: Measure",
        {"space_type": 'VIEW_3D', "region_type": 'WINDOW'},
        {"items": [
            ("view3d.ruler_add", params.tool_maybe_tweak_event, None),
            ("view3d.ruler_remove", {"type": 'X', "value": 'PRESS'}, None),
            ("view3d.ruler_remove", {"type": 'DEL', "value": 'PRESS'}, None),
        ]},
    )


# ------------------------------------------------------------------------------
# Tool System (3D View, Pose Mode)

def km_3d_view_tool_pose_breakdowner(params):
    return (
        "3D View Tool: Pose, Breakdowner",
        {"space_type": 'VIEW_3D', "region_type": 'WINDOW'},
        {"items": [
            ("pose.breakdown", {**params.tool_maybe_tweak_event, **params.tool_modifier}, None),
        ]},
    )


def km_3d_view_tool_pose_push(params):
    return (
        "3D View Tool: Pose, Push",
        {"space_type": 'VIEW_3D', "region_type": 'WINDOW'},
        {"items": [
            ("pose.push", {**params.tool_maybe_tweak_event, **params.tool_modifier}, None),
        ]},
    )


def km_3d_view_tool_pose_relax(params):
    return (
        "3D View Tool: Pose, Relax",
        {"space_type": 'VIEW_3D', "region_type": 'WINDOW'},
        {"items": [
            ("pose.relax", {**params.tool_maybe_tweak_event, **params.tool_modifier}, None),
        ]},
    )


# ------------------------------------------------------------------------------
# Tool System (3D View, Edit Armature)

def km_3d_view_tool_edit_armature_roll(params):
    return (
        "3D View Tool: Edit Armature, Roll",
        {"space_type": 'VIEW_3D', "region_type": 'WINDOW'},
        {"items": [
            ("transform.transform", {**params.tool_maybe_tweak_event, **params.tool_modifier},
             {"properties": [("release_confirm", True), ("mode", 'BONE_ROLL')]}),
        ]},
    )


def km_3d_view_tool_edit_armature_bone_size(params):
    return (
        "3D View Tool: Edit Armature, Bone Size",
        {"space_type": 'VIEW_3D', "region_type": 'WINDOW'},
        {"items": [
            ("transform.transform", {**params.tool_maybe_tweak_event, **params.tool_modifier},
             {"properties": [("release_confirm", True), ("mode", 'BONE_ENVELOPE')]}),
        ]},
    )


def km_3d_view_tool_edit_armature_bone_envelope(params):
    return (
        "3D View Tool: Edit Armature, Bone Envelope",
        {"space_type": 'VIEW_3D', "region_type": 'WINDOW'},

        {"items": [
            ("transform.bbone_resize", {**params.tool_maybe_tweak_event, **params.tool_modifier},
             {"properties": [("release_confirm", True)]}),
        ]},
    )


def km_3d_view_tool_edit_armature_extrude(params):
    return (
        "3D View Tool: Edit Armature, Extrude",
        {"space_type": 'VIEW_3D', "region_type": 'WINDOW'},
        {"items": [
            ("armature.extrude_move", {**params.tool_maybe_tweak_event, **params.tool_modifier},
             {"properties": [("TRANSFORM_OT_translate", [("release_confirm", True)])]}),
        ]},
    )


def km_3d_view_tool_edit_armature_extrude_to_cursor(params):
    return (
        "3D View Tool: Edit Armature, Extrude to Cursor",
        {"space_type": 'VIEW_3D', "region_type": 'WINDOW'},
        {"items": [
            ("armature.click_extrude", {"type": params.tool_mouse, "value": 'PRESS', **params.tool_modifier}, None),
            # Support LMB click-drag for RMB key-map.
            *(([] if (params.select_mouse == 'LEFTMOUSE') else [
                ("transform.translate", {"type": params.tool_mouse, "value": 'CLICK_DRAG'},
                 {"properties": [("release_confirm", True)]})
            ])),
        ]},
    )


# ------------------------------------------------------------------------------
# Tool System (3D View, Object Mode)

def km_3d_view_tool_interactive_add(params):
    return (
        "3D View Tool: Object, Add Primitive",
        {"space_type": 'VIEW_3D', "region_type": 'WINDOW'},
        {"items": [
            ("view3d.interactive_add",
             {**params.tool_maybe_tweak_event,
              # While "Alt" isn't an important shortcut to support,
              # when the preferences to activate tools when "Alt" is held is used,
              # it's illogical not to support holding "Alt", even though it is not required.
              **({"any": True} if "alt" in params.tool_modifier else any_except("alt"))},
             {"properties": [("wait_for_input", False)]}),
        ]},
    )


# ------------------------------------------------------------------------------
# Tool System (3D View, Edit Mesh)

def km_3d_view_tool_edit_mesh_extrude_region(params):
    return (
        "3D View Tool: Edit Mesh, Extrude Region",
        {"space_type": 'VIEW_3D', "region_type": 'WINDOW'},
        {"items": [
            ("mesh.extrude_context_move", {**params.tool_maybe_tweak_event, **params.tool_modifier},
             {"properties": [("TRANSFORM_OT_translate", [("release_confirm", True)])]}),
        ]},
    )


def km_3d_view_tool_edit_mesh_extrude_manifold(params):
    return (
        "3D View Tool: Edit Mesh, Extrude Manifold",
        {"space_type": 'VIEW_3D', "region_type": 'WINDOW'},
        {"items": [
            ("mesh.extrude_manifold", {**params.tool_maybe_tweak_event, **params.tool_modifier},
             {"properties": [
                 ("MESH_OT_extrude_region", [("use_dissolve_ortho_edges", True)]),
                 ("TRANSFORM_OT_translate", [
                     ("release_confirm", True),
                     ("use_automerge_and_split", True),
                     ("constraint_axis", (False, False, True)),
                     ("orient_type", 'NORMAL'),
                 ]),
             ]}),
        ]},
    )


def km_3d_view_tool_edit_mesh_extrude_along_normals(params):
    return (
        "3D View Tool: Edit Mesh, Extrude Along Normals",
        {"space_type": 'VIEW_3D', "region_type": 'WINDOW'},
        {"items": [
            ("mesh.extrude_region_shrink_fatten", {**params.tool_maybe_tweak_event, **params.tool_modifier},
             {"properties": [("TRANSFORM_OT_shrink_fatten", [("release_confirm", True)])]}),
        ]},
    )


def km_3d_view_tool_edit_mesh_extrude_individual(params):
    return (
        "3D View Tool: Edit Mesh, Extrude Individual",
        {"space_type": 'VIEW_3D', "region_type": 'WINDOW'},
        {"items": [
            ("mesh.extrude_faces_move", {**params.tool_maybe_tweak_event, **params.tool_modifier},
             {"properties": [("TRANSFORM_OT_shrink_fatten", [("release_confirm", True)])]}),
        ]},
    )


def km_3d_view_tool_edit_mesh_extrude_to_cursor(params):
    return (
        "3D View Tool: Edit Mesh, Extrude to Cursor",
        {"space_type": 'VIEW_3D', "region_type": 'WINDOW'},
        {"items": [
            # No need for `tool_modifier` since this takes all input.
            ("mesh.dupli_extrude_cursor", {"type": params.tool_mouse, "value": 'PRESS'}, None),
            # Support LMB click-drag for RMB key-map.
            *(([] if (params.select_mouse == 'LEFTMOUSE') else [
                ("transform.translate", {"type": params.tool_mouse, "value": 'CLICK_DRAG'},
                 {"properties": [("release_confirm", True)]})
            ])),
        ]},
    )


def km_3d_view_tool_edit_mesh_inset_faces(params):
    return (
        "3D View Tool: Edit Mesh, Inset Faces",
        {"space_type": 'VIEW_3D', "region_type": 'WINDOW'},
        {"items": [
            ("mesh.inset", {**params.tool_maybe_tweak_event, **params.tool_modifier},
             {"properties": [("release_confirm", True)]}),
        ]},
    )


def km_3d_view_tool_edit_mesh_bevel(params):
    return (
        "3D View Tool: Edit Mesh, Bevel",
        {"space_type": 'VIEW_3D', "region_type": 'WINDOW'},
        {"items": [
            ("mesh.bevel", {**params.tool_maybe_tweak_event, **params.tool_modifier},
             {"properties": [("release_confirm", True)]}),
        ]},
    )


def km_3d_view_tool_edit_mesh_loop_cut(params):
    return (
        "3D View Tool: Edit Mesh, Loop Cut",
        {"space_type": 'VIEW_3D', "region_type": 'WINDOW'},
        {"items": [
            # No need for `tool_modifier` since this takes all input.
            ("mesh.loopcut_slide", {"type": params.tool_mouse, "value": 'PRESS'},
             {"properties": [("TRANSFORM_OT_edge_slide", [("release_confirm", True)])]}),
        ]},
    )


def km_3d_view_tool_edit_mesh_offset_edge_loop_cut(params):
    return (
        "3D View Tool: Edit Mesh, Offset Edge Loop Cut",
        {"space_type": 'VIEW_3D', "region_type": 'WINDOW'},
        {"items": [
            # No need for `tool_modifier` since this takes all input.
            ("mesh.offset_edge_loops_slide", {"type": params.tool_mouse, "value": 'PRESS'}, None),
        ]},
    )


def km_3d_view_tool_edit_mesh_knife(params):
    return (
        "3D View Tool: Edit Mesh, Knife",
        {"space_type": 'VIEW_3D', "region_type": 'WINDOW'},
        {"items": [
            # No need for `tool_modifier` since this takes all input.
            ("mesh.knife_tool", {"type": params.tool_mouse, "value": 'PRESS'},
             {"properties": [("wait_for_input", False)]}),
        ]},
    )


def km_3d_view_tool_edit_mesh_bisect(params):
    return (
        "3D View Tool: Edit Mesh, Bisect",
        {"space_type": 'VIEW_3D', "region_type": 'WINDOW'},
        {"items": [
            # No need for `tool_modifier` since this takes all input.
            ("mesh.bisect", params.tool_maybe_tweak_event, None),
        ]},
    )


def km_3d_view_tool_edit_mesh_poly_build(params):
    return (
        "3D View Tool: Edit Mesh, Poly Build",
        {"space_type": 'VIEW_3D', "region_type": 'WINDOW'},
        {"items": [
            # No need for `tool_modifier` since this takes all input.
            ("mesh.polybuild_extrude_at_cursor_move", {"type": params.tool_mouse, "value": 'PRESS'},
             {"properties": [("TRANSFORM_OT_translate", [("release_confirm", True)])]}),
            ("mesh.polybuild_face_at_cursor_move", {"type": params.tool_mouse, "value": 'PRESS', "ctrl": True},
             {"properties": [("TRANSFORM_OT_translate", [("release_confirm", True)])]}),
            ("mesh.polybuild_delete_at_cursor", {"type": params.tool_mouse, "value": 'CLICK', "shift": True}, None),
        ]},
    )


def km_3d_view_tool_edit_mesh_spin(params):
    return (
        "3D View Tool: Edit Mesh, Spin",
        {"space_type": 'VIEW_3D', "region_type": 'WINDOW'},
        {"items": [
            ("mesh.spin", {**params.tool_maybe_tweak_event, **params.tool_modifier}, None),
        ]},
    )


def km_3d_view_tool_edit_mesh_spin_duplicate(params):
    return (
        "3D View Tool: Edit Mesh, Spin Duplicates",
        {"space_type": 'VIEW_3D', "region_type": 'WINDOW'},
        {"items": [
            ("mesh.spin", {**params.tool_maybe_tweak_event, **params.tool_modifier},
             {"properties": [("dupli", True)]}),
        ]},
    )


def km_3d_view_tool_edit_mesh_smooth(params):
    return (
        "3D View Tool: Edit Mesh, Smooth",
        {"space_type": 'VIEW_3D', "region_type": 'WINDOW'},
        {"items": [
            ("mesh.vertices_smooth", {**params.tool_maybe_tweak_event, **params.tool_modifier},
             {"properties": [("wait_for_input", False)]}),
        ]},
    )


def km_3d_view_tool_edit_mesh_randomize(params):
    return (
        "3D View Tool: Edit Mesh, Randomize",
        {"space_type": 'VIEW_3D', "region_type": 'WINDOW'},
        {"items": [
            ("transform.vertex_random", {**params.tool_maybe_tweak_event, **params.tool_modifier},
             {"properties": [("wait_for_input", False)]}),
        ]},
    )


def km_3d_view_tool_edit_mesh_edge_slide(params):
    return (
        "3D View Tool: Edit Mesh, Edge Slide",
        {"space_type": 'VIEW_3D', "region_type": 'WINDOW'},
        {"items": [
            ("transform.edge_slide", {**params.tool_maybe_tweak_event, **params.tool_modifier},
             {"properties": [("release_confirm", True)]}),
        ]},
    )


def km_3d_view_tool_edit_mesh_vertex_slide(params):
    return (
        "3D View Tool: Edit Mesh, Vertex Slide",
        {"space_type": 'VIEW_3D', "region_type": 'WINDOW'},
        {"items": [
            ("transform.vert_slide", {**params.tool_maybe_tweak_event, **params.tool_modifier},
             {"properties": [("release_confirm", True)]}),
        ]},
    )


def km_3d_view_tool_edit_mesh_shrink_fatten(params):
    return (
        "3D View Tool: Edit Mesh, Shrink/Fatten",
        {"space_type": 'VIEW_3D', "region_type": 'WINDOW'},
        {"items": [
            ("transform.shrink_fatten", {**params.tool_maybe_tweak_event, **params.tool_modifier},
             {"properties": [("release_confirm", True)]}),
        ]},
    )


def km_3d_view_tool_edit_mesh_push_pull(params):
    return (
        "3D View Tool: Edit Mesh, Push/Pull",
        {"space_type": 'VIEW_3D', "region_type": 'WINDOW'},
        {"items": [
            ("transform.push_pull", {**params.tool_maybe_tweak_event, **params.tool_modifier},
             {"properties": [("release_confirm", True)]}),
        ]},
    )


def km_3d_view_tool_edit_mesh_to_sphere(params):
    return (
        "3D View Tool: Edit Mesh, To Sphere",
        {"space_type": 'VIEW_3D', "region_type": 'WINDOW'},
        {"items": [
            ("transform.tosphere", {**params.tool_maybe_tweak_event, **params.tool_modifier},
             {"properties": [("release_confirm", True)]}),
        ]},
    )


def km_3d_view_tool_edit_mesh_rip_region(params):
    return (
        "3D View Tool: Edit Mesh, Rip Region",
        {"space_type": 'VIEW_3D', "region_type": 'WINDOW'},
        {"items": [
            ("mesh.rip_move", {**params.tool_maybe_tweak_event, **params.tool_modifier},
             {"properties": [("TRANSFORM_OT_translate", [("release_confirm", True)])]}),
        ]},
    )


def km_3d_view_tool_edit_mesh_rip_edge(params):
    return (
        "3D View Tool: Edit Mesh, Rip Edge",
        {"space_type": 'VIEW_3D', "region_type": 'WINDOW'},
        {"items": [
            ("mesh.rip_edge_move", {**params.tool_maybe_tweak_event, **params.tool_modifier},
             {"properties": [("TRANSFORM_OT_translate", [("release_confirm", True)])]}),
        ]},
    )


# ------------------------------------------------------------------------------
# Tool System (3D View, Edit Curve)

def km_3d_view_tool_edit_curve_draw(params):
    return (
        "3D View Tool: Edit Curve, Draw",
        {"space_type": 'VIEW_3D', "region_type": 'WINDOW'},
        {"items": [
            # No need for `tool_modifier` since this takes all input.
            ("curve.draw", {"type": params.tool_mouse, "value": 'PRESS'},
             {"properties": [("wait_for_input", False)]}),
        ]},
    )


def km_3d_view_tool_edit_curves_draw(params):
    return (
        "3D View Tool: Edit Curves, Draw",
        {"space_type": 'VIEW_3D', "region_type": 'WINDOW'},
        {"items": [
            # No need for `tool_modifier` since this takes all input.
            ("curves.draw", {"type": params.tool_mouse, "value": 'PRESS'},
             {"properties": [("wait_for_input", False)]}),
        ]},
    )


def km_3d_view_tool_edit_curve_pen(params):
    return (
        "3D View Tool: Edit Curve, Curve Pen",
        {"space_type": 'VIEW_3D', "region_type": 'WINDOW'},
        {"items": [
            ("curve.pen", {"type": params.tool_mouse, "value": 'PRESS'},
             {"properties": [
                 ("extrude_point", True),
                 ("move_segment", True),
                 ("select_point", True),
                 ("move_point", True),
                 ("close_spline_method", "ON_CLICK"),
             ]}),
            ("curve.pen", {"type": params.tool_mouse, "value": 'PRESS', "ctrl": True},
             {"properties": [("insert_point", True), ("delete_point", True)]}),
            ("curve.pen", {"type": params.tool_mouse, "value": 'DOUBLE_CLICK'},
             {"properties": [("toggle_vector", True), ("cycle_handle_type", True), ]}),
        ]},
    )


def km_3d_view_tool_edit_curve_tilt(params):
    return (
        "3D View Tool: Edit Curve, Tilt",
        {"space_type": 'VIEW_3D', "region_type": 'WINDOW'},
        {"items": [
            ("transform.tilt", {**params.tool_maybe_tweak_event, **params.tool_modifier},
             {"properties": [("release_confirm", True)]}),
        ]},
    )


def km_3d_view_tool_edit_curve_radius(params):
    return (
        "3D View Tool: Edit Curve, Radius",
        {"space_type": 'VIEW_3D', "region_type": 'WINDOW'},
        {"items": [
            ("transform.transform", {**params.tool_maybe_tweak_event, **params.tool_modifier},
             {"properties": [("mode", 'CURVE_SHRINKFATTEN'), ("release_confirm", True)]}),
        ]},
    )


def km_3d_view_tool_edit_curve_randomize(params):
    return (
        "3D View Tool: Edit Curve, Randomize",
        {"space_type": 'VIEW_3D', "region_type": 'WINDOW'},
        {"items": [
            ("transform.vertex_random", {**params.tool_maybe_tweak_event, **params.tool_modifier},
             {"properties": [("wait_for_input", False)]}),
        ]},
    )


def km_3d_view_tool_edit_curve_extrude(params):
    return (
        "3D View Tool: Edit Curve, Extrude",
        {"space_type": 'VIEW_3D', "region_type": 'WINDOW'},
        {"items": [
            ("curve.extrude_move", {**params.tool_maybe_tweak_event, **params.tool_modifier},
             {"properties": [("TRANSFORM_OT_translate", [("release_confirm", True)])]}),
        ]},
    )


def km_3d_view_tool_edit_curve_extrude_to_cursor(params):
    return (
        "3D View Tool: Edit Curve, Extrude to Cursor",
        {"space_type": 'VIEW_3D', "region_type": 'WINDOW'},
        {"items": [
            # No need for `tool_modifier` since this takes all input.
            ("curve.vertex_add", {"type": params.tool_mouse, "value": 'PRESS'}, None),
            # Support LMB click-drag for RMB key-map.
            *(([] if (params.select_mouse == 'LEFTMOUSE') else [
                ("transform.translate", {"type": params.tool_mouse, "value": 'CLICK_DRAG'},
                 {"properties": [("release_confirm", True)]})
            ])),
        ]},
    )


# ------------------------------------------------------------------------------
# Tool System (3D View, Sculpt)

def km_3d_view_tool_sculpt_box_hide(params):
    return (
        "3D View Tool: Sculpt, Box Hide",
        {"space_type": 'VIEW_3D', "region_type": 'WINDOW'},
        {"items": [
            ("paint.hide_show", params.tool_maybe_tweak_event,
             {"properties": [("action", 'HIDE')]}),
            ("paint.hide_show", {**params.tool_maybe_tweak_event, "ctrl": True},
             {"properties": [("action", 'SHOW')]}),
            ("paint.hide_show_all", {"type": params.select_mouse, "value": params.select_mouse_value},
             {"properties": [("action", 'SHOW')]}),
        ]},
    )


def km_3d_view_tool_sculpt_lasso_hide(params):
    return (
        "3D View Tool: Sculpt, Lasso Hide",
        {"space_type": 'VIEW_3D', "region_type": 'WINDOW'},
        {"items": [
            ("paint.hide_show_lasso_gesture", params.tool_maybe_tweak_event,
             {"properties": [("action", 'HIDE')]}),
            ("paint.hide_show_lasso_gesture", {**params.tool_maybe_tweak_event, "ctrl": True},
             {"properties": [("action", 'SHOW')]}),
            ("paint.hide_show_all", {"type": params.select_mouse, "value": params.select_mouse_value},
             {"properties": [("action", 'SHOW')]}),
        ]},
    )


def km_3d_view_tool_sculpt_line_hide(params):
    return (
        "3D View Tool: Sculpt, Line Hide",
        {"space_type": 'VIEW_3D', "region_type": 'WINDOW'},
        {"items": [
            ("paint.hide_show_line_gesture", params.tool_maybe_tweak_event,
             {"properties": [("action", 'HIDE')]}),
            ("paint.hide_show_line_gesture", {**params.tool_maybe_tweak_event, "ctrl": True},
             {"properties": [("action", 'SHOW')]}),
            ("paint.hide_show_all", {"type": params.select_mouse, "value": params.select_mouse_value},
             {"properties": [("action", 'SHOW')]}),
        ]},
    )


def km_3d_view_tool_sculpt_polyline_hide(params):
    return (
        "3D View Tool: Sculpt, Polyline Hide",
        {"space_type": 'VIEW_3D', "region_type": 'WINDOW'},
        {"items": [
            ("paint.hide_show_polyline_gesture", {"type": params.tool_mouse, "value": "PRESS"},
             {"properties": [("action", 'HIDE')]}),
            ("paint.hide_show_polyline_gesture", {"type": params.tool_mouse, "value": "PRESS", "ctrl": True},
             {"properties": [("action", 'SHOW')]}),
        ]},
    )


def km_3d_view_tool_sculpt_box_mask(params):
    return (
        "3D View Tool: Sculpt, Box Mask",
        {"space_type": 'VIEW_3D', "region_type": 'WINDOW'},
        {"items": [
            ("paint.mask_box_gesture", params.tool_maybe_tweak_event,
             {"properties": [("value", 1.0)]}),
            ("paint.mask_box_gesture", {**params.tool_maybe_tweak_event, "ctrl": True},
             {"properties": [("value", 0.0)]}),
        ]},
    )


def km_3d_view_tool_sculpt_lasso_mask(params):
    return (
        "3D View Tool: Sculpt, Lasso Mask",
        {"space_type": 'VIEW_3D', "region_type": 'WINDOW'},
        {"items": [
            ("paint.mask_lasso_gesture", params.tool_maybe_tweak_event,
             {"properties": [("value", 1.0)]}),
            ("paint.mask_lasso_gesture", {**params.tool_maybe_tweak_event, "ctrl": True},
             {"properties": [("value", 0.0)]}),
        ]},
    )


def km_3d_view_tool_sculpt_box_face_set(params):
    return (
        "3D View Tool: Sculpt, Box Face Set",
        {"space_type": 'VIEW_3D', "region_type": 'WINDOW'},
        {"items": [
            ("sculpt.face_set_box_gesture", params.tool_maybe_tweak_event, None),
        ]},
    )


def km_3d_view_tool_sculpt_lasso_face_set(params):
    return (
        "3D View Tool: Sculpt, Lasso Face Set",
        {"space_type": 'VIEW_3D', "region_type": 'WINDOW'},
        {"items": [
            ("sculpt.face_set_lasso_gesture", params.tool_maybe_tweak_event, None),
        ]},
    )


def km_3d_view_tool_sculpt_box_trim(params):
    return (
        "3D View Tool: Sculpt, Box Trim",
        {"space_type": 'VIEW_3D', "region_type": 'WINDOW'},
        {"items": [
            ("sculpt.trim_box_gesture", params.tool_maybe_tweak_event, None),
        ]},
    )


def km_3d_view_tool_sculpt_lasso_trim(params):
    return (
        "3D View Tool: Sculpt, Lasso Trim",
        {"space_type": 'VIEW_3D', "region_type": 'WINDOW'},
        {"items": [
            ("sculpt.trim_lasso_gesture", params.tool_maybe_tweak_event, None),
        ]},
    )


def km_3d_view_tool_sculpt_line_trim(params):
    return (
        "3D View Tool: Sculpt, Line Trim",
        {"space_type": 'VIEW_3D', "region_type": 'WINDOW'},
        {"items": [
            ("sculpt.trim_line_gesture", params.tool_maybe_tweak_event, None),
        ]},
    )


def km_3d_view_tool_sculpt_line_mask(params):
    return (
        "3D View Tool: Sculpt, Line Mask",
        {"space_type": 'VIEW_3D', "region_type": 'WINDOW'},
        {"items": [
            ("paint.mask_line_gesture", params.tool_maybe_tweak_event,
             {"properties": [("value", 1.0)]}),
            ("paint.mask_line_gesture", {**params.tool_maybe_tweak_event, "ctrl": True},
             {"properties": [("value", 0.0)]}),
        ]},
    )


def km_3d_view_tool_sculpt_line_project(params):
    return (
        "3D View Tool: Sculpt, Line Project",
        {"space_type": 'VIEW_3D', "region_type": 'WINDOW'},
        {"items": [
            ("sculpt.project_line_gesture", params.tool_maybe_tweak_event, None),
        ]},
    )


def km_3d_view_tool_sculpt_mesh_filter(params):
    return (
        "3D View Tool: Sculpt, Mesh Filter",
        {"space_type": 'VIEW_3D', "region_type": 'WINDOW'},
        {"items": [
            ("sculpt.mesh_filter", params.tool_maybe_tweak_event, None)
        ]},
    )


def km_3d_view_tool_sculpt_cloth_filter(params):
    return (
        "3D View Tool: Sculpt, Cloth Filter",
        {"space_type": 'VIEW_3D', "region_type": 'WINDOW'},
        {"items": [
            ("sculpt.cloth_filter", params.tool_maybe_tweak_event, None)
        ]},
    )


def km_3d_view_tool_sculpt_color_filter(params):
    return (
        "3D View Tool: Sculpt, Color Filter",
        {"space_type": 'VIEW_3D', "region_type": 'WINDOW'},
        {"items": [
            ("sculpt.color_filter", params.tool_maybe_tweak_event, None)
        ]},
    )


def km_3d_view_tool_sculpt_mask_by_color(params):
    return (
        "3D View Tool: Sculpt, Mask by Color",
        {"space_type": 'VIEW_3D', "region_type": 'WINDOW'},
        {"items": [
            ("sculpt.mask_by_color", {"type": params.tool_mouse, "value": 'PRESS'}, None)
        ]},
    )


def km_3d_view_tool_sculpt_face_set_edit(params):
    return (
        "3D View Tool: Sculpt, Face Set Edit",
        {"space_type": 'VIEW_3D', "region_type": 'WINDOW'},
        {"items": [
            ("sculpt.face_set_edit", {"type": params.tool_mouse, "value": 'PRESS'}, None),
        ]},
    )


# ------------------------------------------------------------------------------
# Tool System (3D View, Weight Paint)

def km_3d_view_tool_paint_weight_sample_weight(params):
    return (
        "3D View Tool: Paint Weight, Sample Weight",
        {"space_type": 'VIEW_3D', "region_type": 'WINDOW'},
        {"items": [
            ("paint.weight_sample", {"type": params.tool_mouse, "value": 'PRESS'}, None),
            ("grease_pencil.weight_sample", {"type": params.tool_mouse, "value": 'PRESS'}, None),
        ]},
    )


def km_3d_view_tool_paint_weight_sample_vertex_group(params):
    return (
        "3D View Tool: Paint Weight, Sample Vertex Group",
        {"space_type": 'VIEW_3D', "region_type": 'WINDOW'},
        {"items": [
            ("paint.weight_sample_group", {"type": params.tool_mouse, "value": 'PRESS'}, None),
        ]},
    )


def km_3d_view_tool_paint_weight_gradient(params):
    return (
        "3D View Tool: Paint Weight, Gradient",
        {"space_type": 'VIEW_3D', "region_type": 'WINDOW'},
        {"items": [
            ("paint.weight_gradient", params.tool_maybe_tweak_event, None),
        ]},
    )


# ------------------------------------------------------------------------------
# Tool System (3D View, Grease Pencil, Paint)


def km_grease_pencil_primitive_tool_modal_map(params):
    items = []
    keymap = (
        "Primitive Tool Modal Map",
        {"space_type": 'EMPTY', "region_type": 'WINDOW', "modal": True},
        {"items": items},
    )

    items.extend([
        ("CANCEL", {"type": 'ESC', "value": 'PRESS', "any": True}, None),
        ("CANCEL", {"type": 'Q', "value": 'PRESS', "any": True}, None),
        ("PANNING", {"type": 'MIDDLEMOUSE', "value": 'ANY', "any": True}, None),
        ("CONFIRM", {"type": 'RET', "value": 'PRESS', "any": True}, None),
        ("CONFIRM", {"type": 'NUMPAD_ENTER', "value": 'PRESS', "any": True}, None),
        ("EXTRUDE", {"type": 'E', "value": 'PRESS'}, None),
        ("GRAB", {"type": 'G', "value": 'PRESS'}, None),
        ("ROTATE", {"type": 'R', "value": 'PRESS'}, None),
        ("SCALE", {"type": 'S', "value": 'PRESS'}, None),
        ("INCREASE_SUBDIVISION", {"type": 'UP_ARROW', "value": 'PRESS', "repeat": True}, None),
        ("DECREASE_SUBDIVISION", {"type": 'DOWN_ARROW', "value": 'PRESS', "repeat": True}, None),
    ])

    return keymap


def km_3d_view_tool_paint_gpencil_line(params):
    if params.use_experimental_grease_pencil_version3:
        return (
            "3D View Tool: Paint Grease Pencil, Line",
            {"space_type": 'VIEW_3D', "region_type": 'WINDOW'},
            {"items": [
                ("grease_pencil.primitive_line", params.tool_maybe_tweak_event,
                 {"properties": []}),
                ("grease_pencil.primitive_line", {"type": 'LEFTMOUSE', "value": 'PRESS', "shift": True},
                 {"properties": []}),
                ("grease_pencil.primitive_line", {"type": 'LEFTMOUSE', "value": 'PRESS', "alt": True},
                 {"properties": []}),
                # Lasso select
                ("grease_pencil.select_lasso",
                 {"type": params.action_mouse, "value": 'CLICK_DRAG', "ctrl": True, "alt": True}, None),
            ]},
        )
    else:
        return (
            "3D View Tool: Paint Gpencil, Line",
            {"space_type": 'VIEW_3D', "region_type": 'WINDOW'},
            {"items": [
                ("gpencil.primitive_line", params.tool_maybe_tweak_event,
                 {"properties": [("wait_for_input", False)]}),
                ("gpencil.primitive_line", {"type": 'LEFTMOUSE', "value": 'PRESS', "shift": True},
                 {"properties": [("wait_for_input", False)]}),
                ("gpencil.primitive_line", {"type": 'LEFTMOUSE', "value": 'PRESS', "alt": True},
                 {"properties": [("wait_for_input", False)]}),
                # Lasso select
                ("gpencil.select_lasso",
                 {"type": params.action_mouse, "value": 'CLICK_DRAG', "ctrl": True, "alt": True}, None),
            ]},
        )


def km_3d_view_tool_paint_gpencil_polyline(params):
    if params.use_experimental_grease_pencil_version3:
        return (
            "3D View Tool: Paint Grease Pencil, Polyline",
            {"space_type": 'VIEW_3D', "region_type": 'WINDOW'},
            {"items": [
                ("grease_pencil.primitive_polyline", {"type": 'LEFTMOUSE', "value": 'PRESS'},
                 {"properties": []}),
                ("grease_pencil.primitive_polyline", {"type": 'LEFTMOUSE', "value": 'PRESS', "shift": True},
                 {"properties": []}),
                # Lasso select
                ("grease_pencil.select_lasso",
                 {"type": params.action_mouse, "value": 'CLICK_DRAG', "ctrl": True, "alt": True}, None),
            ]},
        )
    else:
        return (
            "3D View Tool: Paint Gpencil, Polyline",
            {"space_type": 'VIEW_3D', "region_type": 'WINDOW'},
            {"items": [
                ("gpencil.primitive_polyline", params.tool_maybe_tweak_event,
                 {"properties": [("wait_for_input", False)]}),
                ("gpencil.primitive_polyline", {"type": 'LEFTMOUSE', "value": 'PRESS', "shift": True},
                 {"properties": [("wait_for_input", False)]}),
                # Lasso select
                ("gpencil.select_lasso",
                 {"type": params.action_mouse, "value": 'CLICK_DRAG', "ctrl": True, "alt": True}, None),
            ]},
        )


def km_3d_view_tool_paint_gpencil_box(params):
    if params.use_experimental_grease_pencil_version3:
        return (
            "3D View Tool: Paint Grease Pencil, Box",
            {"space_type": 'VIEW_3D', "region_type": 'WINDOW'},
            {"items": [
                ("grease_pencil.primitive_box", params.tool_maybe_tweak_event,
                 {"properties": []}),
                ("grease_pencil.primitive_box", {"type": 'LEFTMOUSE', "value": 'PRESS', "shift": True},
                 {"properties": []}),
                ("grease_pencil.primitive_box", {"type": 'LEFTMOUSE', "value": 'PRESS', "alt": True},
                 {"properties": []}),
                # Lasso select
                ("grease_pencil.select_lasso",
                 {"type": params.action_mouse, "value": 'CLICK_DRAG', "ctrl": True, "alt": True}, None),
            ]},
        )
    else:
        return (
            "3D View Tool: Paint Gpencil, Box",
            {"space_type": 'VIEW_3D', "region_type": 'WINDOW'},
            {"items": [
                ("gpencil.primitive_box", params.tool_maybe_tweak_event,
                 {"properties": [("wait_for_input", False)]}),
                ("gpencil.primitive_box", {"type": 'LEFTMOUSE', "value": 'PRESS', "shift": True},
                 {"properties": [("wait_for_input", False)]}),
                ("gpencil.primitive_box", {"type": 'LEFTMOUSE', "value": 'PRESS', "alt": True},
                 {"properties": [("wait_for_input", False)]}),
                # Lasso select
                ("gpencil.select_lasso",
                 {"type": params.action_mouse, "value": 'CLICK_DRAG', "ctrl": True, "alt": True}, None),
            ]},
        )


def km_3d_view_tool_paint_gpencil_circle(params):
    if params.use_experimental_grease_pencil_version3:
        return (
            "3D View Tool: Paint Grease Pencil, Circle",
            {"space_type": 'VIEW_3D', "region_type": 'WINDOW'},
            {"items": [
                ("grease_pencil.primitive_circle", params.tool_maybe_tweak_event,
                 {"properties": []}),
                ("grease_pencil.primitive_circle", {"type": 'LEFTMOUSE', "value": 'PRESS', "shift": True},
                 {"properties": []}),
                ("grease_pencil.primitive_circle", {"type": 'LEFTMOUSE', "value": 'PRESS', "alt": True},
                 {"properties": []}),
                # Lasso select
                ("grease_pencil.select_lasso",
                 {"type": params.action_mouse, "value": 'CLICK_DRAG', "ctrl": True, "alt": True}, None),
            ]},
        )
    else:
        return (
            "3D View Tool: Paint Gpencil, Circle",
            {"space_type": 'VIEW_3D', "region_type": 'WINDOW'},
            {"items": [
                ("gpencil.primitive_circle", params.tool_maybe_tweak_event,
                 {"properties": [("wait_for_input", False)]}),
                ("gpencil.primitive_circle", {"type": 'LEFTMOUSE', "value": 'PRESS', "shift": True},
                 {"properties": [("wait_for_input", False)]}),
                ("gpencil.primitive_circle", {"type": 'LEFTMOUSE', "value": 'PRESS', "alt": True},
                 {"properties": [("wait_for_input", False)]}),
                # Lasso select
                ("gpencil.select_lasso",
                 {"type": params.action_mouse, "value": 'CLICK_DRAG', "ctrl": True, "alt": True}, None),
            ]},
        )


def km_3d_view_tool_paint_gpencil_arc(params):
    if params.use_experimental_grease_pencil_version3:
        return (
            "3D View Tool: Paint Grease Pencil, Arc",
            {"space_type": 'VIEW_3D', "region_type": 'WINDOW'},
            {"items": [
                ("grease_pencil.primitive_arc", params.tool_maybe_tweak_event,
                 {"properties": []}),
                ("grease_pencil.primitive_arc", {"type": 'LEFTMOUSE', "value": 'PRESS', "shift": True},
                 {"properties": []}),
                ("grease_pencil.primitive_arc", {"type": 'LEFTMOUSE', "value": 'PRESS', "alt": True},
                 {"properties": []}),
                # Lasso select
                ("grease_pencil.select_lasso",
                 {"type": params.action_mouse, "value": 'CLICK_DRAG', "ctrl": True, "alt": True}, None),
            ]},
        )
    else:
        return (
            "3D View Tool: Paint Gpencil, Arc",
            {"space_type": 'VIEW_3D', "region_type": 'WINDOW'},
            {"items": [
                ("gpencil.primitive_curve", params.tool_maybe_tweak_event,
                 {"properties": [("type", 'ARC'), ("wait_for_input", False)]}),
                ("gpencil.primitive_curve", {"type": 'LEFTMOUSE', "value": 'PRESS', "shift": True},
                 {"properties": [("type", 'ARC'), ("wait_for_input", False)]}),
                ("gpencil.primitive_curve", {"type": 'LEFTMOUSE', "value": 'PRESS', "alt": True},
                 {"properties": [("type", 'ARC'), ("wait_for_input", False)]}),
                # Lasso select
                ("gpencil.select_lasso",
                 {"type": params.action_mouse, "value": 'CLICK_DRAG', "ctrl": True, "alt": True}, None),
            ]},
        )


def km_3d_view_tool_paint_gpencil_curve(params):
    if params.use_experimental_grease_pencil_version3:
        return (
            "3D View Tool: Paint Grease Pencil, Curve",
            {"space_type": 'VIEW_3D', "region_type": 'WINDOW'},
            {"items": [
                ("grease_pencil.primitive_curve", params.tool_maybe_tweak_event,
                 {"properties": []}),
                # Lasso select
                ("grease_pencil.select_lasso",
                 {"type": params.action_mouse, "value": 'CLICK_DRAG', "ctrl": True, "alt": True}, None),
            ]},
        )
    else:
        return (
            "3D View Tool: Paint Gpencil, Curve",
            {"space_type": 'VIEW_3D', "region_type": 'WINDOW'},
            {"items": [
                ("gpencil.primitive_curve", params.tool_maybe_tweak_event,
                 {"properties": [("type", 'CURVE'), ("wait_for_input", False)]}),
                # Lasso select
                ("gpencil.select_lasso",
                 {"type": params.action_mouse, "value": 'CLICK_DRAG', "ctrl": True, "alt": True}, None),
            ]},
        )


def km_3d_view_tool_paint_gpencil_cutter(params):
    return (
        "3D View Tool: Paint Gpencil, Cutter",
        {"space_type": 'VIEW_3D', "region_type": 'WINDOW'},
        {"items": [
            ("gpencil.stroke_cutter", {"type": params.tool_mouse, "value": 'PRESS'}, None),
            # Lasso select
            ("gpencil.select_lasso",
             {"type": params.action_mouse, "value": 'CLICK_DRAG', "ctrl": True, "alt": True}, None),
        ]},
    )


def km_3d_view_tool_paint_grease_pencil_cutter(params):
    return (
        "3D View Tool: Paint Grease Pencil, Cutter",
        {"space_type": 'VIEW_3D', "region_type": 'WINDOW'},
        {"items": [
            ("grease_pencil.stroke_cutter", {"type": params.tool_mouse, "value": 'PRESS'}, None),
        ]},
    )


def km_3d_view_tool_paint_gpencil_eyedropper(params):
    return (
        "3D View Tool: Paint Gpencil, Eyedropper",
        {"space_type": 'VIEW_3D', "region_type": 'WINDOW'},
        {"items": [
            ("ui.eyedropper_gpencil_color",
             {"type": params.tool_mouse, "value": 'PRESS'}, None),
            ("ui.eyedropper_gpencil_color",
             {"type": params.tool_mouse, "value": 'PRESS', "shift": True}, None),
            ("ui.eyedropper_gpencil_color",
             {"type": params.tool_mouse, "value": 'PRESS', "shift": True, "ctrl": True}, None),
        ]},
    )


def km_3d_view_tool_paint_gpencil_interpolate(params):
    return (
        "3D View Tool: Paint Gpencil, Interpolate",
        {"space_type": 'VIEW_3D', "region_type": 'WINDOW'},
        {"items": [
            ("gpencil.interpolate", params.tool_maybe_tweak_event,
             {"properties": [("release_confirm", True)]}),
        ]},
    )


# ------------------------------------------------------------------------------
# Tool System (3D View, Grease Pencil, Edit)

def km_3d_view_tool_edit_gpencil_select(params, *, fallback):
    return (
        _fallback_id("3D View Tool: Edit Gpencil, Tweak", fallback),
        {"space_type": 'VIEW_3D', "region_type": 'WINDOW'},
        {"items": [
            *([] if (fallback and (params.select_mouse == 'RIGHTMOUSE')) else _template_items_tool_select(
                params, "gpencil.select", "view3d.cursor3d", fallback=fallback)),
            *([] if params.use_fallback_tool_select_handled else
              _template_view3d_gpencil_select(
                  type=params.select_mouse,
                  value=params.select_mouse_value,
                  legacy=params.legacy,
            )),
        ]},
    )


def km_3d_view_tool_edit_gpencil_select_box(params, *, fallback):
    return (
        _fallback_id("3D View Tool: Edit Gpencil, Select Box", fallback),
        {"space_type": 'VIEW_3D', "region_type": 'WINDOW'},
        {"items": [
            *([] if (fallback and not params.use_fallback_tool) else _template_items_tool_select_actions(
                "gpencil.select_box",
                # Don't use `tool_maybe_tweak_event`, see comment for this slot.
                **(params.select_tweak_event if (fallback and params.use_fallback_tool_select_mouse) else
                   params.tool_tweak_event))),
        ]},
    )


def km_3d_view_tool_edit_gpencil_select_circle(params, *, fallback):
    return (
        _fallback_id("3D View Tool: Edit Gpencil, Select Circle", fallback),
        {"space_type": 'VIEW_3D', "region_type": 'WINDOW'},
        {"items": [
            *([] if (fallback and not params.use_fallback_tool) else _template_items_tool_select_actions_simple(
                "gpencil.select_circle",
                # Why circle select should be used on tweak?
                # So that RMB or Shift-RMB is still able to set an element as active.
                type=params.select_mouse if (fallback and params.use_fallback_tool_select_mouse) else params.tool_mouse,
                value='CLICK_DRAG' if (fallback and params.use_fallback_tool_select_mouse) else 'PRESS',
                properties=[("wait_for_input", False)])),
        ]},
    )


def km_3d_view_tool_edit_gpencil_select_lasso(params, *, fallback):
    return (
        _fallback_id("3D View Tool: Edit Gpencil, Select Lasso", fallback),
        {"space_type": 'VIEW_3D', "region_type": 'WINDOW'},
        {"items": [
            *([] if (fallback and not params.use_fallback_tool) else _template_items_tool_select_actions(
                "gpencil.select_lasso",
                **(params.select_tweak_event if (fallback and params.use_fallback_tool_select_mouse) else
                   params.tool_tweak_event))),
        ]}
    )


def km_3d_view_tool_edit_gpencil_extrude(params):
    return (
        "3D View Tool: Edit Gpencil, Extrude",
        {"space_type": 'VIEW_3D', "region_type": 'WINDOW'},
        {"items": [
            ("gpencil.extrude_move", {**params.tool_maybe_tweak_event, **params.tool_modifier}, None),
        ]},
    )


def km_3d_view_tool_edit_gpencil_radius(params):
    return (
        "3D View Tool: Edit Gpencil, Radius",
        {"space_type": 'VIEW_3D', "region_type": 'WINDOW'},
        {"items": [
            # No need for `tool_modifier` since this takes all input.
            ("transform.transform", params.tool_maybe_tweak_event,
             {"properties": [("mode", 'GPENCIL_SHRINKFATTEN'), ("release_confirm", True)]}),
        ]},
    )


def km_3d_view_tool_edit_gpencil_bend(params):
    return (
        "3D View Tool: Edit Gpencil, Bend",
        {"space_type": 'VIEW_3D', "region_type": 'WINDOW'},
        {"items": [
            # No need for `tool_modifier` since this takes all input.
            ("transform.bend", params.tool_maybe_tweak_event,
             {"properties": [("release_confirm", True)]}),
        ]},
    )


def km_3d_view_tool_edit_gpencil_shear(params):
    return (
        "3D View Tool: Edit Gpencil, Shear",
        {"space_type": 'VIEW_3D', "region_type": 'WINDOW'},
        {"items": [
            # No need for `tool_modifier` since this takes all input.
            ("transform.shear", params.tool_maybe_tweak_event,
             {"properties": [("release_confirm", True)]}),
        ]},
    )


def km_3d_view_tool_edit_gpencil_to_sphere(params):
    return (
        "3D View Tool: Edit Gpencil, To Sphere",
        {"space_type": 'VIEW_3D', "region_type": 'WINDOW'},
        {"items": [
            # No need for `tool_modifier` since this takes all input.
            ("transform.tosphere", params.tool_maybe_tweak_event,
             {"properties": [("release_confirm", True)]}),
        ]},
    )


def km_3d_view_tool_edit_gpencil_transform_fill(params):
    return (
        "3D View Tool: Edit Gpencil, Transform Fill",
        {"space_type": 'VIEW_3D', "region_type": 'WINDOW'},
        {"items": [
            # No need for `tool_modifier` since this takes all input.
            ("gpencil.transform_fill", params.tool_maybe_tweak_event,
             {"properties": [("release_confirm", True)]}),
        ]},
    )


def km_3d_view_tool_edit_gpencil_interpolate(params):
    return (
        "3D View Tool: Edit Gpencil, Interpolate",
        {"space_type": 'VIEW_3D', "region_type": 'WINDOW'},
        {"items": [
            ("gpencil.interpolate", params.tool_maybe_tweak_event,
             {"properties": [("release_confirm", True)]}),
        ]},
    )


# ------------------------------------------------------------------------------
# Tool System (3D View, Grease Pencil, Sculpt)

def km_3d_view_tool_sculpt_gpencil_select(params):
    return (
        "3D View Tool: Sculpt Gpencil, Tweak",
        {"space_type": 'VIEW_3D', "region_type": 'WINDOW'},
        {"items": _template_items_tool_select(params, "gpencil.select", "view3d.cursor3d")},
    )


def km_3d_view_tool_sculpt_gpencil_select_box(params):
    return (
        "3D View Tool: Sculpt Gpencil, Select Box",
        {"space_type": 'VIEW_3D', "region_type": 'WINDOW'},
        {"items": _template_items_tool_select_actions("gpencil.select_box", **params.tool_tweak_event)},
    )


def km_3d_view_tool_sculpt_gpencil_select_circle(params):
    return (
        "3D View Tool: Sculpt Gpencil, Select Circle",
        {"space_type": 'VIEW_3D', "region_type": 'WINDOW'},
        {"items": _template_items_tool_select_actions_simple(
            "gpencil.select_circle", type=params.tool_mouse, value='PRESS',
            properties=[("wait_for_input", False)],
        )},
    )


def km_3d_view_tool_sculpt_gpencil_select_lasso(params):
    return (
        "3D View Tool: Sculpt Gpencil, Select Lasso",
        {"space_type": 'VIEW_3D', "region_type": 'WINDOW'},
        {"items": _template_items_tool_select_actions("gpencil.select_lasso", **params.tool_tweak_event)},
    )


# ------------------------------------------------------------------------------
# Tool System (Sequencer, Generic)

def km_sequencer_editor_tool_generic_select_timeline_rcs(params, fallback):
    return [
<<<<<<< HEAD
        ("sequencer.select", {"type": 'LEFTMOUSE', "value": 'PRESS'},
         {"properties": [("handles_only", True), ("wait_to_deselect_others", True)]}),
=======
>>>>>>> 8c53a18c
        *_template_items_change_frame(params),
        # Frame change can be cancelled if click happens on strip handle. In such case move the handle.
        ("transform.seq_slide", {"type": 'LEFTMOUSE', "value": 'PRESS'},
         {"properties": [("view2d_edge_pan", True)]}),
    ]


def km_sequencer_editor_tool_generic_select_timeline_lcs(params, fallback):
    return [
        *_template_items_tool_select(
<<<<<<< HEAD
            params, "sequencer.select", "sequencer.cursor_set", cursor_prioritize=True, fallback=fallback),
=======
            params, "sequencer.select", None, cursor_prioritize=True, fallback=fallback),
        *_template_items_change_frame(params),
>>>>>>> 8c53a18c
    ]


def km_sequencer_editor_tool_generic_select_timeline(params, *, fallback):
<<<<<<< HEAD
    return (
        _fallback_id("Sequencer Timeline Tool: Tweak", fallback),
        {"space_type": 'SEQUENCE_EDITOR', "region_type": 'WINDOW'},
        {"items": [
            *(km_sequencer_editor_tool_generic_select_timeline_rcs(params, fallback) if (params.select_mouse == 'RIGHTMOUSE')
              else km_sequencer_editor_tool_generic_select_timeline_lcs(params, fallback)),
        ]},
    )


def km_sequencer_editor_tool_generic_select_box_timeline(params, *, fallback):
    return (
        _fallback_id("Sequencer Timeline Tool: Select Box", fallback),
        {"space_type": 'SEQUENCE_EDITOR', "region_type": 'WINDOW'},
        {"items": [
            # Don't use `tool_maybe_tweak_event`, see comment for this slot.
            *([] if (fallback and not params.use_fallback_tool) else _template_items_tool_select_actions_simple(
                "sequencer.select_box",
                **(params.select_tweak_event if (fallback and params.use_fallback_tool_select_mouse) else
                   params.tool_tweak_event),
                properties=[("tweak", params.select_mouse == 'LEFTMOUSE')])),
            # RMB select can already set the frame, match the tweak tool.
            # Ignored for preview.
            *(_template_items_change_frame(params)
              if params.select_mouse == 'LEFTMOUSE' else []),
        ]},
    )


def km_sequencer_editor_tool_generic_select_preview(params, *, fallback):
    return (
=======
    return (
        _fallback_id("Sequencer Timeline Tool: Tweak", fallback),
        {"space_type": 'SEQUENCE_EDITOR', "region_type": 'WINDOW'},
        {"items": [
            *(km_sequencer_editor_tool_generic_select_timeline_rcs(params, fallback) if (params.select_mouse == 'RIGHTMOUSE')
              else km_sequencer_editor_tool_generic_select_timeline_lcs(params, fallback)),
        ]},
    )


def km_sequencer_editor_tool_generic_select_box_timeline(params, *, fallback):
    return (
        _fallback_id("Sequencer Timeline Tool: Select Box", fallback),
        {"space_type": 'SEQUENCE_EDITOR', "region_type": 'WINDOW'},
        {"items": [
            # Don't use `tool_maybe_tweak_event`, see comment for this slot.
            *([] if (fallback and not params.use_fallback_tool) else _template_items_tool_select_actions_simple(
                "sequencer.select_box",
                **(params.select_tweak_event if (fallback and params.use_fallback_tool_select_mouse) else
                   params.tool_tweak_event),
                properties=[("tweak", params.select_mouse == 'LEFTMOUSE')])),
            # RMB select can already set the frame, match the tweak tool.
            # Ignored for preview.
            *(_template_items_change_frame(params)
              if params.select_mouse == 'LEFTMOUSE' else []),
        ]},
    )


def km_sequencer_editor_tool_generic_select_preview(params, *, fallback):
    return (
>>>>>>> 8c53a18c
        _fallback_id("Sequencer Preview Tool: Tweak", fallback),
        {"space_type": 'SEQUENCE_EDITOR', "region_type": 'WINDOW'},
        {"items": [
            *([] if (fallback and (params.select_mouse == 'RIGHTMOUSE')) else _template_items_tool_select(
                params, "sequencer.select", "sequencer.cursor_set", cursor_prioritize=True, fallback=fallback)),

            *([] if params.use_fallback_tool_select_handled else
              _template_sequencer_preview_select(
                  type=params.select_mouse, value=params.select_mouse_value, legacy=params.legacy)),
        ]},
    )


def km_sequencer_editor_tool_generic_select_box_preview(params, *, fallback):
    return (
        _fallback_id("Sequencer Preview Tool: Select Box", fallback),
        {"space_type": 'SEQUENCE_EDITOR', "region_type": 'WINDOW'},
        {"items": [
            # Don't use `tool_maybe_tweak_event`, see comment for this slot.
            *([] if (fallback and not params.use_fallback_tool) else _template_items_tool_select_actions_simple(
                "sequencer.select_box",
                **(params.select_tweak_event if (fallback and params.use_fallback_tool_select_mouse) else
                   params.tool_tweak_event),
                properties=[("tweak", params.select_mouse == 'LEFTMOUSE')])),
        ]},
    )


def km_sequencer_editor_tool_generic_cursor(params):
    return (
        "Sequencer Tool: Cursor",
        {"space_type": 'SEQUENCE_EDITOR', "region_type": 'WINDOW'},
        {"items": [
            ("sequencer.cursor_set", {"type": params.tool_mouse, "value": 'PRESS'}, None),
            # Don't use `tool_maybe_tweak_event` since it conflicts with `PRESS` that places the cursor.
            ("transform.translate", params.tool_tweak_event,
             {"properties": [("release_confirm", True), ("cursor_transform", True)]}),
        ]},
    )


# ------------------------------------------------------------------------------
# Tool System (Sequencer, Timeline)

def km_sequencer_editor_tool_blade(_params):
    return (
        "Sequencer Tool: Blade",
        {"space_type": 'SEQUENCE_EDITOR', "region_type": 'WINDOW'},
        {"items": [
            ("sequencer.split", {"type": 'LEFTMOUSE', "value": 'PRESS'},
             {"properties": [
                 ("type", 'SOFT'),
                 ("side", 'NO_CHANGE'),
                 ("use_cursor_position", True),
                 ("ignore_selection", True),
             ]}),
        ]},
    )


# ------------------------------------------------------------------------------
# Tool System (Sequencer, Preview)

def km_sequencer_editor_tool_sample(params):
    return (
        "Sequencer Tool: Sample",
        {"space_type": 'SEQUENCE_EDITOR', "region_type": 'WINDOW'},
        {"items": [
            ("sequencer.sample", {"type": params.tool_mouse, "value": 'PRESS'}, None),
        ]},
    )


def km_sequencer_editor_tool_move(params):
    return (
        "Sequencer Tool: Move",
        {"space_type": 'SEQUENCE_EDITOR', "region_type": 'WINDOW'},
        {"items": [
            ("transform.translate", {**params.tool_maybe_tweak_event, **params.tool_modifier},
             {"properties": [("release_confirm", True)]}),
        ]},
    )


def km_sequencer_editor_tool_rotate(params):
    return (
        "Sequencer Tool: Rotate",
        {"space_type": 'SEQUENCE_EDITOR', "region_type": 'WINDOW'},
        {"items": [
            ("transform.rotate", {**params.tool_maybe_tweak_event, **params.tool_modifier},
             {"properties": [("release_confirm", True)]}),
        ]},
    )


def km_sequencer_editor_tool_scale(params):
    return (
        "Sequencer Tool: Scale",
        {"space_type": 'SEQUENCE_EDITOR', "region_type": 'WINDOW'},
        {"items": [
            ("transform.resize", {**params.tool_maybe_tweak_event, **params.tool_modifier},
             {"properties": [("release_confirm", True)]}),
        ]},
    )


# ------------------------------------------------------------------------------
# Full Configuration

def generate_keymaps(params=None):
    if params is None:
        params = Params()
    return [
        # Window, screen, area, region.
        km_window(params),
        km_screen(params),
        km_screen_editing(params),
        km_screen_region_context_menu(params),
        km_view2d(params),
        km_view2d_buttons_list(params),
        km_user_interface(params),
        km_property_editor(params),

        # Editors.
        km_outliner(params),
        km_uv_editor(params),
        km_view3d_generic(params),
        km_view3d(params),
        km_mask_editing(params),
        km_markers(params),
        km_time_scrub(params),
        km_time_scrub_clip(params),
        km_graph_editor_generic(params),
        km_graph_editor(params),
        km_image_generic(params),
        km_image(params),
        km_node_generic(params),
        km_node_editor(params),
        km_spreadsheet_generic(params),
        km_info(params),
        km_file_browser(params),
        km_file_browser_main(params),
        km_file_browser_buttons(params),
        km_dopesheet_generic(params),
        km_dopesheet(params),
        km_nla_generic(params),
        km_nla_tracks(params),
        km_nla_editor(params),
        km_text_generic(params),
        km_text(params),
        km_sequencercommon(params),
        km_sequencer(params),
        km_sequencerpreview(params),
        km_sequencer_channels(params),
        km_console(params),
        km_clip(params),
        km_clip_editor(params),
        km_clip_graph_editor(params),
        km_clip_dopesheet_editor(params),

        # Animation.
        km_frames(params),
        km_animation(params),
        km_animation_channels(params),

        # Modes.
        # Grease Pencil v2
        km_gpencil_legacy(params),  # TODO: Rename to km_annotate
        km_gpencil_legacy_stroke_curve_edit_mode(params),
        km_gpencil_legacy_stroke_edit_mode(params),
        km_gpencil_legacy_stroke_paint_mode(params),
        km_gpencil_legacy_stroke_paint_draw_brush(params),
        km_gpencil_legacy_stroke_paint_erase(params),
        km_gpencil_legacy_stroke_paint_fill(params),
        km_gpencil_legacy_stroke_paint_tint(params),
        km_gpencil_legacy_stroke_sculpt_mode(params),
        km_gpencil_legacy_stroke_sculpt_smooth(params),
        km_gpencil_legacy_stroke_sculpt_thickness(params),
        km_gpencil_legacy_stroke_sculpt_strength(params),
        km_gpencil_legacy_stroke_sculpt_grab(params),
        km_gpencil_legacy_stroke_sculpt_push(params),
        km_gpencil_legacy_stroke_sculpt_twist(params),
        km_gpencil_legacy_stroke_sculpt_pinch(params),
        km_gpencil_legacy_stroke_sculpt_randomize(params),
        km_gpencil_legacy_stroke_sculpt_clone(params),
        km_gpencil_legacy_stroke_weight_mode(params),
        km_gpencil_legacy_stroke_weight_draw(params),
        km_gpencil_legacy_stroke_weight_blur(params),
        km_gpencil_legacy_stroke_weight_average(params),
        km_gpencil_legacy_stroke_weight_smear(params),
        km_gpencil_legacy_stroke_vertex_mode(params),
        km_gpencil_legacy_stroke_vertex_draw(params),
        km_gpencil_legacy_stroke_vertex_blur(params),
        km_gpencil_legacy_stroke_vertex_average(params),
        km_gpencil_legacy_stroke_vertex_smear(params),
        km_gpencil_legacy_stroke_vertex_replace(params),
        # Grease Pencil v3
        km_grease_pencil_paint_mode(params),
        km_grease_pencil_edit_mode(params),
        km_grease_pencil_sculpt_mode(params),
        km_grease_pencil_weight_paint(params),
        km_grease_pencil_brush_stroke(params),
        km_grease_pencil_fill_tool(params),
        # Object mode.
        km_object_mode(params),
        km_object_non_modal(params),
        km_pose(params),
        # Object paint modes.
        km_paint_curve(params),
        km_image_paint(params),
        km_vertex_paint(params),
        km_weight_paint(params),
        km_paint_face_mask(params),
        km_paint_vertex_mask(params),
        # Object sculpt modes.
        km_sculpt(params),
        km_sculpt_curves(params),
        # Object edit modes.
        km_edit_mesh(params),
        km_edit_armature(params),
        km_edit_metaball(params),
        km_edit_lattice(params),
        km_edit_particle(params),
        km_edit_font(params),
        km_edit_curve_legacy(params),
        km_edit_curves(params),

        # Modal maps.
        km_eyedropper_modal_map(params),
        km_eyedropper_colorramp_pointsampling_map(params),
        km_transform_modal_map(params),
        km_view3d_interactive_add_tool_modal(params),
        km_view3d_gesture_circle(params),
        km_gesture_border(params),
        km_gesture_zoom_border(params),
        km_gesture_straight_line(params),
        km_gesture_lasso(params),
        km_gesture_polyline(params),
        km_standard_modal_map(params),
        km_knife_tool_modal_map(params),
        km_custom_normals_modal_map(params),
        km_bevel_modal_map(params),
        km_view3d_fly_modal(params),
        km_view3d_walk_modal(params),
        km_view3d_rotate_modal(params),
        km_view3d_move_modal(params),
        km_view3d_zoom_modal(params),
        km_view3d_dolly_modal(params),
        km_paint_stroke_modal(params),
        km_sculpt_expand_modal(params),
        km_sculpt_mesh_filter_modal_map(params),
        km_curve_pen_modal_map(params),
        km_node_link_modal_map(params),
        km_grease_pencil_primitive_tool_modal_map(params),
        km_grease_pencil_fill_tool_modal_map(params),

        # Gizmos.
        km_generic_gizmo(params),
        km_generic_gizmo_drag(params),
        km_generic_gizmo_maybe_drag(params),
        km_generic_gizmo_click_drag(params),
        km_generic_gizmo_select(params),
        km_generic_gizmo_tweak_modal_map(params),

        # Pop-Up Key-maps.
        km_popup_toolbar(params),

        # Tool System.
        km_generic_tool_annotate(params),
        km_generic_tool_annotate_line(params),
        km_generic_tool_annotate_polygon(params),
        km_generic_tool_annotate_eraser(params),

        km_image_editor_tool_generic_sample(params),
        km_image_editor_tool_uv_cursor(params),
        *(km_image_editor_tool_uv_select(params, fallback=fallback) for fallback in (False, True)),
        *(km_image_editor_tool_uv_select_box(params, fallback=fallback) for fallback in (False, True)),
        *(km_image_editor_tool_uv_select_circle(params, fallback=fallback) for fallback in (False, True)),
        *(km_image_editor_tool_uv_select_lasso(params, fallback=fallback) for fallback in (False, True)),
        km_image_editor_tool_uv_rip_region(params),
        km_image_editor_tool_uv_grab(params),
        km_image_editor_tool_uv_relax(params),
        km_image_editor_tool_uv_pinch(params),
        km_image_editor_tool_uv_move(params),
        km_image_editor_tool_uv_rotate(params),
        km_image_editor_tool_uv_scale(params),
        *(km_node_editor_tool_select(params, fallback=fallback) for fallback in (False, True)),
        *(km_node_editor_tool_select_box(params, fallback=fallback) for fallback in (False, True)),
        *(km_node_editor_tool_select_lasso(params, fallback=fallback) for fallback in (False, True)),
        *(km_node_editor_tool_select_circle(params, fallback=fallback) for fallback in (False, True)),
        km_node_editor_tool_links_cut(params),
        km_3d_view_tool_cursor(params),
        km_3d_view_tool_text_select(params),
        *(km_3d_view_tool_select(params, fallback=fallback) for fallback in (False, True)),
        *(km_3d_view_tool_select_box(params, fallback=fallback) for fallback in (False, True)),
        *(km_3d_view_tool_select_circle(params, fallback=fallback) for fallback in (False, True)),
        *(km_3d_view_tool_select_lasso(params, fallback=fallback) for fallback in (False, True)),
        km_3d_view_tool_transform(params),
        km_3d_view_tool_move(params),
        km_3d_view_tool_rotate(params),
        km_3d_view_tool_scale(params),
        km_3d_view_tool_shear(params),
        km_3d_view_tool_bend(params),
        km_3d_view_tool_measure(params),
        km_3d_view_tool_interactive_add(params),
        km_3d_view_tool_pose_breakdowner(params),
        km_3d_view_tool_pose_push(params),
        km_3d_view_tool_pose_relax(params),
        km_3d_view_tool_edit_armature_roll(params),
        km_3d_view_tool_edit_armature_bone_size(params),
        km_3d_view_tool_edit_armature_bone_envelope(params),
        km_3d_view_tool_edit_armature_extrude(params),
        km_3d_view_tool_edit_armature_extrude_to_cursor(params),
        km_3d_view_tool_edit_mesh_extrude_region(params),
        km_3d_view_tool_edit_mesh_extrude_manifold(params),
        km_3d_view_tool_edit_mesh_extrude_along_normals(params),
        km_3d_view_tool_edit_mesh_extrude_individual(params),
        km_3d_view_tool_edit_mesh_extrude_to_cursor(params),
        km_3d_view_tool_edit_mesh_inset_faces(params),
        km_3d_view_tool_edit_mesh_bevel(params),
        km_3d_view_tool_edit_mesh_loop_cut(params),
        km_3d_view_tool_edit_mesh_offset_edge_loop_cut(params),
        km_3d_view_tool_edit_mesh_knife(params),
        km_3d_view_tool_edit_mesh_bisect(params),
        km_3d_view_tool_edit_mesh_poly_build(params),
        km_3d_view_tool_edit_mesh_spin(params),
        km_3d_view_tool_edit_mesh_spin_duplicate(params),
        km_3d_view_tool_edit_mesh_smooth(params),
        km_3d_view_tool_edit_mesh_randomize(params),
        km_3d_view_tool_edit_mesh_edge_slide(params),
        km_3d_view_tool_edit_mesh_vertex_slide(params),
        km_3d_view_tool_edit_mesh_shrink_fatten(params),
        km_3d_view_tool_edit_mesh_push_pull(params),
        km_3d_view_tool_edit_mesh_to_sphere(params),
        km_3d_view_tool_edit_mesh_rip_region(params),
        km_3d_view_tool_edit_mesh_rip_edge(params),
        km_3d_view_tool_edit_curve_draw(params),
        km_3d_view_tool_edit_curve_pen(params),
        km_3d_view_tool_edit_curve_radius(params),
        km_3d_view_tool_edit_curve_tilt(params),
        km_3d_view_tool_edit_curve_randomize(params),
        km_3d_view_tool_edit_curve_extrude(params),
        km_3d_view_tool_edit_curve_extrude_to_cursor(params),
        km_3d_view_tool_edit_curves_draw(params),
        km_3d_view_tool_sculpt_box_hide(params),
        km_3d_view_tool_sculpt_lasso_hide(params),
        km_3d_view_tool_sculpt_line_hide(params),
        km_3d_view_tool_sculpt_polyline_hide(params),
        km_3d_view_tool_sculpt_box_mask(params),
        km_3d_view_tool_sculpt_lasso_mask(params),
        km_3d_view_tool_sculpt_box_face_set(params),
        km_3d_view_tool_sculpt_lasso_face_set(params),
        km_3d_view_tool_sculpt_box_trim(params),
        km_3d_view_tool_sculpt_lasso_trim(params),
        km_3d_view_tool_sculpt_line_trim(params),
        km_3d_view_tool_sculpt_line_mask(params),
        km_3d_view_tool_sculpt_line_project(params),
        km_3d_view_tool_sculpt_mesh_filter(params),
        km_3d_view_tool_sculpt_cloth_filter(params),
        km_3d_view_tool_sculpt_color_filter(params),
        km_3d_view_tool_sculpt_mask_by_color(params),
        km_3d_view_tool_sculpt_face_set_edit(params),
        km_3d_view_tool_paint_weight_sample_weight(params),
        km_3d_view_tool_paint_weight_sample_vertex_group(params),
        km_3d_view_tool_paint_weight_gradient(params),
        km_3d_view_tool_paint_gpencil_line(params),
        km_3d_view_tool_paint_gpencil_polyline(params),
        km_3d_view_tool_paint_gpencil_box(params),
        km_3d_view_tool_paint_gpencil_circle(params),
        km_3d_view_tool_paint_gpencil_arc(params),
        km_3d_view_tool_paint_gpencil_curve(params),
        km_3d_view_tool_paint_gpencil_cutter(params),
        km_3d_view_tool_paint_gpencil_eyedropper(params),
        km_3d_view_tool_paint_gpencil_interpolate(params),
        *(km_3d_view_tool_edit_gpencil_select(params, fallback=fallback) for fallback in (False, True)),
        *(km_3d_view_tool_edit_gpencil_select_box(params, fallback=fallback) for fallback in (False, True)),
        *(km_3d_view_tool_edit_gpencil_select_circle(params, fallback=fallback) for fallback in (False, True)),
        *(km_3d_view_tool_edit_gpencil_select_lasso(params, fallback=fallback) for fallback in (False, True)),
        km_3d_view_tool_edit_gpencil_extrude(params),
        km_3d_view_tool_edit_gpencil_radius(params),
        km_3d_view_tool_edit_gpencil_bend(params),
        km_3d_view_tool_edit_gpencil_shear(params),
        km_3d_view_tool_edit_gpencil_to_sphere(params),
        km_3d_view_tool_edit_gpencil_transform_fill(params),
        km_3d_view_tool_edit_gpencil_interpolate(params),
        km_3d_view_tool_sculpt_gpencil_select(params),
        km_3d_view_tool_sculpt_gpencil_select_box(params),
        km_3d_view_tool_sculpt_gpencil_select_circle(params),
        km_3d_view_tool_sculpt_gpencil_select_lasso(params),
        *(km_sequencer_editor_tool_generic_select_timeline(params, fallback=fallback) for fallback in (False, True)),
        *(km_sequencer_editor_tool_generic_select_box_timeline(params, fallback=fallback) for fallback in (False, True)),
        *(km_sequencer_editor_tool_generic_select_preview(params, fallback=fallback) for fallback in (False, True)),
        *(km_sequencer_editor_tool_generic_select_box_preview(params, fallback=fallback) for fallback in (False, True)),
        km_3d_view_tool_paint_grease_pencil_cutter(params),
        km_sequencer_editor_tool_generic_cursor(params),
        km_sequencer_editor_tool_blade(params),
        km_sequencer_editor_tool_sample(params),
        km_sequencer_editor_tool_move(params),
        km_sequencer_editor_tool_rotate(params),
        km_sequencer_editor_tool_scale(params),
    ]

# ------------------------------------------------------------------------------
# Refactoring (Testing Only)
#
# Allows running outside of Blender to generate data for diffing
#
# To compare:
#
#    python3 scripts/presets/keyconfig/keymap_data/blender_default.py && \
#      diff -u keymap_default.py.orig keymap_default.py && \
#      diff -u keymap_legacy.py.orig  keymap_legacy.py
#
# # begin code:
# import pprint
# for legacy in (False, True):
#     with open("keymap_default.py" if not legacy else "keymap_legacy.py", 'w') as fh:
#         fh.write(pprint.pformat(generate_keymaps(Params(legacy=legacy)), indent=2, width=80))
# import sys
# sys.exit()
# # end code


# ------------------------------------------------------------------------------
# PyLint (Testing Only)
#
# Command to lint:
#
#    pylint \
#        scripts/presets/keyconfig/keymap_data/blender_default.py \
#        --disable=C0111,C0209,C0301,C0302,C0413,C0415,R1705,R0902,R0903,R0913,R0914,R0915,W0511,W0622<|MERGE_RESOLUTION|>--- conflicted
+++ resolved
@@ -8783,11 +8783,8 @@
 
 def km_sequencer_editor_tool_generic_select_timeline_rcs(params, fallback):
     return [
-<<<<<<< HEAD
         ("sequencer.select", {"type": 'LEFTMOUSE', "value": 'PRESS'},
          {"properties": [("handles_only", True), ("wait_to_deselect_others", True)]}),
-=======
->>>>>>> 8c53a18c
         *_template_items_change_frame(params),
         # Frame change can be cancelled if click happens on strip handle. In such case move the handle.
         ("transform.seq_slide", {"type": 'LEFTMOUSE', "value": 'PRESS'},
@@ -8798,17 +8795,12 @@
 def km_sequencer_editor_tool_generic_select_timeline_lcs(params, fallback):
     return [
         *_template_items_tool_select(
-<<<<<<< HEAD
-            params, "sequencer.select", "sequencer.cursor_set", cursor_prioritize=True, fallback=fallback),
-=======
             params, "sequencer.select", None, cursor_prioritize=True, fallback=fallback),
         *_template_items_change_frame(params),
->>>>>>> 8c53a18c
     ]
 
 
 def km_sequencer_editor_tool_generic_select_timeline(params, *, fallback):
-<<<<<<< HEAD
     return (
         _fallback_id("Sequencer Timeline Tool: Tweak", fallback),
         {"space_type": 'SEQUENCE_EDITOR', "region_type": 'WINDOW'},
@@ -8840,39 +8832,6 @@
 
 def km_sequencer_editor_tool_generic_select_preview(params, *, fallback):
     return (
-=======
-    return (
-        _fallback_id("Sequencer Timeline Tool: Tweak", fallback),
-        {"space_type": 'SEQUENCE_EDITOR', "region_type": 'WINDOW'},
-        {"items": [
-            *(km_sequencer_editor_tool_generic_select_timeline_rcs(params, fallback) if (params.select_mouse == 'RIGHTMOUSE')
-              else km_sequencer_editor_tool_generic_select_timeline_lcs(params, fallback)),
-        ]},
-    )
-
-
-def km_sequencer_editor_tool_generic_select_box_timeline(params, *, fallback):
-    return (
-        _fallback_id("Sequencer Timeline Tool: Select Box", fallback),
-        {"space_type": 'SEQUENCE_EDITOR', "region_type": 'WINDOW'},
-        {"items": [
-            # Don't use `tool_maybe_tweak_event`, see comment for this slot.
-            *([] if (fallback and not params.use_fallback_tool) else _template_items_tool_select_actions_simple(
-                "sequencer.select_box",
-                **(params.select_tweak_event if (fallback and params.use_fallback_tool_select_mouse) else
-                   params.tool_tweak_event),
-                properties=[("tweak", params.select_mouse == 'LEFTMOUSE')])),
-            # RMB select can already set the frame, match the tweak tool.
-            # Ignored for preview.
-            *(_template_items_change_frame(params)
-              if params.select_mouse == 'LEFTMOUSE' else []),
-        ]},
-    )
-
-
-def km_sequencer_editor_tool_generic_select_preview(params, *, fallback):
-    return (
->>>>>>> 8c53a18c
         _fallback_id("Sequencer Preview Tool: Tweak", fallback),
         {"space_type": 'SEQUENCE_EDITOR', "region_type": 'WINDOW'},
         {"items": [
