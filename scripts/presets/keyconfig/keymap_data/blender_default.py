# SPDX-FileCopyrightText: 2018-2023 Blender Authors
#
# SPDX-License-Identifier: GPL-2.0-or-later

__all__ = (
    "generate_keymaps",
    "Params",
)

# ------------------------------------------------------------------------------
# Developer Notes
#
# - This script should run without Blender (no references to the `bpy` module for example).
# - All configuration must be passed into the `generate_keymaps` function (via `Params`).
# - Supporting some combinations of options is becoming increasingly complex,
#   especially `Params.select_mouse` & `Params.use_fallback_tool`.
#   To ensure changes don't unintentionally break other configurations, see:
#   `tools/utils/blender_keyconfig_export_permutations.py --help`
#

# ------------------------------------------------------------------------------
# Configurable Parameters


class Params:
    __slots__ = (
        "apple",
        "legacy",
        "select_mouse",
        "select_mouse_value",
        "action_mouse",
        "tool_mouse",
        "tool_maybe_tweak_value",
        "context_menu_event",
        "cursor_set_event",
        "cursor_tweak_event",
        # NOTE: this is intended to be used so pressing a button can then drag the current selection.
        # This should not be used for button release values such as `CLICK` or `RELEASE` which should
        # instead be bound to a binding that doesn't de-select all, this way:
        # - Click-drag moves the current selection.
        # - Click selects only the item at the cursor position.
        # See: #97032.
        "use_tweak_select_passthrough",
        "use_mouse_emulate_3_button",

        # User preferences:
        #
        # Swap 'Space/Shift-Space'.
        "spacebar_action",
        # Key toggles selection with 'A'.
        "use_select_all_toggle",
        # Activate gizmo on drag (which support it).
        "use_gizmo_drag",
        # Use the fallback tool instead of tweak for RMB select.
        "use_fallback_tool",
        # Selection actions are already accounted for, no need to add additional selection keys.
        "use_fallback_tool_select_handled",
        # Use pie menu for tab by default (swap 'Tab/Ctrl-Tab').
        "use_v3d_tab_menu",
        # Use extended pie menu for shading.
        "use_v3d_shade_ex_pie",
        # Swap orbit/pan keys (for 2D workflows).
        "use_v3d_mmb_pan",
        # Alt click to access tools.
        "use_alt_click_leader",
        # Transform keys G/S/R activate tools instead of immediately transforming.
        "use_key_activate_tools",
        # Side-bar toggle opens a pie menu instead of immediately toggling the side-bar.
        "use_region_toggle_pie",
        # Optionally use a modifier to access tools.
        "tool_modifier",
        # Experimental option.
        "use_pie_click_drag",
        "v3d_tilde_action",
        # Alt-MMB axis switching 'RELATIVE' or 'ABSOLUTE' axis switching.
        "v3d_alt_mmb_drag_action",
        # File selector actions on single click.
        "use_file_single_click",

        # Experimental variables:
        # Options for experimental features.
        #
        # NOTE: don't pass the experimental struct directly as this makes it less
        # clear which experimental options impact shortcuts. Further, any experimental option
        # that adjust shortcuts need to reload the key-configuration (see: `rna_userdef.cc`).
        "use_experimental_grease_pencil_version3",

        # Convenience variables:
        # (derived from other settings).
        #
        # The fallback tool is activated on the same button as selection.
        # Shorthand for: `(True if (select_mouse == 'LEFT') else self.use_fallback_tool)`
        "use_fallback_tool_select_mouse",
        # Shorthand for: `(self.select_mouse_value if self.use_fallback_tool_select_handled else 'CLICK')`.
        "select_mouse_value_fallback",
        # Shorthand for: `{"type": params.select_mouse, "value": 'CLICK_DRAG'}`.
        "select_tweak_event",
        # Shorthand for: `('CLICK_DRAG' if params.use_pie_click_drag else 'PRESS')`
        "pie_value",
        # Shorthand for: `{"type": params.tool_mouse, "value": 'CLICK_DRAG'}`.
        "tool_tweak_event",
        # Shorthand for: `{"type": params.tool_mouse, "value": params.tool_maybe_tweak_value}`.
        #
        # NOTE: This is typically used for active tool key-map items however it should never
        # be used for selection tools (the default box-select tool for example).
        # Since this means with RMB select enabled in edit-mode for e.g.
        # `Ctrl-LMB` would be caught by box-select instead of add/extrude.
        "tool_maybe_tweak_event",
        # Changes some transformers modal key-map items to avoid conflicts with navigation operations
        "use_alt_navigation",
    )

    def __init__(
            self,
            *,
            legacy=False,
            select_mouse='RIGHT',
            use_mouse_emulate_3_button=False,

            # User preferences.
            spacebar_action='TOOL',
            use_key_activate_tools=False,
            use_region_toggle_pie=False,
            use_select_all_toggle=False,
            use_gizmo_drag=True,
            use_fallback_tool=False,
            use_fallback_tool_select_handled=True,
            use_v3d_tab_menu=False,
            use_v3d_shade_ex_pie=False,
            use_v3d_mmb_pan=False,
            use_alt_tool_or_cursor=False,
            use_alt_click_leader=False,
            use_pie_click_drag=False,
            use_file_single_click=False,
            v3d_tilde_action='VIEW',
            v3d_alt_mmb_drag_action='RELATIVE',
            use_alt_navigation=True,
            use_experimental_grease_pencil_version3=False,
    ):
        from sys import platform
        self.apple = platform == 'darwin'
        self.legacy = legacy

        if use_mouse_emulate_3_button:
            assert use_alt_tool_or_cursor is False

        if select_mouse == 'RIGHT':
            # Right mouse select.
            self.select_mouse = 'RIGHTMOUSE'
            self.select_mouse_value = 'PRESS'
            self.action_mouse = 'LEFTMOUSE'
            self.tool_mouse = 'LEFTMOUSE'
            if use_alt_tool_or_cursor:
                self.tool_maybe_tweak_value = 'PRESS'
            else:
                self.tool_maybe_tweak_value = 'CLICK_DRAG'

            self.context_menu_event = {"type": 'W', "value": 'PRESS'}

            # Use the "cursor" functionality for RMB select.
            if use_alt_tool_or_cursor:
                self.cursor_set_event = {"type": 'LEFTMOUSE', "value": 'PRESS', "alt": True}
                self.cursor_tweak_event = {"type": 'LEFTMOUSE', "value": 'CLICK_DRAG', "alt": True}
            else:
                self.cursor_set_event = {"type": 'LEFTMOUSE', "value": 'CLICK'}
                self.cursor_tweak_event = None

            self.tool_modifier = {}
        else:
            # Left mouse select uses Click event for selection. This is a little
            # less immediate, but is needed to distinguish between click and tweak
            # events on the same mouse buttons.
            self.select_mouse = 'LEFTMOUSE'
            self.select_mouse_value = 'CLICK'
            self.action_mouse = 'RIGHTMOUSE'
            self.tool_mouse = 'LEFTMOUSE'
            self.tool_maybe_tweak_value = 'CLICK_DRAG'

            if self.legacy:
                self.context_menu_event = {"type": 'W', "value": 'PRESS'}
            else:
                self.context_menu_event = {"type": 'RIGHTMOUSE', "value": 'PRESS'}

            self.cursor_set_event = {"type": 'RIGHTMOUSE', "value": 'PRESS', "shift": True}
            self.cursor_tweak_event = {"type": 'RIGHTMOUSE', "value": 'CLICK_DRAG', "shift": True}

            # Use the "tool" functionality for LMB select.
            if use_alt_tool_or_cursor:
                # Allow `Alt` to be pressed or not.
                self.tool_modifier = {"alt": -1}
            else:
                self.tool_modifier = {}

        self.use_mouse_emulate_3_button = use_mouse_emulate_3_button

        # User preferences:
        self.spacebar_action = spacebar_action
        self.use_key_activate_tools = use_key_activate_tools
        self.use_region_toggle_pie = use_region_toggle_pie

        self.use_gizmo_drag = use_gizmo_drag
        self.use_select_all_toggle = use_select_all_toggle
        self.use_v3d_tab_menu = use_v3d_tab_menu
        self.use_v3d_shade_ex_pie = use_v3d_shade_ex_pie
        self.use_v3d_mmb_pan = use_v3d_mmb_pan
        self.v3d_tilde_action = v3d_tilde_action
        self.v3d_alt_mmb_drag_action = v3d_alt_mmb_drag_action

        self.use_alt_click_leader = use_alt_click_leader
        self.use_pie_click_drag = use_pie_click_drag

        self.use_file_single_click = use_file_single_click

        self.use_tweak_select_passthrough = not legacy

        self.use_fallback_tool = use_fallback_tool

        # Experimental variables:
        self.use_experimental_grease_pencil_version3 = use_experimental_grease_pencil_version3

        # Convenience variables:
        self.use_fallback_tool_select_handled = (
            True if (select_mouse == 'LEFT') else
            use_fallback_tool_select_handled
        )
        self.use_fallback_tool_select_mouse = (
            True if (select_mouse == 'LEFT') else
            (not self.use_fallback_tool_select_handled)
        )
        self.select_mouse_value_fallback = (
            self.select_mouse_value if self.use_fallback_tool_select_handled else
            'CLICK'
        )
        self.select_tweak_event = {"type": self.select_mouse, "value": 'CLICK_DRAG'}
        self.pie_value = 'CLICK_DRAG' if use_pie_click_drag else 'PRESS'
        self.tool_tweak_event = {"type": self.tool_mouse, "value": 'CLICK_DRAG'}
        self.tool_maybe_tweak_event = {"type": self.tool_mouse, "value": self.tool_maybe_tweak_value}
        self.use_alt_navigation = use_alt_navigation


# ------------------------------------------------------------------------------
# Constants

from math import pi
PI_2 = pi / 2.0

# Physical layout.
NUMBERS_1 = ('ONE', 'TWO', 'THREE', 'FOUR', 'FIVE', 'SIX', 'SEVEN', 'EIGHT', 'NINE', 'ZERO')
# Numeric order.
NUMBERS_0 = ('ZERO', 'ONE', 'TWO', 'THREE', 'FOUR', 'FIVE', 'SIX', 'SEVEN', 'EIGHT', 'NINE')


# ------------------------------------------------------------------------------
# Generic Utilities

def _fallback_id(text, fallback):
    if fallback:
        return text + " (fallback)"
    return text


def any_except(*args):
    mod = {"ctrl": -1, "alt": -1, "shift": -1, "oskey": -1}
    for arg in args:
        del mod[arg]
    return mod


# ------------------------------------------------------------------------------
# Key-map Item Wrappers

def op_menu(menu, kmi_args):
    return ("wm.call_menu", kmi_args, {"properties": [("name", menu)]})


def op_menu_pie(menu, kmi_args):
    return ("wm.call_menu_pie", kmi_args, {"properties": [("name", menu)]})


def op_panel(menu, kmi_args, kmi_data=()):
    return ("wm.call_panel", kmi_args, {"properties": [("name", menu), *kmi_data]})


def op_tool(tool, kmi_args):
    return ("wm.tool_set_by_id", kmi_args, {"properties": [("name", tool)]})


def op_tool_cycle(tool, kmi_args):
    return ("wm.tool_set_by_id", kmi_args, {"properties": [("name", tool), ("cycle", True)]})


# Utility to select between an operator and a tool,
# without having to duplicate key map item arguments.
def op_tool_optional(op_args, tool_pair, params):
    if params.use_key_activate_tools:
        kmi_args = op_args[1]
        op_tool_fn, tool_id = tool_pair
        return op_tool_fn(tool_id, kmi_args)
    return op_args


# ------------------------------------------------------------------------------
# Keymap Templates

def _template_items_context_menu(menu, key_args_primary):
    return [
        op_menu(menu, kmi_args)
        for kmi_args in (key_args_primary, {"type": 'APP', "value": 'PRESS'})
    ]


def _template_items_context_panel(menu, key_args_primary):
    return [
        op_panel(menu, kmi_args)
        for kmi_args in (key_args_primary, {"type": 'APP', "value": 'PRESS'})
    ]


def _template_space_region_type_toggle(
        params,
        *,
        toolbar_key=None,
        sidebar_key=None,
        channels_key=None,
):
    items = []

    if params.use_region_toggle_pie:
        pie_key = sidebar_key or sidebar_key or channels_key
        if pie_key is not None:
            items.append(op_menu_pie("WM_MT_region_toggle_pie", pie_key))
        return items

    if toolbar_key is not None:
        items.append(
            ("wm.context_toggle", toolbar_key,
             {"properties": [("data_path", 'space_data.show_region_toolbar')]})
        )
    if sidebar_key is not None:
        items.append(
            ("wm.context_toggle", sidebar_key,
             {"properties": [("data_path", 'space_data.show_region_ui')]}),
        )
    if channels_key is not None:
        items.append(
            ("wm.context_toggle", channels_key,
             {"properties": [("data_path", 'space_data.show_region_channels')]}),
        )

    return items


def _template_items_transform_actions(
        params,
        *,
        use_bend=False,
        use_mirror=False,
        use_tosphere=False,
        use_shear=False,
):
    items = [
        ("transform.translate", {"type": params.select_mouse, "value": 'CLICK_DRAG'}, None),
        op_tool_optional(
            ("transform.translate", {"type": 'G', "value": 'PRESS'},
             {"properties": [("alt_navigation", params.use_alt_navigation)]}),
            (op_tool_cycle, "builtin.move"), params),
        op_tool_optional(
            ("transform.rotate", {"type": 'R', "value": 'PRESS'},
             {"properties": [("alt_navigation", params.use_alt_navigation)]}),
            (op_tool_cycle, "builtin.rotate"), params),
        op_tool_optional(
            ("transform.resize", {"type": 'S', "value": 'PRESS'},
             {"properties": [("alt_navigation", params.use_alt_navigation)]}),
            (op_tool_cycle, "builtin.scale"), params),
    ]

    if use_bend:
        items.append(
            ("transform.bend", {"type": 'W', "value": 'PRESS', "shift": True}, None)
        )
    if use_mirror:
        items.append(
            ("transform.mirror", {"type": 'M', "value": 'PRESS', "ctrl": True}, None)
        )
    if use_tosphere:
        items.append(
            op_tool_optional(
                ("transform.tosphere", {"type": 'S', "value": 'PRESS', "shift": True, "alt": True}, None),
                (op_tool_cycle, "builtin.to_sphere"), params)
        )
    if use_shear:
        items.append(
            op_tool_optional(
                ("transform.shear", {"type": 'S', "value": 'PRESS', "shift": True, "ctrl": True, "alt": True}, None),
                (op_tool_cycle, "builtin.shear"), params)
        )

    return items


def _template_items_select_actions(params, operator):
    if not params.use_select_all_toggle:
        return [
            (operator, {"type": 'A', "value": 'PRESS'}, {"properties": [("action", 'SELECT')]}),
            (operator, {"type": 'A', "value": 'PRESS', "alt": True}, {"properties": [("action", 'DESELECT')]}),
            (operator, {"type": 'I', "value": 'PRESS', "ctrl": True}, {"properties": [("action", 'INVERT')]}),
            (operator, {"type": 'A', "value": 'DOUBLE_CLICK'}, {"properties": [("action", 'DESELECT')]}),
        ]
    elif params.legacy:
        # Alt+A is for playback in legacy keymap.
        return [
            (operator, {"type": 'A', "value": 'PRESS'}, {"properties": [("action", 'TOGGLE')]}),
            (operator, {"type": 'I', "value": 'PRESS', "ctrl": True}, {"properties": [("action", 'INVERT')]}),
        ]
    else:
        return [
            (operator, {"type": 'A', "value": 'PRESS'}, {"properties": [("action", 'TOGGLE')]}),
            (operator, {"type": 'A', "value": 'PRESS', "alt": True}, {"properties": [("action", 'DESELECT')]}),
            (operator, {"type": 'I', "value": 'PRESS', "ctrl": True}, {"properties": [("action", 'INVERT')]}),
        ]


def _template_items_select_lasso(params, operator):
    # Needed because of shortcut conflicts on CTRL-LMB on right click select with brush modes,
    # all modifier keys are used together to unmask/deselect.
    if params.select_mouse == 'RIGHTMOUSE':
        return [
            (operator, {"type": params.action_mouse, "value": 'CLICK_DRAG', "shift": True, "ctrl": True},
             {"properties": [("mode", 'SUB')]}),
            (operator, {"type": params.action_mouse, "value": 'CLICK_DRAG', "shift": True, "ctrl": True, "alt": True},
             {"properties": [("mode", 'ADD')]}),
        ]
    else:
        return [
            (operator, {"type": params.action_mouse, "value": 'CLICK_DRAG', "shift": True, "ctrl": True},
             {"properties": [("mode", 'SUB')]}),
            (operator, {"type": params.action_mouse, "value": 'CLICK_DRAG', "ctrl": True},
             {"properties": [("mode", 'ADD')]}),
        ]


def _template_items_hide_reveal_actions(op_hide, op_reveal):
    return [
        (op_reveal, {"type": 'H', "value": 'PRESS', "alt": True}, None),
        (op_hide, {"type": 'H', "value": 'PRESS'}, {"properties": [("unselected", False)]}),
        (op_hide, {"type": 'H', "value": 'PRESS', "shift": True}, {"properties": [("unselected", True)]}),
    ]


def _template_object_hide_collection_from_number_keys():
    return [
        ("object.hide_collection", {
            "type": NUMBERS_1[i], "value": 'PRESS',
            **({"shift": True} if extend else {}),
            **({"alt": True} if add_10 else {}),
        }, {"properties": [
            ("collection_index", i + (11 if add_10 else 1)),
            ("extend", extend),
        ]})
        for extend in (False, True)
        for add_10 in (False, True)
        for i in range(10)
    ]


def _template_items_object_subdivision_set():
    return [
        ("object.subdivision_set",
         {"type": NUMBERS_0[i], "value": 'PRESS', "ctrl": True},
         {"properties": [("level", i), ("relative", False)]})
        for i in range(6)
    ]


def _template_items_gizmo_tweak_value():
    return [
        ("gizmogroup.gizmo_tweak",
         {"type": 'LEFTMOUSE', "value": 'PRESS', **any_except("alt")}, None),
    ]


def _template_items_gizmo_tweak_value_click_drag():
    return [
        ("gizmogroup.gizmo_tweak",
         {"type": 'LEFTMOUSE', "value": 'CLICK', **any_except("alt")}, None),
        ("gizmogroup.gizmo_tweak",
         {"type": 'LEFTMOUSE', "value": 'CLICK_DRAG', **any_except("alt")}, None),
    ]


def _template_items_gizmo_tweak_value_drag():
    return [
        ("gizmogroup.gizmo_tweak", {"type": 'LEFTMOUSE', "value": 'CLICK_DRAG', **any_except("alt")}, None),
    ]


def _template_items_editmode_mesh_select_mode(params):
    if params.legacy:
        return [
            op_menu("VIEW3D_MT_edit_mesh_select_mode", {"type": 'TAB', "value": 'PRESS', "ctrl": True}),
        ]
    else:
        return [
            (
                "mesh.select_mode",
                {"type": NUMBERS_1[i], "value": 'PRESS', **key_expand, **key_extend},
                {"properties": [*prop_extend, *prop_expand, ("type", e)]}
            )
            for key_expand, prop_expand in (({}, ()), ({"ctrl": True}, (("use_expand", True),)))
            for key_extend, prop_extend in (({}, ()), ({"shift": True}, (("use_extend", True),)))
            for i, e in enumerate(('VERT', 'EDGE', 'FACE'))
        ]


def _template_items_uv_select_mode(params):
    if params.legacy:
        return [
            op_menu("IMAGE_MT_uvs_select_mode", {"type": 'TAB', "value": 'PRESS', "ctrl": True}),
        ]
    else:
        return [
            # TODO(@campbellbarton): should this be kept?
            # Seems it was included in the new key-map by accident, check on removing
            # although it's not currently used for anything else.
            op_menu("IMAGE_MT_uvs_select_mode", {"type": 'TAB', "value": 'PRESS', "ctrl": True}),

            *_template_items_editmode_mesh_select_mode(params),
            # Hack to prevent fall-through, when sync select isn't enabled (and the island button isn't visible).
            ("mesh.select_mode", {"type": 'FOUR', "value": 'PRESS'}, None),
            *(("uv.select_mode", {"type": NUMBERS_1[i], "value": 'PRESS'},
               {"properties": [("type", e)]})
              for i, e in enumerate(('VERTEX', 'EDGE', 'FACE', 'ISLAND')))
        ]


def _template_items_proportional_editing(params, *, connected, toggle_data_path):
    return [
        (
            op_menu_pie("VIEW3D_MT_proportional_editing_falloff_pie", {"type": 'O', "value": 'PRESS', "shift": True})
            if not params.legacy else
            ("wm.context_cycle_enum", {"type": 'O', "value": 'PRESS', "shift": True},
             {"properties": [("data_path", 'tool_settings.proportional_edit_falloff'), ("wrap", True)]})
        ),
        ("wm.context_toggle", {"type": 'O', "value": 'PRESS'},
         {"properties": [("data_path", toggle_data_path)]}),
        *(() if not connected else (
            ("wm.context_toggle", {"type": 'O', "value": 'PRESS', "alt": True},
             {"properties": [("data_path", 'tool_settings.use_proportional_connected')]}),
        ))
    ]


def _template_items_change_frame(params):
    if params.select_mouse == 'LEFTMOUSE' and not params.legacy:
        return [
            ("anim.change_frame", {"type": 'RIGHTMOUSE', "value": 'PRESS', "shift": True}, None),
        ]
    else:
        return [
            ("anim.change_frame", {"type": params.action_mouse, "value": 'PRESS'}, None),
        ]


# Tool System Templates

def _template_items_tool_select(
        params, operator, cursor_operator, *,
        # Always use the cursor operator where possible,
        # needed for time-line views where we always want to be able to scrub time.
        cursor_prioritize=False,
        fallback=False,
):
    if not params.legacy and not fallback:
        # Experimental support for LMB interaction for the tweak tool. see: #96544.
        # NOTE: For RMB-select this is a much bigger change as it disables 3D cursor placement on LMB.
        # For LMB-select this means an LMB -drag will not first de-select all (similar to node/graph editor).
        select_passthrough = False
        if params.select_mouse == 'LEFTMOUSE':
            select_passthrough = params.use_tweak_select_passthrough
        else:
            if not cursor_prioritize:
                select_passthrough = True

        if select_passthrough:
            return [
                (operator, {"type": 'LEFTMOUSE', "value": 'PRESS'},
                 {"properties": [("deselect_all", True), ("select_passthrough", True)]}),
                (operator, {"type": 'LEFTMOUSE', "value": 'CLICK'},
                 {"properties": [("deselect_all", True)]}),
                (operator, {"type": 'LEFTMOUSE', "value": 'PRESS', "shift": True},
                 {"properties": [("deselect_all", False), ("toggle", True)]}),
                ("transform.translate", {"type": 'LEFTMOUSE', "value": 'CLICK_DRAG'},
                 {"properties": [("release_confirm", True)]}),
            ]

    if params.select_mouse == 'LEFTMOUSE':
        # Use 'PRESS' for immediate select without delay.
        # Tools that allow dragging anywhere should _NOT_ enable the fallback tool
        # unless it is expected that the tool should operate on the selection (click-drag to rip for e.g.).
        return [
            (operator, {"type": 'LEFTMOUSE', "value": 'PRESS'},
             {"properties": [("deselect_all", True)]}),
            (operator, {"type": 'LEFTMOUSE', "value": 'PRESS', "shift": True},
             {"properties": [("toggle", True)]}),

            # Fallback key-map must transform as the primary tool is expected
            # to be accessed via gizmos in this case. See: #96885.
            *(() if not fallback else (
                ("transform.translate", {"type": 'LEFTMOUSE', "value": 'CLICK_DRAG'},
                 {"properties": [("release_confirm", True)]}),
            ))
        ]
    else:
        # For right mouse, set the cursor.
        return [
            (cursor_operator, {"type": 'LEFTMOUSE', "value": 'PRESS'}, None),
            ("transform.translate", {"type": 'LEFTMOUSE', "value": 'CLICK_DRAG'},
             {"properties": [("release_confirm", True), ("cursor_transform", True)]}),
        ]


def _template_items_tool_select_actions(operator, *, type, value):
    kmi_args = {"type": type, "value": value}
    return [
        (operator, kmi_args, None),
        (operator, {**kmi_args, "shift": True},
         {"properties": [("mode", 'ADD')]}),
        (operator, {**kmi_args, "ctrl": True},
         {"properties": [("mode", 'SUB')]}),
        (operator, {**kmi_args, "shift": True, "ctrl": True},
         {"properties": [("mode", 'AND')]}),
    ]


# This could have a more generic name, for now use for circle select.
def _template_items_tool_select_actions_simple(operator, *, type, value, properties=()):
    kmi_args = {"type": type, "value": value}
    return [
        # Don't define 'SET' here, take from the tool options.
        (operator, kmi_args,
         {"properties": [*properties]}),
        (operator, {**kmi_args, "shift": True},
         {"properties": [*properties, ("mode", 'ADD')]}),
        (operator, {**kmi_args, "ctrl": True},
         {"properties": [*properties, ("mode", 'SUB')]}),
    ]


def _template_items_legacy_tools_from_numbers():
    return [
        ("wm.tool_set_by_index",
         {
             "type": NUMBERS_1[i % 10],
             "value": 'PRESS',
             **({"shift": True} if i >= 10 else {}),
         },
         {"properties": [("index", i)]})
        for i in range(20)
    ]


# ------------------------------------------------------------------------------
# Window, Screen, Areas, Regions

def km_window(params):
    items = []
    keymap = (
        "Window",
        {"space_type": 'EMPTY', "region_type": 'WINDOW'},
        {"items": items},
    )

    if params.legacy:
        # Old shortcuts
        items.extend([
            ("wm.save_homefile", {"type": 'U', "value": 'PRESS', "ctrl": True}, None),
            ("wm.open_mainfile", {"type": 'F1', "value": 'PRESS'}, None),
            ("wm.link", {"type": 'O', "value": 'PRESS', "ctrl": True, "alt": True}, None),
            ("wm.append", {"type": 'F1', "value": 'PRESS', "shift": True}, None),
            ("wm.save_mainfile", {"type": 'W', "value": 'PRESS', "ctrl": True}, None),
            ("wm.save_as_mainfile", {"type": 'F2', "value": 'PRESS'}, None),
            ("wm.save_as_mainfile", {"type": 'S', "value": 'PRESS', "ctrl": True, "alt": True},
             {"properties": [("copy", True)]}),
            ("wm.window_new", {"type": 'W', "value": 'PRESS', "ctrl": True, "alt": True}, None),
            ("wm.window_fullscreen_toggle", {"type": 'F11', "value": 'PRESS', "alt": True}, None),
            ("wm.doc_view_manual_ui_context", {"type": 'F1', "value": 'PRESS', "alt": True}, None),
            ("wm.search_menu", {"type": 'SPACE', "value": 'PRESS'}, None),
            ("wm.redraw_timer", {"type": 'T', "value": 'PRESS', "ctrl": True, "alt": True}, None),
            ("wm.debug_menu", {"type": 'D', "value": 'PRESS', "ctrl": True, "alt": True}, None),
        ])

    items.extend([
        # File operations
        op_menu("TOPBAR_MT_file_new", {"type": 'N', "value": 'PRESS', "ctrl": True}),
        op_menu("TOPBAR_MT_file_open_recent", {"type": 'O', "value": 'PRESS', "shift": True, "ctrl": True}),
        ("wm.open_mainfile", {"type": 'O', "value": 'PRESS', "ctrl": True}, None),
        ("wm.save_mainfile", {"type": 'S', "value": 'PRESS', "ctrl": True}, None),
        ("wm.save_as_mainfile", {"type": 'S', "value": 'PRESS', "shift": True, "ctrl": True}, None),
        ("wm.save_mainfile",
         {"type": 'S', "value": 'PRESS', "ctrl": True, "alt": True},
         {"properties": [("incremental", True)]}),
        ("wm.quit_blender", {"type": 'Q', "value": 'PRESS', "ctrl": True}, None),

        # Quick menu and toolbar
        op_menu("SCREEN_MT_user_menu", {"type": 'Q', "value": 'PRESS'}),

        # Fast editor switching
        *(
            ("screen.space_type_set_or_cycle",
             {"type": k, "value": 'PRESS', "shift": True},
             {"properties": [("space_type", t)]})
            for k, t in (
                ('F1', 'FILE_BROWSER'),
                ('F2', 'CLIP_EDITOR'),
                ('F3', 'NODE_EDITOR'),
                ('F4', 'CONSOLE'),
                ('F5', 'VIEW_3D'),
                ('F6', 'GRAPH_EDITOR'),
                ('F7', 'PROPERTIES'),
                ('F8', 'SEQUENCE_EDITOR'),
                ('F9', 'OUTLINER'),
                ('F10', 'IMAGE_EDITOR'),
                ('F11', 'TEXT_EDITOR'),
                ('F12', 'DOPESHEET_EDITOR'),
            )
        ),

        # NDOF settings
        op_panel("USERPREF_PT_ndof_settings", {"type": 'NDOF_BUTTON_MENU', "value": 'PRESS'}),
        ("wm.context_scale_float", {"type": 'NDOF_BUTTON_PLUS', "value": 'PRESS'},
         {"properties": [("data_path", 'preferences.inputs.ndof_sensitivity'), ("value", 1.1)]}),
        ("wm.context_scale_float", {"type": 'NDOF_BUTTON_MINUS', "value": 'PRESS'},
         {"properties": [("data_path", 'preferences.inputs.ndof_sensitivity'), ("value", 1.0 / 1.1)]}),
        ("wm.context_scale_float", {"type": 'NDOF_BUTTON_PLUS', "value": 'PRESS', "shift": True},
         {"properties": [("data_path", 'preferences.inputs.ndof_sensitivity'), ("value", 1.5)]}),
        ("wm.context_scale_float", {"type": 'NDOF_BUTTON_MINUS', "value": 'PRESS', "shift": True},
         {"properties": [("data_path", 'preferences.inputs.ndof_sensitivity'), ("value", 2.0 / 3.0)]}),
        ("info.reports_display_update", {"type": 'TIMER_REPORT', "value": 'ANY', "any": True}, None),
    ])

    if not params.legacy:
        # New shortcuts
        items.extend([
            ("wm.doc_view_manual_ui_context", {"type": 'F1', "value": 'PRESS'}, None),
            op_panel("TOPBAR_PT_name", {"type": 'F2', "value": 'PRESS'}, [("keep_open", False)]),
            ("wm.batch_rename", {"type": 'F2', "value": 'PRESS', "ctrl": True}, None),
            ("wm.search_menu", {"type": 'F3', "value": 'PRESS'}, None),
            op_menu("TOPBAR_MT_file_context_menu", {"type": 'F4', "value": 'PRESS'}),
            # Pass through when when no tool-system exists or the fallback isn't available.
            ("wm.toolbar_fallback_pie", {"type": 'W', "value": 'PRESS', "alt": True}, None),
        ])

        if params.use_alt_click_leader:
            items.extend([
                # Alt as "Leader-Key".
                ("wm.toolbar_prompt", {"type": 'LEFT_ALT', "value": 'CLICK'}, None),
                ("wm.toolbar_prompt", {"type": 'RIGHT_ALT', "value": 'CLICK'}, None),
            ])

        if params.spacebar_action == 'TOOL':
            items.append(
                ("wm.toolbar", {"type": 'SPACE', "value": 'PRESS'}, None),
            )
        elif params.spacebar_action == 'PLAY':
            items.append(
                ("wm.toolbar", {"type": 'SPACE', "value": 'PRESS', "shift": True}, None),
            )
        elif params.spacebar_action == 'SEARCH':
            items.append(
                ("wm.search_menu", {"type": 'SPACE', "value": 'PRESS'}, None),
            )
        else:
            assert False

    return keymap


def km_screen(params):
    items = []
    keymap = (
        "Screen",
        {"space_type": 'EMPTY', "region_type": 'WINDOW'},
        {"items": items},
    )

    items.extend([
        # Animation
        ("screen.animation_step", {"type": 'TIMER0', "value": 'ANY', "any": True}, None),
        ("screen.region_blend", {"type": 'TIMERREGION', "value": 'ANY', "any": True}, None),
        # Full screen and cycling
        ("screen.space_context_cycle", {"type": 'TAB', "value": 'PRESS', "ctrl": True},
         {"properties": [("direction", 'NEXT')]}),
        ("screen.space_context_cycle", {"type": 'TAB', "value": 'PRESS', "shift": True, "ctrl": True},
         {"properties": [("direction", 'PREV')]}),
        ("screen.workspace_cycle", {"type": 'PAGE_DOWN', "value": 'PRESS', "ctrl": True},
         {"properties": [("direction", 'NEXT')]}),
        ("screen.workspace_cycle", {"type": 'PAGE_UP', "value": 'PRESS', "ctrl": True},
         {"properties": [("direction", 'PREV')]}),
        # Quad view
        ("screen.region_quadview", {"type": 'Q', "value": 'PRESS', "ctrl": True, "alt": True}, None),
        # Repeat last
        ("screen.repeat_last", {"type": 'R', "value": 'PRESS', "shift": True, "repeat": True}, None),
        # Files
        ("file.execute", {"type": 'RET', "value": 'PRESS'}, None),
        ("file.execute", {"type": 'NUMPAD_ENTER', "value": 'PRESS'}, None),
        ("file.cancel", {"type": 'ESC', "value": 'PRESS'}, None),
        # Asset Catalog undo is only available in the asset browser, and should take priority over `ed.undo`.
        ("asset.catalog_undo", {"type": 'Z', "value": 'PRESS', "ctrl": True, "repeat": True}, None),
        ("asset.catalog_redo", {"type": 'Z', "value": 'PRESS', "ctrl": True, "shift": True, "repeat": True}, None),
        # Undo
        ("ed.undo", {"type": 'Z', "value": 'PRESS', "ctrl": True, "repeat": True}, None),
        ("ed.redo", {"type": 'Z', "value": 'PRESS', "shift": True, "ctrl": True, "repeat": True}, None),
        # Render
        ("render.render", {"type": 'F12', "value": 'PRESS'},
         {"properties": [("use_viewport", True)]}),
        ("render.render", {"type": 'F12', "value": 'PRESS', "ctrl": True},
         {"properties": [("animation", True), ("use_viewport", True)]}),
        ("render.view_cancel", {"type": 'ESC', "value": 'PRESS'}, None),
        ("render.view_show", {"type": 'F11', "value": 'PRESS'}, None),
        ("render.play_rendered_anim", {"type": 'F11', "value": 'PRESS', "ctrl": True}, None),
    ])

    if not params.legacy:
        items.extend([
            ("screen.screen_full_area", {"type": 'SPACE', "value": 'PRESS', "ctrl": True}, None),
            ("screen.screen_full_area", {"type": 'SPACE', "value": 'PRESS', "ctrl": True, "alt": True},
             {"properties": [("use_hide_panels", True)]}),
            ("screen.redo_last", {"type": 'F9', "value": 'PRESS'}, None),
        ])
    else:
        # Old keymap
        items.extend([
            ("ed.undo_history", {"type": 'Z', "value": 'PRESS', "ctrl": True, "alt": True}, None),
            ("screen.screen_full_area", {"type": 'UP_ARROW', "value": 'PRESS', "ctrl": True}, None),
            ("screen.screen_full_area", {"type": 'DOWN_ARROW', "value": 'PRESS', "ctrl": True}, None),
            ("screen.screen_full_area", {"type": 'SPACE', "value": 'PRESS', "shift": True}, None),
            ("screen.screen_full_area", {"type": 'F10', "value": 'PRESS', "alt": True},
             {"properties": [("use_hide_panels", True)]}),
            ("screen.screen_set", {"type": 'RIGHT_ARROW', "value": 'PRESS', "ctrl": True},
             {"properties": [("delta", 1)]}),
            ("screen.screen_set", {"type": 'LEFT_ARROW', "value": 'PRESS', "ctrl": True},
             {"properties": [("delta", -1)]}),
            ("screen.screenshot", {"type": 'F3', "value": 'PRESS', "ctrl": True}, None),
            ("screen.repeat_history", {"type": 'R', "value": 'PRESS', "ctrl": True, "alt": True}, None),
            ("screen.region_flip", {"type": 'F5', "value": 'PRESS'}, None),
            ("screen.redo_last", {"type": 'F6', "value": 'PRESS'}, None),
            ("script.reload", {"type": 'F8', "value": 'PRESS'}, None),
            ("screen.userpref_show", {"type": 'U', "value": 'PRESS', "ctrl": True, "alt": True}, None),
        ])

    if params.apple:
        # Apple undo and user-preferences.
        items.extend([
            ("screen.userpref_show", {"type": 'COMMA', "value": 'PRESS', "oskey": True}, None),
        ])

    return keymap


def km_screen_editing(params):
    items = []
    keymap = ("Screen Editing",
              {"space_type": 'EMPTY', "region_type": 'WINDOW'},
              {"items": items})

    items.extend([
        # Action zones
        ("screen.actionzone", {"type": 'LEFTMOUSE', "value": 'PRESS'},
         {"properties": [("modifier", 0)]}),
        ("screen.actionzone", {"type": 'LEFTMOUSE', "value": 'PRESS', "shift": True},
         {"properties": [("modifier", 1)]}),
        ("screen.actionzone", {"type": 'LEFTMOUSE', "value": 'PRESS', "ctrl": True},
         {"properties": [("modifier", 2)]}),
        # Screen tools
        ("screen.area_split", {"type": 'ACTIONZONE_AREA', "value": 'ANY'}, None),
        ("screen.area_join", {"type": 'ACTIONZONE_AREA', "value": 'ANY'}, None),
        ("screen.area_dupli", {"type": 'ACTIONZONE_AREA', "value": 'ANY', "shift": True}, None),
        ("screen.area_swap", {"type": 'ACTIONZONE_AREA', "value": 'ANY', "ctrl": True}, None),
        ("screen.region_scale", {"type": 'ACTIONZONE_REGION', "value": 'ANY'}, None),
        ("screen.screen_full_area", {"type": 'ACTIONZONE_FULLSCREEN', "value": 'ANY'},
         {"properties": [("use_hide_panels", True)]}),
        # Area move after action zones
        ("screen.area_move", {"type": 'LEFTMOUSE', "value": 'PRESS'}, None),
        ("screen.area_options", {"type": 'RIGHTMOUSE', "value": 'PRESS'}, None),
    ])

    if params.legacy:
        items.extend([
            ("wm.context_toggle", {"type": 'F9', "value": 'PRESS', "alt": True},
             {"properties": [("data_path", 'space_data.show_region_header')]})
        ])

    return keymap


def km_screen_region_context_menu(_params):
    items = []
    keymap = (
        "Region Context Menu",
        {"space_type": 'EMPTY', "region_type": 'WINDOW'},
        {"items": items},
    )

    items.extend([
        ("screen.region_context_menu", {"type": 'RIGHTMOUSE', "value": 'PRESS'}, None),
    ])

    return keymap


def km_view2d(_params):
    items = []
    keymap = (
        "View2D",
        {"space_type": 'EMPTY', "region_type": 'WINDOW'},
        {"items": items},
    )

    items.extend([
        # Scroll-bars.
        ("view2d.scroller_activate", {"type": 'LEFTMOUSE', "value": 'PRESS'}, None),
        ("view2d.scroller_activate", {"type": 'MIDDLEMOUSE', "value": 'PRESS'}, None),
        # Pan/scroll
        ("view2d.pan", {"type": 'MIDDLEMOUSE', "value": 'PRESS'}, None),
        ("view2d.pan", {"type": 'MIDDLEMOUSE', "value": 'PRESS', "shift": True}, None),
        ("view2d.pan", {"type": 'TRACKPADPAN', "value": 'ANY'}, None),
        ("view2d.scroll_right", {"type": 'WHEELDOWNMOUSE', "value": 'PRESS', "ctrl": True}, None),
        ("view2d.scroll_left", {"type": 'WHEELUPMOUSE', "value": 'PRESS', "ctrl": True}, None),
        ("view2d.scroll_down", {"type": 'WHEELDOWNMOUSE', "value": 'PRESS', "shift": True}, None),
        ("view2d.scroll_up", {"type": 'WHEELUPMOUSE', "value": 'PRESS', "shift": True}, None),
        ("view2d.ndof", {"type": 'NDOF_MOTION', "value": 'ANY'}, None),
        # Zoom with single step
        ("view2d.zoom_out", {"type": 'WHEELOUTMOUSE', "value": 'PRESS'}, None),
        ("view2d.zoom_in", {"type": 'WHEELINMOUSE', "value": 'PRESS'}, None),
        ("view2d.zoom_out", {"type": 'NUMPAD_MINUS', "value": 'PRESS', "repeat": True}, None),
        ("view2d.zoom_in", {"type": 'NUMPAD_PLUS', "value": 'PRESS', "repeat": True}, None),
        ("view2d.zoom", {"type": 'TRACKPADPAN', "value": 'ANY', "ctrl": True}, None),
        ("view2d.smoothview", {"type": 'TIMER1', "value": 'ANY', "any": True}, None),
        # Scroll up/down, only when zoom is not available.
        ("view2d.scroll_down", {"type": 'WHEELDOWNMOUSE', "value": 'PRESS'}, None),
        ("view2d.scroll_up", {"type": 'WHEELUPMOUSE', "value": 'PRESS'}, None),
        ("view2d.scroll_right", {"type": 'WHEELDOWNMOUSE', "value": 'PRESS'}, None),
        ("view2d.scroll_left", {"type": 'WHEELUPMOUSE', "value": 'PRESS'}, None),
        # Zoom with drag and border
        ("view2d.zoom", {"type": 'MIDDLEMOUSE', "value": 'PRESS', "ctrl": True}, None),
        ("view2d.zoom", {"type": 'TRACKPADZOOM', "value": 'ANY'}, None),
        ("view2d.zoom_border", {"type": 'B', "value": 'PRESS', "shift": True}, None),
    ])

    return keymap


def km_view2d_buttons_list(_params):
    items = []
    keymap = (
        "View2D Buttons List",
        {"space_type": 'EMPTY', "region_type": 'WINDOW'},
        {"items": items},
    )

    items.extend([
        # Scroll-bars.
        ("view2d.scroller_activate", {"type": 'LEFTMOUSE', "value": 'PRESS'}, None),
        ("view2d.scroller_activate", {"type": 'MIDDLEMOUSE', "value": 'PRESS'}, None),
        # Pan scroll
        ("view2d.pan", {"type": 'MIDDLEMOUSE', "value": 'PRESS'}, None),
        ("view2d.pan", {"type": 'TRACKPADPAN', "value": 'ANY'}, None),
        ("view2d.scroll_down", {"type": 'WHEELDOWNMOUSE', "value": 'PRESS'}, None),
        ("view2d.scroll_up", {"type": 'WHEELUPMOUSE', "value": 'PRESS'}, None),
        ("view2d.scroll_down", {"type": 'PAGE_DOWN', "value": 'PRESS', "repeat": True},
         {"properties": [("page", True)]}),
        ("view2d.scroll_up", {"type": 'PAGE_UP', "value": 'PRESS', "repeat": True},
         {"properties": [("page", True)]}),
        # Zoom
        ("view2d.zoom", {"type": 'MIDDLEMOUSE', "value": 'PRESS', "ctrl": True}, None),
        ("view2d.zoom", {"type": 'TRACKPADZOOM', "value": 'ANY'}, None),
        ("view2d.zoom", {"type": 'TRACKPADPAN', "value": 'ANY', "ctrl": True}, None),
        ("view2d.zoom_out", {"type": 'NUMPAD_MINUS', "value": 'PRESS', "repeat": True}, None),
        ("view2d.zoom_in", {"type": 'NUMPAD_PLUS', "value": 'PRESS', "repeat": True}, None),
        ("view2d.reset", {"type": 'HOME', "value": 'PRESS'}, None),
    ])

    return keymap


def km_user_interface(_params):
    items = []
    keymap = (
        "User Interface",
        {"space_type": 'EMPTY', "region_type": 'WINDOW'},
        {"items": items},
    )

    items.extend([
        # Eyedroppers all have the same event, and pass it through until
        # a suitable eyedropper handles it.
        ("ui.eyedropper_color", {"type": 'E', "value": 'PRESS'}, None),
        ("ui.eyedropper_colorramp", {"type": 'E', "value": 'PRESS'}, None),
        ("ui.eyedropper_colorramp_point", {"type": 'E', "value": 'PRESS', "alt": True}, None),
        ("ui.eyedropper_id", {"type": 'E', "value": 'PRESS'}, None),
        ("ui.eyedropper_depth", {"type": 'E', "value": 'PRESS'}, None),
        # Copy data path
        ("ui.copy_data_path_button", {"type": 'C', "value": 'PRESS', "shift": True, "ctrl": True}, None),
        ("ui.copy_data_path_button", {"type": 'C', "value": 'PRESS', "shift": True, "ctrl": True, "alt": True},
         {"properties": [("full_path", True)]}),
        # Keyframes and drivers
        ("anim.keyframe_insert_button", {"type": 'I', "value": 'PRESS'},
         {"properties": [("all", True)]}),
        ("anim.keyframe_delete_button", {"type": 'I', "value": 'PRESS', "alt": True},
         {"properties": [("all", True)]}),
        ("anim.keyframe_clear_button", {"type": 'I', "value": 'PRESS', "shift": True, "alt": True},
         {"properties": [("all", True)]}),
        ("anim.driver_button_add", {"type": 'D', "value": 'PRESS', "ctrl": True}, None),
        ("anim.driver_button_remove", {"type": 'D', "value": 'PRESS', "ctrl": True, "alt": True}, None),
        ("anim.keyingset_button_add", {"type": 'K', "value": 'PRESS'}, None),
        ("anim.keyingset_button_remove", {"type": 'K', "value": 'PRESS', "alt": True}, None),
        ("ui.reset_default_button", {"type": 'BACK_SPACE', "value": 'PRESS'}, {"properties": [("all", True)]}),
        # UI lists (polls check if there's a UI list under the cursor).
        ("ui.list_start_filter", {"type": 'F', "value": 'PRESS', "ctrl": True}, None),
        # UI views (polls check if there's a UI view under the cursor).
        ("ui.view_start_filter", {"type": 'F', "value": 'PRESS', "ctrl": True}, None),
    ])

    return keymap


# ------------------------------------------------------------------------------
# Shared Between Editors (Mask, Time-Line)

def km_mask_editing(params):
    items = []
    keymap = (
        "Mask Editing",
        {"space_type": 'EMPTY', "region_type": 'WINDOW'},
        {"items": items},
    )

    if params.select_mouse == 'RIGHTMOUSE':
        # mask.slide_point performs mostly the same function, so for the left
        # click select keymap it's fine to have the context menu instead.
        items.extend([
            ("mask.select", {"type": 'RIGHTMOUSE', "value": 'PRESS'},
             {"properties": [("deselect_all", not params.legacy)]}),
        ])

    items.extend([
        ("mask.new", {"type": 'N', "value": 'PRESS', "alt": True}, None),
        op_menu("MASK_MT_add", {"type": 'A', "value": 'PRESS', "shift": True}),
        *_template_items_proportional_editing(
            params, connected=False, toggle_data_path='tool_settings.use_proportional_edit_mask'),
        ("mask.add_vertex_slide", {"type": 'LEFTMOUSE', "value": 'PRESS', "ctrl": True}, None),
        ("mask.add_feather_vertex_slide", {"type": 'LEFTMOUSE', "value": 'PRESS', "shift": True, "ctrl": True}, None),
        ("mask.delete", {"type": 'X', "value": 'PRESS'}, None),
        ("mask.delete", {"type": 'DEL', "value": 'PRESS'}, None),
        ("mask.select", {"type": params.select_mouse, "value": 'PRESS', "shift": True},
         {"properties": [("toggle", True)]}),
        *_template_items_select_actions(params, "mask.select_all"),
        ("mask.select_linked", {"type": 'L', "value": 'PRESS', "ctrl": True}, None),
        ("mask.select_linked_pick", {"type": 'L', "value": 'PRESS'},
         {"properties": [("deselect", False)]}),
        ("mask.select_linked_pick", {"type": 'L', "value": 'PRESS', "shift": True},
         {"properties": [("deselect", True)]}),
        ("mask.select_box", {"type": 'B', "value": 'PRESS'}, None),
        ("mask.select_circle", {"type": 'C', "value": 'PRESS'}, None),
        ("mask.select_lasso", {"type": params.action_mouse, "value": 'CLICK_DRAG', "ctrl": True, "alt": True},
         {"properties": [("mode", 'ADD')]}),
        ("mask.select_lasso", {"type": params.action_mouse, "value": 'CLICK_DRAG', "shift": True, "ctrl": True, "alt": True},
         {"properties": [("mode", 'SUB')]}),
        ("mask.select_more", {"type": 'NUMPAD_PLUS', "value": 'PRESS', "ctrl": True, "repeat": True}, None),
        ("mask.select_less", {"type": 'NUMPAD_MINUS', "value": 'PRESS', "ctrl": True, "repeat": True}, None),
        *_template_items_hide_reveal_actions("mask.hide_view_set", "mask.hide_view_clear"),
        ("clip.select", {"type": params.select_mouse, "value": 'PRESS', "ctrl": True}, None),
        ("mask.cyclic_toggle", {"type": 'C', "value": 'PRESS', "alt": True}, None),
        ("mask.slide_point", {"type": 'LEFTMOUSE', "value": 'PRESS'}, None),
        ("mask.slide_spline_curvature", {"type": 'LEFTMOUSE', "value": 'PRESS'}, None),
        ("mask.handle_type_set", {"type": 'V', "value": 'PRESS'}, None),
        ("mask.normals_make_consistent",
         {"type": 'N', "value": 'PRESS', "ctrl" if params.legacy else "shift": True}, None),
        ("mask.parent_set", {"type": 'P', "value": 'PRESS', "ctrl": True}, None),
        ("mask.parent_clear", {"type": 'P', "value": 'PRESS', "alt": True}, None),
        ("mask.shape_key_insert", {"type": 'I', "value": 'PRESS'}, None),
        ("mask.shape_key_clear", {"type": 'I', "value": 'PRESS', "alt": True}, None),
        ("mask.duplicate_move", {"type": 'D', "value": 'PRESS', "shift": True}, None),
        ("mask.copy_splines", {"type": 'C', "value": 'PRESS', "ctrl": True}, None),
        ("mask.paste_splines", {"type": 'V', "value": 'PRESS', "ctrl": True}, None),
        ("transform.translate", {"type": 'G', "value": 'PRESS'}, None),
        ("transform.translate", {"type": params.select_mouse, "value": 'CLICK_DRAG'}, None),
        ("transform.rotate", {"type": 'R', "value": 'PRESS'}, None),
        ("transform.resize", {"type": 'S', "value": 'PRESS'}, None),
        ("transform.tosphere", {"type": 'S', "value": 'PRESS', "shift": True, "alt": True}, None),
        ("transform.shear", {"type": 'S', "value": 'PRESS', "shift": True, "ctrl": True, "alt": True}, None),
        ("transform.transform", {"type": 'S', "value": 'PRESS', "alt": True},
         {"properties": [("mode", 'MASK_SHRINKFATTEN')]}),
    ])

    # 3D cursor
    if params.cursor_tweak_event:
        items.extend([
            ("uv.cursor_set", params.cursor_set_event, None),
            ("transform.translate", params.cursor_tweak_event,
             {"properties": [("release_confirm", True), ("cursor_transform", True)]}),
        ])
    else:
        items.extend([
            ("uv.cursor_set", params.cursor_set_event, None),
        ])

    return keymap


def km_markers(params):
    items = []
    keymap = (
        "Markers",
        {"space_type": 'EMPTY', "region_type": 'WINDOW'},
        {"items": items},
    )

    items.extend([
        ("marker.add", {"type": 'M', "value": 'PRESS'}, None),
        ("marker.move", {"type": params.select_mouse, "value": 'CLICK_DRAG'},
         {"properties": [("tweak", True)]}),
        ("marker.duplicate", {"type": 'D', "value": 'PRESS', "shift": True}, None),
        ("marker.select", {"type": params.select_mouse, "value": 'PRESS'}, None),
        ("marker.select", {"type": params.select_mouse, "value": 'PRESS', "shift": True},
         {"properties": [("extend", True)]}),
        ("marker.select", {"type": params.select_mouse, "value": 'PRESS', "ctrl": True},
         {"properties": [("camera", True)]}),
        ("marker.select", {"type": params.select_mouse, "value": 'PRESS', "shift": True, "ctrl": True},
         {"properties": [("extend", True), ("camera", True)]}),
        ("marker.select_box", {"type": params.select_mouse, "value": 'CLICK_DRAG'},
         {"properties": [("tweak", True)]}),
        ("marker.select_box", {"type": 'B', "value": 'PRESS'}, None),
        *_template_items_select_actions(params, "marker.select_all"),
        ("marker.delete", {"type": 'X', "value": 'PRESS'}, None),
        ("marker.delete", {"type": 'DEL', "value": 'PRESS'}, {"properties": [("confirm", False)]}),
        op_panel("TOPBAR_PT_name_marker", {"type": 'F2', "value": 'PRESS'}, [("keep_open", False)]),
        op_panel("TOPBAR_PT_name_marker", {"type": 'LEFTMOUSE', "value": 'DOUBLE_CLICK'}, [("keep_open", False)]),
        ("marker.move", {"type": 'G', "value": 'PRESS'}, None),
        ("marker.camera_bind", {"type": 'B', "value": 'PRESS', "ctrl": True}, None),
    ])

    return keymap


def km_time_scrub(_params):
    items = []
    keymap = (
        "Time Scrub",
        {"space_type": 'EMPTY', "region_type": 'WINDOW'},
        {"items": items},
    )

    items.extend([
        ("anim.change_frame", {"type": 'LEFTMOUSE', "value": 'PRESS'}, None),
    ])

    return keymap


def km_time_scrub_clip(_params):
    items = []
    keymap = (
        "Clip Time Scrub",
        {"space_type": 'CLIP_EDITOR', "region_type": 'PREVIEW'},
        {"items": items},
    )

    items.extend([
        ("clip.change_frame", {"type": 'LEFTMOUSE', "value": 'PRESS'}, None),
    ])

    return keymap


# ------------------------------------------------------------------------------
# Editor (Property Editor)

def km_property_editor(_params):
    items = []
    keymap = (
        "Property Editor",
        {"space_type": 'PROPERTIES', "region_type": 'WINDOW'},
        {"items": items},
    )

    items.extend([
        ("buttons.context_menu", {"type": 'RIGHTMOUSE', "value": 'PRESS'}, None),
        ("screen.space_context_cycle", {"type": 'WHEELUPMOUSE', "value": 'PRESS', "ctrl": True},
         {"properties": [("direction", 'PREV')]}),
        ("screen.space_context_cycle", {"type": 'WHEELDOWNMOUSE', "value": 'PRESS', "ctrl": True},
         {"properties": [("direction", 'NEXT')]}),
        ("buttons.start_filter", {"type": 'F', "value": 'PRESS', "ctrl": True}, None),
        ("buttons.clear_filter", {"type": 'F', "value": 'PRESS', "alt": True}, None),
        # Modifier panels
        ("object.modifier_set_active", {"type": 'LEFTMOUSE', "value": 'PRESS'}, None),
        ("object.modifier_remove", {"type": 'X', "value": 'PRESS'}, {"properties": [("report", True)]}),
        ("object.modifier_remove", {"type": 'DEL', "value": 'PRESS'}, {"properties": [("report", True)]}),
        ("object.modifier_copy", {"type": 'D', "value": 'PRESS', "shift": True}, None),
        ("object.add_modifier_menu", {"type": 'A', "value": 'PRESS', "shift": True}, None),
        ("object.modifier_apply", {"type": 'A', "value": 'PRESS', "ctrl": True}, {"properties": [("report", True)]}),
        # Grease pencil modifier panels
        ("object.gpencil_modifier_remove",
         {"type": 'X', "value": 'PRESS'}, {"properties": [("report", True)]}),
        ("object.gpencil_modifier_remove",
         {"type": 'DEL', "value": 'PRESS'}, {"properties": [("report", True)]}),
        ("object.gpencil_modifier_copy",
         {"type": 'D', "value": 'PRESS', "shift": True}, None),
        ("object.gpencil_modifier_apply",
         {"type": 'A', "value": 'PRESS', "ctrl": True}, {"properties": [("report", True)]}),
        # ShaderFX panels
        ("object.shaderfx_remove", {"type": 'X', "value": 'PRESS'}, {"properties": [("report", True)]}),
        ("object.shaderfx_remove", {"type": 'DEL', "value": 'PRESS'}, {"properties": [("report", True)]}),
        ("object.shaderfx_copy", {"type": 'D', "value": 'PRESS', "shift": True}, None),
        # Constraint panels
        ("constraint.delete", {"type": 'X', "value": 'PRESS'}, {"properties": [("report", True)]}),
        ("constraint.delete", {"type": 'DEL', "value": 'PRESS'}, {"properties": [("report", True)]}),
        ("constraint.copy", {"type": 'D', "value": 'PRESS', "shift": True}, None),
        ("constraint.apply", {"type": 'A', "value": 'PRESS', "ctrl": True}, {"properties": [("report", True)]}),
    ])

    return keymap


# ------------------------------------------------------------------------------
# Editor (Outliner)

def km_outliner(params):
    items = []
    keymap = (
        "Outliner",
        {"space_type": 'OUTLINER', "region_type": 'WINDOW'},
        {"items": items},
    )

    items.extend([
        ("outliner.highlight_update", {"type": 'MOUSEMOVE', "value": 'ANY', "any": True}, None),
        ("outliner.item_rename", {"type": 'LEFTMOUSE', "value": 'DOUBLE_CLICK'}, None),
        ("outliner.item_rename", {"type": 'F2', "value": 'PRESS'},
         {"properties": [("use_active", True)]}),
        ("outliner.item_activate", {"type": 'LEFTMOUSE', "value": 'CLICK'},
         {"properties": [("deselect_all", not params.legacy)]}),
        ("outliner.item_activate", {"type": 'LEFTMOUSE', "value": 'CLICK', "ctrl": True},
         {"properties": [("extend", True), ("deselect_all", not params.legacy)]}),
        ("outliner.item_activate", {"type": 'LEFTMOUSE', "value": 'CLICK', "shift": True},
         {"properties": [("extend_range", True), ("deselect_all", not params.legacy)]}),
        ("outliner.item_activate", {"type": 'LEFTMOUSE', "value": 'CLICK', "ctrl": True, "shift": True},
         {"properties": [("extend", True), ("extend_range", True), ("deselect_all", not params.legacy)]}),
        ("outliner.select_box", {"type": 'B', "value": 'PRESS'}, None),
        ("outliner.select_box", {"type": 'LEFTMOUSE', "value": 'CLICK_DRAG'}, {"properties": [("tweak", True)]}),
        ("outliner.select_box", {"type": 'LEFTMOUSE', "value": 'CLICK_DRAG', "shift": True},
         {"properties": [("tweak", True), ("mode", 'ADD')]}),
        ("outliner.select_box", {"type": 'LEFTMOUSE', "value": 'CLICK_DRAG', "ctrl": True},
         {"properties": [("tweak", True), ("mode", 'SUB')]}),
        ("outliner.select_walk", {"type": 'UP_ARROW', "value": 'PRESS', "repeat": True},
         {"properties": [("direction", 'UP')]}),
        ("outliner.select_walk", {"type": 'UP_ARROW', "value": 'PRESS', "shift": True, "repeat": True},
         {"properties": [("direction", 'UP'), ("extend", True)]}),
        ("outliner.select_walk", {"type": 'DOWN_ARROW', "value": 'PRESS', "repeat": True},
         {"properties": [("direction", 'DOWN')]}),
        ("outliner.select_walk", {"type": 'DOWN_ARROW', "value": 'PRESS', "shift": True, "repeat": True},
         {"properties": [("direction", 'DOWN'), ("extend", True)]}),
        ("outliner.select_walk", {"type": 'LEFT_ARROW', "value": 'PRESS', "repeat": True},
         {"properties": [("direction", 'LEFT')]}),
        ("outliner.select_walk", {"type": 'LEFT_ARROW', "value": 'PRESS', "shift": True, "repeat": True},
         {"properties": [("direction", 'LEFT'), ("toggle_all", True)]}),
        ("outliner.select_walk", {"type": 'RIGHT_ARROW', "value": 'PRESS', "repeat": True},
         {"properties": [("direction", 'RIGHT')]}),
        ("outliner.select_walk", {"type": 'RIGHT_ARROW', "value": 'PRESS', "shift": True, "repeat": True},
         {"properties": [("direction", 'RIGHT'), ("toggle_all", True)]}),
        ("outliner.item_openclose", {"type": 'LEFTMOUSE', "value": 'CLICK'},
         {"properties": [("all", False)]}),
        ("outliner.item_openclose", {"type": 'LEFTMOUSE', "value": 'CLICK', "shift": True},
         {"properties": [("all", True)]}),
        ("outliner.item_openclose", {"type": 'LEFTMOUSE', "value": 'CLICK_DRAG'},
         {"properties": [("all", False)]}),
        # Fall through to generic context menu if the item(s) selected have no type specific actions.
        ("outliner.operation", {"type": 'RIGHTMOUSE', "value": 'PRESS'}, None),
        op_menu("OUTLINER_MT_context_menu", {"type": 'RIGHTMOUSE', "value": 'PRESS'}),
        op_menu_pie("OUTLINER_MT_view_pie", {"type": 'ACCENT_GRAVE', "value": 'PRESS'}),
        ("outliner.item_drag_drop", {"type": 'LEFTMOUSE', "value": 'CLICK_DRAG'}, None),
        ("outliner.item_drag_drop", {"type": 'LEFTMOUSE', "value": 'CLICK_DRAG', "shift": True}, None),
        ("outliner.show_hierarchy", {"type": 'HOME', "value": 'PRESS'}, None),
        ("outliner.show_active", {"type": 'PERIOD', "value": 'PRESS'}, None),
        ("outliner.show_active", {"type": 'NUMPAD_PERIOD', "value": 'PRESS'}, None),
        ("outliner.scroll_page", {"type": 'PAGE_DOWN', "value": 'PRESS', "repeat": True},
         {"properties": [("up", False)]}),
        ("outliner.scroll_page", {"type": 'PAGE_UP', "value": 'PRESS', "repeat": True},
         {"properties": [("up", True)]}),
        ("outliner.show_one_level", {"type": 'NUMPAD_PLUS', "value": 'PRESS'}, None),
        ("outliner.show_one_level", {"type": 'NUMPAD_MINUS', "value": 'PRESS'},
         {"properties": [("open", False)]}),
        *_template_items_select_actions(params, "outliner.select_all"),
        ("outliner.expanded_toggle", {"type": 'A', "value": 'PRESS', "shift": True}, None),
        ("outliner.keyingset_add_selected", {"type": 'K', "value": 'PRESS'}, None),
        ("outliner.keyingset_remove_selected", {"type": 'K', "value": 'PRESS', "alt": True}, None),
        ("anim.keyframe_insert", {"type": 'I', "value": 'PRESS'}, None),
        ("anim.keyframe_delete", {"type": 'I', "value": 'PRESS', "alt": True}, None),
        ("outliner.drivers_add_selected", {"type": 'D', "value": 'PRESS', "ctrl": True}, None),
        ("outliner.drivers_delete_selected", {"type": 'D', "value": 'PRESS', "ctrl": True, "alt": True}, None),
        ("outliner.collection_new", {"type": 'C', "value": 'PRESS'}, None),
        ("outliner.delete", {"type": 'X', "value": 'PRESS'}, None),
        ("outliner.delete", {"type": 'DEL', "value": 'PRESS'}, None),
        ("object.move_to_collection", {"type": 'M', "value": 'PRESS'}, None),
        ("object.link_to_collection", {"type": 'M', "value": 'PRESS', "shift": True}, None),
        ("outliner.collection_exclude_set", {"type": 'E', "value": 'PRESS'}, None),
        ("outliner.collection_exclude_clear", {"type": 'E', "value": 'PRESS', "alt": True}, None),
        ("outliner.hide", {"type": 'H', "value": 'PRESS'}, None),
        ("outliner.unhide_all", {"type": 'H', "value": 'PRESS', "alt": True}, None),
        # Copy/paste.
        ("outliner.id_copy", {"type": 'C', "value": 'PRESS', "ctrl": True}, None),
        ("outliner.id_paste", {"type": 'V', "value": 'PRESS', "ctrl": True}, None),
    ])

    return keymap


# ------------------------------------------------------------------------------
# Editor (UV Editor)

def km_uv_editor(params):
    items = []
    keymap = (
        "UV Editor",
        {"space_type": 'EMPTY', "region_type": 'WINDOW'},
        {"items": items},
    )

    items.extend([
        # Selection modes.
        *_template_items_uv_select_mode(params),
        *_template_uv_select(
            type=params.select_mouse,
            value=params.select_mouse_value_fallback,
            select_passthrough=params.use_tweak_select_passthrough,
            legacy=params.legacy,
        ),
        ("uv.mark_seam", {"type": 'E', "value": 'PRESS', "ctrl": True}, None),
        ("uv.select_loop",
         {"type": params.select_mouse, "value": params.select_mouse_value, "alt": True}, None),
        ("uv.select_loop",
         {"type": params.select_mouse, "value": params.select_mouse_value, "shift": True, "alt": True},
         {"properties": [("extend", True)]}),
        ("uv.select_edge_ring",
         {"type": params.select_mouse, "value": params.select_mouse_value, "ctrl": True, "alt": True}, None),
        ("uv.select_edge_ring",
         {"type": params.select_mouse, "value": params.select_mouse_value, "ctrl": True, "shift": True, "alt": True},
         {"properties": [("extend", True)]}),
        ("uv.shortest_path_pick",
         {"type": params.select_mouse, "value": params.select_mouse_value_fallback, "ctrl": True},
         {"properties": [("use_fill", False)]}),
        ("uv.shortest_path_pick",
         {"type": params.select_mouse, "value": params.select_mouse_value_fallback, "ctrl": True, "shift": True},
         {"properties": [("use_fill", True)]}),
        ("uv.select_split", {"type": 'Y', "value": 'PRESS'}, None),
        op_tool_optional(
            ("uv.select_box", {"type": 'B', "value": 'PRESS'},
             {"properties": [("pinned", False)]}),
            (op_tool, "builtin.select_box"), params),
        ("uv.select_box", {"type": 'B', "value": 'PRESS', "ctrl": True},
         {"properties": [("pinned", True)]}),
        op_tool_optional(
            ("uv.select_circle", {"type": 'C', "value": 'PRESS'}, None),
            (op_tool, "builtin.select_circle"), params),
        ("uv.select_lasso", {"type": params.action_mouse, "value": 'CLICK_DRAG', "ctrl": True},
         {"properties": [("mode", 'ADD')]}),
        ("uv.select_lasso", {"type": params.action_mouse, "value": 'CLICK_DRAG', "shift": True, "ctrl": True},
         {"properties": [("mode", 'SUB')]}),
        ("uv.select_linked", {"type": 'L', "value": 'PRESS', "ctrl": True}, None),
        ("uv.select_linked_pick", {"type": 'L', "value": 'PRESS'},
         {"properties": [("extend", True), ("deselect", False)]}),
        ("uv.select_linked_pick", {"type": 'L', "value": 'PRESS', "shift": True},
         {"properties": [("deselect", True)]}),
        ("uv.select_more", {"type": 'NUMPAD_PLUS', "value": 'PRESS', "ctrl": True, "repeat": True}, None),
        ("uv.select_less", {"type": 'NUMPAD_MINUS', "value": 'PRESS', "ctrl": True, "repeat": True}, None),
        ("uv.select_similar", {"type": 'G', "value": 'PRESS', "shift": True}, None),
        *_template_items_select_actions(params, "uv.select_all"),
        *_template_items_hide_reveal_actions("uv.hide", "uv.reveal"),
        ("uv.select_pinned", {"type": 'P', "value": 'PRESS', "shift": True}, None),
        op_menu("IMAGE_MT_uvs_merge", {"type": 'M', "value": 'PRESS'}),
        op_menu("IMAGE_MT_uvs_split", {"type": 'M', "value": 'PRESS', "alt": True}),
        op_menu("IMAGE_MT_uvs_align", {"type": 'W', "value": 'PRESS', "shift": True}),
        ("uv.stitch", {"type": 'V', "value": 'PRESS', "alt": True}, None),
        ("uv.rip_move", {"type": 'V', "value": 'PRESS'}, None),
        ("uv.pin", {"type": 'P', "value": 'PRESS'},
         {"properties": [("clear", False)]}),
        ("uv.pin", {"type": 'P', "value": 'PRESS', "alt": True},
         {"properties": [("clear", True)]}),
        op_menu("IMAGE_MT_uvs_unwrap", {"type": 'U', "value": 'PRESS'}),
        (
            op_menu_pie("IMAGE_MT_uvs_snap_pie", {"type": 'S', "value": 'PRESS', "shift": True})
            if not params.legacy else
            op_menu("IMAGE_MT_uvs_snap", {"type": 'S', "value": 'PRESS', "shift": True})
        ),
        *_template_items_proportional_editing(
            params, connected=False, toggle_data_path='tool_settings.use_proportional_edit'),

        # Transform Actions.
        *_template_items_transform_actions(params, use_mirror=True, use_shear=True),

        ("wm.context_toggle", {"type": 'TAB', "value": 'PRESS', "shift": True},
         {"properties": [("data_path", 'tool_settings.use_snap_uv')]}),
        ("wm.context_menu_enum", {"type": 'TAB', "value": 'PRESS', "shift": True, "ctrl": True},
         {"properties": [("data_path", 'tool_settings.snap_uv_element')]}),
        ("wm.context_toggle", {"type": 'ACCENT_GRAVE', "value": 'PRESS', "ctrl": True},
         {"properties": [("data_path", 'space_data.show_gizmo')]}),
        ("wm.context_toggle", {"type": 'Z', "value": 'PRESS', "alt": True, "shift": True},
         {"properties": [("data_path", "space_data.overlay.show_overlays")]}),
        *_template_items_context_menu("IMAGE_MT_uvs_context_menu", params.context_menu_event),
    ])

    # Fallback for MMB emulation
    if params.use_mouse_emulate_3_button and params.select_mouse == 'LEFTMOUSE':
        items.extend([
            ("uv.select_loop", {"type": params.select_mouse, "value": 'DOUBLE_CLICK'}, None),
            ("uv.select_loop", {"type": params.select_mouse, "value": 'DOUBLE_CLICK', "alt": True},
             {"properties": [("extend", True)]}),
        ])

    # 2D cursor
    if params.cursor_tweak_event:
        items.extend([
            ("uv.cursor_set", params.cursor_set_event, None),
            ("transform.translate", params.cursor_tweak_event,
             {"properties": [("release_confirm", True), ("cursor_transform", True)]}),
        ])
    else:
        items.extend([
            ("uv.cursor_set", params.cursor_set_event, None),
        ])

    if params.legacy:
        items.extend([
            ("uv.minimize_stretch", {"type": 'V', "value": 'PRESS', "ctrl": True}, None),
            ("uv.pack_islands", {"type": 'P', "value": 'PRESS', "ctrl": True}, None),
            ("uv.average_islands_scale", {"type": 'A', "value": 'PRESS', "ctrl": True}, None),
        ])

    if params.select_mouse == 'LEFTMOUSE' and not params.legacy:
        # Quick switch to select tool, since left select can't easily
        # select with any tool active.
        items.extend([
            op_tool_cycle("builtin.select_box", {"type": 'W', "value": 'PRESS'}),
        ])

    return keymap


# ------------------------------------------------------------------------------
# Editor (3D View)

# 3D View: all regions.
def km_view3d_generic(params):
    items = []
    keymap = (
        "3D View Generic",
        {"space_type": 'VIEW_3D', "region_type": 'WINDOW'},
        {"items": items},
    )

    items.extend([
        *_template_space_region_type_toggle(
            params,
            toolbar_key={"type": 'T', "value": 'PRESS'},
            sidebar_key={"type": 'N', "value": 'PRESS'},
        )
    ])

    return keymap


# 3D View: main region.
def km_view3d(params):
    items = []
    keymap = (
        "3D View",
        {"space_type": 'VIEW_3D', "region_type": 'WINDOW'},
        {"items": items},
    )

    # 3D cursor
    if params.cursor_tweak_event:
        items.extend([
            ("view3d.cursor3d", params.cursor_set_event, None),
            ("transform.translate", params.cursor_tweak_event,
             {"properties": [("release_confirm", True), ("cursor_transform", True)]}),
        ])
    else:
        items.extend([
            ("view3d.cursor3d", params.cursor_set_event, None),
        ])

    items.extend([
        # Visibility.
        ("view3d.localview", {"type": 'NUMPAD_SLASH', "value": 'PRESS'}, None),
        ("view3d.localview", {"type": 'SLASH', "value": 'PRESS'}, None),
        ("view3d.localview", {"type": 'MOUSESMARTZOOM', "value": 'ANY'}, None),
        ("view3d.localview_remove_from", {"type": 'NUMPAD_SLASH', "value": 'PRESS', "alt": True}, None),
        ("view3d.localview_remove_from", {"type": 'SLASH', "value": 'PRESS', "alt": True}, None),
        # Navigation.
        ("view3d.rotate", {"type": 'MOUSEROTATE', "value": 'ANY'}, None),
        *((
            ("view3d.rotate", {"type": 'MIDDLEMOUSE', "value": 'PRESS', "shift": True}, None),
            ("view3d.move", {"type": 'MIDDLEMOUSE', "value": 'PRESS'}, None),
            ("view3d.rotate", {"type": 'TRACKPADPAN', "value": 'ANY', "shift": True}, None),
            ("view3d.move", {"type": 'TRACKPADPAN', "value": 'ANY'}, None),
        ) if params.use_v3d_mmb_pan else (
            ("view3d.rotate", {"type": 'MIDDLEMOUSE', "value": 'PRESS'}, None),
            ("view3d.move", {"type": 'MIDDLEMOUSE', "value": 'PRESS', "shift": True}, None),
            ("view3d.rotate", {"type": 'TRACKPADPAN', "value": 'ANY'}, None),
            ("view3d.move", {"type": 'TRACKPADPAN', "value": 'ANY', "shift": True}, None),
        )),
        ("view3d.zoom", {"type": 'MIDDLEMOUSE', "value": 'PRESS', "ctrl": True}, None),
        ("view3d.dolly", {"type": 'MIDDLEMOUSE', "value": 'PRESS', "shift": True, "ctrl": True}, None),
        ("view3d.view_selected", {"type": 'NUMPAD_PERIOD', "value": 'PRESS', "ctrl": True},
         {"properties": [("use_all_regions", True)]}),
        ("view3d.view_selected", {"type": 'NUMPAD_PERIOD', "value": 'PRESS'},
         {"properties": [("use_all_regions", False)]}),
        ("view3d.smoothview", {"type": 'TIMER1', "value": 'ANY', "any": True}, None),
        ("view3d.zoom", {"type": 'TRACKPADZOOM', "value": 'ANY'}, None),
        ("view3d.zoom", {"type": 'TRACKPADPAN', "value": 'ANY', "ctrl": True}, None),
        ("view3d.zoom", {"type": 'NUMPAD_PLUS', "value": 'PRESS', "repeat": True},
         {"properties": [("delta", 1)]}),
        ("view3d.zoom", {"type": 'NUMPAD_MINUS', "value": 'PRESS', "repeat": True},
         {"properties": [("delta", -1)]}),
        ("view3d.zoom", {"type": 'EQUAL', "value": 'PRESS', "ctrl": True, "repeat": True},
         {"properties": [("delta", 1)]}),
        ("view3d.zoom", {"type": 'MINUS', "value": 'PRESS', "ctrl": True, "repeat": True},
         {"properties": [("delta", -1)]}),
        ("view3d.zoom", {"type": 'WHEELINMOUSE', "value": 'PRESS'},
         {"properties": [("delta", 1)]}),
        ("view3d.zoom", {"type": 'WHEELOUTMOUSE', "value": 'PRESS'},
         {"properties": [("delta", -1)]}),
        ("view3d.dolly", {"type": 'NUMPAD_PLUS', "value": 'PRESS', "shift": True, "repeat": True},
         {"properties": [("delta", 1)]}),
        ("view3d.dolly", {"type": 'NUMPAD_MINUS', "value": 'PRESS', "shift": True, "repeat": True},
         {"properties": [("delta", -1)]}),
        ("view3d.dolly", {"type": 'EQUAL', "value": 'PRESS', "shift": True, "ctrl": True, "repeat": True},
         {"properties": [("delta", 1)]}),
        ("view3d.dolly", {"type": 'MINUS', "value": 'PRESS', "shift": True, "ctrl": True, "repeat": True},
         {"properties": [("delta", -1)]}),
        ("view3d.view_center_camera", {"type": 'HOME', "value": 'PRESS'}, None),
        ("view3d.view_center_lock", {"type": 'HOME', "value": 'PRESS'}, None),
        ("view3d.view_all", {"type": 'HOME', "value": 'PRESS'},
         {"properties": [("center", False)]}),
        ("view3d.view_all", {"type": 'HOME', "value": 'PRESS', "ctrl": True},
         {"properties": [("use_all_regions", True), ("center", False)]}),
        ("view3d.view_all", {"type": 'C', "value": 'PRESS', "shift": True},
         {"properties": [("center", True)]}),
        op_menu_pie(
            "VIEW3D_MT_view_pie" if params.v3d_tilde_action == 'VIEW' else "VIEW3D_MT_transform_gizmo_pie",
            {"type": 'ACCENT_GRAVE', "value": params.pie_value},
        ),
        *(() if not params.use_pie_click_drag else
          (("view3d.navigate", {"type": 'ACCENT_GRAVE', "value": 'CLICK'}, None),)),
        ("view3d.navigate", {"type": 'ACCENT_GRAVE', "value": 'PRESS', "shift": True}, None),
        # Numpad views.
        ("view3d.view_camera", {"type": 'NUMPAD_0', "value": 'PRESS'}, None),
        ("view3d.view_axis", {"type": 'NUMPAD_1', "value": 'PRESS'},
         {"properties": [("type", 'FRONT')]}),
        ("view3d.view_orbit", {"type": 'NUMPAD_2', "value": 'PRESS', "repeat": True},
         {"properties": [("type", 'ORBITDOWN')]}),
        ("view3d.view_axis", {"type": 'NUMPAD_3', "value": 'PRESS'},
         {"properties": [("type", 'RIGHT')]}),
        ("view3d.view_orbit", {"type": 'NUMPAD_4', "value": 'PRESS', "repeat": True},
         {"properties": [("type", 'ORBITLEFT')]}),
        ("view3d.view_persportho", {"type": 'NUMPAD_5', "value": 'PRESS'}, None),
        ("view3d.view_orbit", {"type": 'NUMPAD_6', "value": 'PRESS', "repeat": True},
         {"properties": [("type", 'ORBITRIGHT')]}),
        ("view3d.view_axis", {"type": 'NUMPAD_7', "value": 'PRESS'},
         {"properties": [("type", 'TOP')]}),
        ("view3d.view_orbit", {"type": 'NUMPAD_8', "value": 'PRESS', "repeat": True},
         {"properties": [("type", 'ORBITUP')]}),
        ("view3d.view_axis", {"type": 'NUMPAD_1', "value": 'PRESS', "ctrl": True},
         {"properties": [("type", 'BACK')]}),
        ("view3d.view_axis", {"type": 'NUMPAD_3', "value": 'PRESS', "ctrl": True},
         {"properties": [("type", 'LEFT')]}),
        ("view3d.view_axis", {"type": 'NUMPAD_7', "value": 'PRESS', "ctrl": True},
         {"properties": [("type", 'BOTTOM')]}),
        ("view3d.view_pan", {"type": 'NUMPAD_2', "value": 'PRESS', "ctrl": True, "repeat": True},
         {"properties": [("type", 'PANDOWN')]}),
        ("view3d.view_pan", {"type": 'NUMPAD_4', "value": 'PRESS', "ctrl": True, "repeat": True},
         {"properties": [("type", 'PANLEFT')]}),
        ("view3d.view_pan", {"type": 'NUMPAD_6', "value": 'PRESS', "ctrl": True, "repeat": True},
         {"properties": [("type", 'PANRIGHT')]}),
        ("view3d.view_pan", {"type": 'NUMPAD_8', "value": 'PRESS', "ctrl": True, "repeat": True},
         {"properties": [("type", 'PANUP')]}),
        ("view3d.view_roll", {"type": 'NUMPAD_4', "value": 'PRESS', "shift": True, "repeat": True},
         {"properties": [("type", 'LEFT')]}),
        ("view3d.view_roll", {"type": 'NUMPAD_6', "value": 'PRESS', "shift": True, "repeat": True},
         {"properties": [("type", 'RIGHT')]}),
        ("view3d.view_orbit", {"type": 'NUMPAD_9', "value": 'PRESS'},
         {"properties": [("angle", pi), ("type", 'ORBITRIGHT')]}),
        ("view3d.view_axis", {"type": 'NUMPAD_1', "value": 'PRESS', "shift": True},
         {"properties": [("type", 'FRONT'), ("align_active", True)]}),
        ("view3d.view_axis", {"type": 'NUMPAD_3', "value": 'PRESS', "shift": True},
         {"properties": [("type", 'RIGHT'), ("align_active", True)]}),
        ("view3d.view_axis", {"type": 'NUMPAD_7', "value": 'PRESS', "shift": True},
         {"properties": [("type", 'TOP'), ("align_active", True)]}),
        ("view3d.view_axis", {"type": 'NUMPAD_1', "value": 'PRESS', "shift": True, "ctrl": True},
         {"properties": [("type", 'BACK'), ("align_active", True)]}),
        ("view3d.view_axis", {"type": 'NUMPAD_3', "value": 'PRESS', "shift": True, "ctrl": True},
         {"properties": [("type", 'LEFT'), ("align_active", True)]}),
        ("view3d.view_axis", {"type": 'NUMPAD_7', "value": 'PRESS', "shift": True, "ctrl": True},
         {"properties": [("type", 'BOTTOM'), ("align_active", True)]}),
        *((
            ("view3d.view_axis", {"type": 'MIDDLEMOUSE', "value": 'CLICK_DRAG', "direction": 'NORTH', "alt": True},
             {"properties": [("type", 'TOP'), ("relative", True)]}),
            ("view3d.view_axis", {"type": 'MIDDLEMOUSE', "value": 'CLICK_DRAG', "direction": 'SOUTH', "alt": True},
             {"properties": [("type", 'BOTTOM'), ("relative", True)]}),
            ("view3d.view_axis", {"type": 'MIDDLEMOUSE', "value": 'CLICK_DRAG', "direction": 'EAST', "alt": True},
             {"properties": [("type", 'RIGHT'), ("relative", True)]}),
            ("view3d.view_axis", {"type": 'MIDDLEMOUSE', "value": 'CLICK_DRAG', "direction": 'WEST', "alt": True},
             {"properties": [("type", 'LEFT'), ("relative", True)]}),
        ) if params.v3d_alt_mmb_drag_action == 'RELATIVE' else (
            ("view3d.view_axis", {"type": 'MIDDLEMOUSE', "value": 'CLICK_DRAG', "direction": 'NORTH', "alt": True},
             {"properties": [("type", 'TOP')]}),
            ("view3d.view_axis", {"type": 'MIDDLEMOUSE', "value": 'CLICK_DRAG', "direction": 'SOUTH', "alt": True},
             {"properties": [("type", 'BOTTOM')]}),
            ("view3d.view_axis", {"type": 'MIDDLEMOUSE', "value": 'CLICK_DRAG', "direction": 'EAST', "alt": True},
             {"properties": [("type", 'RIGHT')]}),
            ("view3d.view_axis", {"type": 'MIDDLEMOUSE', "value": 'CLICK_DRAG', "direction": 'WEST', "alt": True},
             {"properties": [("type", 'LEFT')]}),
            ("view3d.view_axis", {"type": 'MIDDLEMOUSE', "value": 'CLICK_DRAG', "direction": 'NORTH_WEST', "alt": True},
             {"properties": [("type", 'FRONT')]}),
            ("view3d.view_axis", {"type": 'MIDDLEMOUSE', "value": 'CLICK_DRAG', "direction": 'NORTH_EAST', "alt": True},
             {"properties": [("type", 'BACK')]}),
            # Match the pie menu.
        )),
        ("view3d.view_center_pick", {"type": 'MIDDLEMOUSE', "value": 'CLICK', "alt": True}, None),
        ("view3d.ndof_orbit_zoom", {"type": 'NDOF_MOTION', "value": 'ANY'}, None),
        ("view3d.ndof_orbit", {"type": 'NDOF_MOTION', "value": 'ANY', "ctrl": True}, None),
        ("view3d.ndof_pan", {"type": 'NDOF_MOTION', "value": 'ANY', "shift": True}, None),
        ("view3d.ndof_all", {"type": 'NDOF_MOTION', "value": 'ANY', "shift": True, "ctrl": True}, None),
        ("view3d.view_selected", {"type": 'NDOF_BUTTON_FIT', "value": 'PRESS'},
         {"properties": [("use_all_regions", False)]}),
        ("view3d.view_roll", {"type": 'NDOF_BUTTON_ROLL_CW', "value": 'PRESS'},
         {"properties": [("angle", PI_2)]}),
        ("view3d.view_roll", {"type": 'NDOF_BUTTON_ROLL_CCW', "value": 'PRESS'},
         {"properties": [("angle", -PI_2)]}),
        ("view3d.view_axis", {"type": 'NDOF_BUTTON_FRONT', "value": 'PRESS'},
         {"properties": [("type", 'FRONT')]}),
        ("view3d.view_axis", {"type": 'NDOF_BUTTON_BACK', "value": 'PRESS'},
         {"properties": [("type", 'BACK')]}),
        ("view3d.view_axis", {"type": 'NDOF_BUTTON_LEFT', "value": 'PRESS'},
         {"properties": [("type", 'LEFT')]}),
        ("view3d.view_axis", {"type": 'NDOF_BUTTON_RIGHT', "value": 'PRESS'},
         {"properties": [("type", 'RIGHT')]}),
        ("view3d.view_axis", {"type": 'NDOF_BUTTON_TOP', "value": 'PRESS'},
         {"properties": [("type", 'TOP')]}),
        ("view3d.view_axis", {"type": 'NDOF_BUTTON_BOTTOM', "value": 'PRESS'},
         {"properties": [("type", 'BOTTOM')]}),
        ("view3d.view_axis", {"type": 'NDOF_BUTTON_FRONT', "value": 'PRESS', "shift": True},
         {"properties": [("type", 'FRONT'), ("align_active", True)]}),
        ("view3d.view_axis", {"type": 'NDOF_BUTTON_RIGHT', "value": 'PRESS', "shift": True},
         {"properties": [("type", 'RIGHT'), ("align_active", True)]}),
        ("view3d.view_axis", {"type": 'NDOF_BUTTON_TOP', "value": 'PRESS', "shift": True},
         {"properties": [("type", 'TOP'), ("align_active", True)]}),
        # Selection.
        *_template_view3d_select(
            type=params.select_mouse,
            value=params.select_mouse_value_fallback,
            legacy=params.legacy,
            select_passthrough=params.use_tweak_select_passthrough,
        ),
        op_tool_optional(
            ("view3d.select_box", {"type": 'B', "value": 'PRESS'}, None),
            (op_tool, "builtin.select_box"), params),
        ("view3d.select_lasso", {"type": params.action_mouse, "value": 'CLICK_DRAG', "ctrl": True},
         {"properties": [("mode", 'ADD')]}),
        ("view3d.select_lasso", {"type": params.action_mouse, "value": 'CLICK_DRAG', "shift": True, "ctrl": True},
         {"properties": [("mode", 'SUB')]}),
        op_tool_optional(
            ("view3d.select_circle", {"type": 'C', "value": 'PRESS'}, None),
            (op_tool, "builtin.select_circle"), params),
        # Borders.
        ("view3d.clip_border", {"type": 'B', "value": 'PRESS', "alt": True}, None),
        ("view3d.zoom_border", {"type": 'B', "value": 'PRESS', "shift": True}, None),
        ("view3d.render_border", {"type": 'B', "value": 'PRESS', "ctrl": True}, None),
        ("view3d.clear_render_border", {"type": 'B', "value": 'PRESS', "ctrl": True, "alt": True}, None),
        # Cameras.
        ("view3d.camera_to_view", {"type": 'NUMPAD_0', "value": 'PRESS', "ctrl": True, "alt": True}, None),
        ("view3d.object_as_camera", {"type": 'NUMPAD_0', "value": 'PRESS', "ctrl": True}, None),
        # Copy/paste.
        ("view3d.copybuffer", {"type": 'C', "value": 'PRESS', "ctrl": True}, None),
        ("view3d.pastebuffer", {"type": 'V', "value": 'PRESS', "ctrl": True}, None),
        # Transform (handled by `_template_items_transform_actions`).
        # Snapping.
        ("wm.context_toggle", {"type": 'TAB', "value": 'PRESS', "shift": True},
         {"properties": [("data_path", 'tool_settings.use_snap')]}),
        op_panel(
            "VIEW3D_PT_snapping",
            {"type": 'TAB', "value": 'PRESS', "shift": True, "ctrl": True},
            [("keep_open", True)],
        ),
        (
            op_menu_pie("VIEW3D_MT_snap_pie", {"type": 'S', "value": 'PRESS', "shift": True})
            if not params.legacy else
            op_menu("VIEW3D_MT_snap", {"type": 'S', "value": 'PRESS', "shift": True})
        ),
    ])

    if not params.legacy:
        # New pie menus.
        items.extend([
            ("wm.context_toggle", {"type": 'ACCENT_GRAVE', "value": 'PRESS', "ctrl": True},
             {"properties": [("data_path", 'space_data.show_gizmo')]}),
            op_menu_pie("VIEW3D_MT_pivot_pie", {"type": 'PERIOD', "value": 'PRESS'}),
            op_menu_pie("VIEW3D_MT_orientations_pie", {"type": 'COMMA', "value": 'PRESS'}),
            op_menu_pie(
                "VIEW3D_MT_shading_pie" if not params.use_v3d_shade_ex_pie else
                "VIEW3D_MT_shading_ex_pie",
                {"type": 'Z', "value": params.pie_value}),
            *(() if not params.use_pie_click_drag else
              (("view3d.toggle_shading", {"type": 'Z', "value": 'CLICK'},
                {"properties": [("type", 'WIREFRAME')]}),)),
            ("view3d.toggle_shading", {"type": 'Z', "value": 'PRESS', "shift": True},
             {"properties": [("type", 'WIREFRAME')]}),
            ("view3d.toggle_xray", {"type": 'Z', "value": 'PRESS', "alt": True}, None),
            ("wm.context_toggle", {"type": 'Z', "value": 'PRESS', "alt": True, "shift": True},
             {"properties": [("data_path", "space_data.overlay.show_overlays")]}),
        ])
    else:
        items.extend([
            # Old navigation.
            ("view3d.view_lock_to_active", {"type": 'NUMPAD_PERIOD', "value": 'PRESS', "shift": True}, None),
            ("view3d.view_lock_clear", {"type": 'NUMPAD_PERIOD', "value": 'PRESS', "alt": True}, None),
            ("view3d.navigate", {"type": 'F', "value": 'PRESS', "shift": True}, None),
            ("view3d.zoom_camera_1_to_1", {"type": 'NUMPAD_ENTER', "value": 'PRESS', "shift": True}, None),
            ("view3d.view_center_cursor", {"type": 'HOME', "value": 'PRESS', "alt": True}, None),
            ("view3d.view_center_pick", {"type": 'F', "value": 'PRESS', "alt": True}, None),
            ("view3d.view_pan", {"type": 'WHEELUPMOUSE', "value": 'PRESS', "ctrl": True},
             {"properties": [("type", 'PANRIGHT')]}),
            ("view3d.view_pan", {"type": 'WHEELDOWNMOUSE', "value": 'PRESS', "ctrl": True},
             {"properties": [("type", 'PANLEFT')]}),
            ("view3d.view_pan", {"type": 'WHEELUPMOUSE', "value": 'PRESS', "shift": True},
             {"properties": [("type", 'PANUP')]}),
            ("view3d.view_pan", {"type": 'WHEELDOWNMOUSE', "value": 'PRESS', "shift": True},
             {"properties": [("type", 'PANDOWN')]}),
            ("view3d.view_orbit", {"type": 'WHEELUPMOUSE', "value": 'PRESS', "ctrl": True, "alt": True},
             {"properties": [("type", 'ORBITLEFT')]}),
            ("view3d.view_orbit", {"type": 'WHEELDOWNMOUSE', "value": 'PRESS', "ctrl": True, "alt": True},
             {"properties": [("type", 'ORBITRIGHT')]}),
            ("view3d.view_orbit", {"type": 'WHEELUPMOUSE', "value": 'PRESS', "shift": True, "alt": True},
             {"properties": [("type", 'ORBITUP')]}),
            ("view3d.view_orbit", {"type": 'WHEELDOWNMOUSE', "value": 'PRESS', "shift": True, "alt": True},
             {"properties": [("type", 'ORBITDOWN')]}),
            ("view3d.view_roll", {"type": 'WHEELUPMOUSE', "value": 'PRESS', "shift": True, "ctrl": True},
             {"properties": [("type", 'LEFT')]}),
            ("view3d.view_roll", {"type": 'WHEELDOWNMOUSE', "value": 'PRESS', "shift": True, "ctrl": True},
             {"properties": [("type", 'RIGHT')]}),
            ("transform.create_orientation", {"type": 'SPACE', "value": 'PRESS', "ctrl": True, "alt": True},
             {"properties": [("use", True)]}),
            ("transform.translate", {"type": 'T', "value": 'PRESS', "shift": True},
             {"properties": [("texture_space", True)]}),
            ("transform.resize", {"type": 'T', "value": 'PRESS', "shift": True, "alt": True},
             {"properties": [("texture_space", True)]}),
            # Old pivot.
            ("wm.context_set_enum", {"type": 'COMMA', "value": 'PRESS'},
             {"properties": [("data_path", 'tool_settings.transform_pivot_point'), ("value", 'BOUNDING_BOX_CENTER')]}),
            ("wm.context_set_enum", {"type": 'COMMA', "value": 'PRESS', "ctrl": True},
             {"properties": [("data_path", 'tool_settings.transform_pivot_point'), ("value", 'MEDIAN_POINT')]}),
            ("wm.context_toggle", {"type": 'COMMA', "value": 'PRESS', "alt": True},
             {"properties": [("data_path", 'tool_settings.use_transform_pivot_point_align')]}),
            ("wm.context_toggle", {"type": 'SPACE', "value": 'PRESS', "ctrl": True},
             {"properties": [("data_path", 'space_data.show_gizmo_context')]}),
            ("wm.context_set_enum", {"type": 'PERIOD', "value": 'PRESS'},
             {"properties": [("data_path", 'tool_settings.transform_pivot_point'), ("value", 'CURSOR')]}),
            ("wm.context_set_enum", {"type": 'PERIOD', "value": 'PRESS', "ctrl": True},
             {"properties": [("data_path", 'tool_settings.transform_pivot_point'), ("value", 'INDIVIDUAL_ORIGINS')]}),
            ("wm.context_set_enum", {"type": 'PERIOD', "value": 'PRESS', "alt": True},
             {"properties": [("data_path", 'tool_settings.transform_pivot_point'), ("value", 'ACTIVE_ELEMENT')]}),
            # Old shading.
            ("wm.context_toggle_enum", {"type": 'Z', "value": 'PRESS'},
             {"properties": [
                 ("data_path", 'space_data.shading.type'), ("value_1", 'WIREFRAME'), ("value_2", 'SOLID'),
             ]}),
            ("wm.context_toggle_enum", {"type": 'Z', "value": 'PRESS', "shift": True},
             {"properties": [
                 ("data_path", 'space_data.shading.type'), ("value_1", 'RENDERED'), ("value_2", 'SOLID'),
             ]}),
            ("wm.context_toggle_enum", {"type": 'Z', "value": 'PRESS', "alt": True},
             {"properties": [
                 ("data_path", 'space_data.shading.type'), ("value_1", 'MATERIAL'), ("value_2", 'SOLID'),
             ]}),
        ])

    if params.select_mouse == 'LEFTMOUSE' and not params.legacy:
        # Quick switch to select tool, since left select can't easily
        # select with any tool active.
        items.extend([
            op_tool_cycle("builtin.select_box", {"type": 'W', "value": 'PRESS'}),
        ])

    return keymap


# ------------------------------------------------------------------------------
# Editor (Graph Editor)

def km_graph_editor_generic(params):
    items = []
    keymap = (
        "Graph Editor Generic",
        {"space_type": 'GRAPH_EDITOR', "region_type": 'WINDOW'},
        {"items": items},
    )

    items.extend([
        *_template_space_region_type_toggle(
            params,
            sidebar_key={"type": 'N', "value": 'PRESS'},
        ),
        ("graph.extrapolation_type", {"type": 'E', "value": 'PRESS', "shift": True}, None),
        ("graph.fmodifier_add", {"type": 'M', "value": 'PRESS', "shift": True, "ctrl": True},
         {"properties": [("only_active", False)]}),
        ("anim.channels_select_filter", {"type": 'F', "value": 'PRESS', "ctrl": True}, None),
        *_template_items_hide_reveal_actions("graph.hide", "graph.reveal"),
        ("wm.context_set_enum", {"type": 'TAB', "value": 'PRESS', "ctrl": True},
         {"properties": [("data_path", 'area.type'), ("value", 'DOPESHEET_EDITOR')]}),
    ])

    return keymap


def km_graph_editor(params):
    items = []
    keymap = (
        "Graph Editor",
        {"space_type": 'GRAPH_EDITOR', "region_type": 'WINDOW'},
        {"items": items},
    )

    items.extend([
        ("wm.context_toggle", {"type": 'H', "value": 'PRESS', "ctrl": True},
         {"properties": [("data_path", 'space_data.show_handles')]}),
        ("graph.clickselect", {"type": params.select_mouse, "value": 'PRESS'},
         {"properties": [("deselect_all", not params.legacy)]}),
        ("graph.clickselect", {"type": params.select_mouse, "value": 'PRESS', "alt": True},
         {"properties": [("column", True)]}),
        ("graph.clickselect", {"type": params.select_mouse, "value": 'PRESS', "shift": True},
         {"properties": [("extend", True)]}),
        ("graph.clickselect", {"type": params.select_mouse, "value": 'PRESS', "shift": True, "alt": True},
         {"properties": [("extend", True), ("column", True)]}),
        ("graph.clickselect", {"type": params.select_mouse, "value": 'PRESS', "ctrl": True, "alt": True},
         {"properties": [("curves", True)]}),
        ("graph.clickselect", {"type": params.select_mouse, "value": 'PRESS', "shift": True, "ctrl": True, "alt": True},
         {"properties": [("extend", True), ("curves", True)]}),
        ("graph.select_leftright",
         {"type": params.select_mouse, "value": 'PRESS' if params.legacy else 'CLICK', "ctrl": True},
         {"properties": [("mode", 'CHECK')]}),
        ("graph.select_leftright",
         {"type": params.select_mouse, "value": 'PRESS' if params.legacy else 'CLICK', "ctrl": True, "shift": True},
         {"properties": [("mode", 'CHECK'), ("extend", True)]}),
        ("graph.select_leftright", {"type": 'LEFT_BRACKET', "value": 'PRESS'},
         {"properties": [("mode", 'LEFT')]}),
        ("graph.select_leftright", {"type": 'RIGHT_BRACKET', "value": 'PRESS'},
         {"properties": [("mode", 'RIGHT')]}),
        *_template_items_select_actions(params, "graph.select_all"),
        ("graph.select_box", {"type": 'B', "value": 'PRESS'}, None),
        ("graph.select_box", {"type": 'B', "value": 'PRESS', "alt": True},
         {"properties": [("axis_range", True)]}),
        ("graph.select_box", {"type": params.select_mouse, "value": 'CLICK_DRAG'},
         {"properties": [("tweak", True), ("mode", 'SET')]}),
        ("graph.select_box", {"type": params.select_mouse, "value": 'CLICK_DRAG', "shift": True},
         {"properties": [("tweak", True), ("mode", 'ADD')]}),
        ("graph.select_box", {"type": params.select_mouse, "value": 'CLICK_DRAG', "ctrl": True},
         {"properties": [("tweak", True), ("mode", 'SUB')]}),
        ("graph.select_lasso", {"type": params.action_mouse, "value": 'CLICK_DRAG', "ctrl": True},
         {"properties": [("mode", 'ADD')]}),
        ("graph.select_lasso", {"type": params.action_mouse, "value": 'CLICK_DRAG', "shift": True, "ctrl": True},
         {"properties": [("mode", 'SUB')]}),
        ("graph.select_circle", {"type": 'C', "value": 'PRESS'}, None),
        ("graph.select_column", {"type": 'K', "value": 'PRESS'},
         {"properties": [("mode", 'KEYS')]}),
        ("graph.select_column", {"type": 'K', "value": 'PRESS', "ctrl": True},
         {"properties": [("mode", 'CFRA')]}),
        ("graph.select_column", {"type": 'K', "value": 'PRESS', "shift": True},
         {"properties": [("mode", 'MARKERS_COLUMN')]}),
        ("graph.select_column", {"type": 'K', "value": 'PRESS', "alt": True},
         {"properties": [("mode", 'MARKERS_BETWEEN')]}),
        ("graph.select_more", {"type": 'NUMPAD_PLUS', "value": 'PRESS', "ctrl": True, "repeat": True}, None),
        ("graph.select_less", {"type": 'NUMPAD_MINUS', "value": 'PRESS', "ctrl": True, "repeat": True}, None),
        ("graph.select_linked", {"type": 'L', "value": 'PRESS'}, None),
        ("graph.frame_jump", {"type": 'G', "value": 'PRESS', "ctrl": True}, None),
        (
            op_menu_pie("GRAPH_MT_snap_pie", {"type": 'S', "value": 'PRESS', "shift": True})
            if not params.legacy else
            ("graph.snap", {"type": 'S', "value": 'PRESS', "shift": True}, None)
        ),
        ("graph.mirror", {"type": 'M', "value": 'PRESS', "ctrl": True}, None),
        ("graph.handle_type", {"type": 'V', "value": 'PRESS'}, None),
        ("graph.interpolation_type", {"type": 'T', "value": 'PRESS'}, None),
        ("graph.easing_type", {"type": 'E', "value": 'PRESS', "ctrl": True}, None),
        ("graph.smooth", {"type": 'O', "value": 'PRESS', "alt": True}, None),
        ("graph.bake_keys", {"type": 'O', "value": 'PRESS', "shift": True, "alt": True}, None),
        ("graph.keys_to_samples", {"type": 'C', "value": 'PRESS', "alt": True}, None),
        op_menu("GRAPH_MT_delete", {"type": 'X', "value": 'PRESS'}),
        ("graph.delete", {"type": 'DEL', "value": 'PRESS'}, {"properties": [("confirm", False)]}),
        ("graph.duplicate_move", {"type": 'D', "value": 'PRESS', "shift": True}, None),
        ("graph.keyframe_insert", {"type": 'I', "value": 'PRESS'}, None),
        ("graph.keyframe_jump", {"type": 'UP_ARROW', "value": 'PRESS', "repeat": True},
         {"properties": [("next", True)]}),
        ("graph.keyframe_jump", {"type": 'DOWN_ARROW', "value": 'PRESS', "repeat": True},
         {"properties": [("next", False)]}),
        ("graph.click_insert", {"type": params.action_mouse, "value": 'CLICK', "ctrl": True}, None),
        ("graph.click_insert", {"type": params.action_mouse, "value": 'CLICK', "shift": True, "ctrl": True},
         {"properties": [("extend", True)]}),
        ("graph.copy", {"type": 'C', "value": 'PRESS', "ctrl": True}, None),
        ("graph.paste", {"type": 'V', "value": 'PRESS', "ctrl": True}, None),
        ("graph.paste", {"type": 'V', "value": 'PRESS', "shift": True, "ctrl": True},
         {"properties": [("flipped", True)]}),
        op_menu("GRAPH_MT_key_smoothing", {"type": 'S', "value": 'PRESS', "alt": True}),
        op_menu("GRAPH_MT_key_blending", {"type": 'D', "value": 'PRESS', "alt": True}),
        ("graph.previewrange_set", {"type": 'P', "value": 'PRESS', "ctrl": True, "alt": True}, None),
        ("graph.view_all", {"type": 'HOME', "value": 'PRESS'}, None),
        ("graph.view_all", {"type": 'NDOF_BUTTON_FIT', "value": 'PRESS'}, None),
        ("graph.view_selected", {"type": 'NUMPAD_PERIOD', "value": 'PRESS'}, None),
        ("graph.view_frame", {"type": 'NUMPAD_0', "value": 'PRESS'}, None),
        op_menu_pie("GRAPH_MT_view_pie", {"type": 'ACCENT_GRAVE', "value": 'PRESS'}),
        ("anim.channels_editable_toggle", {"type": 'TAB', "value": 'PRESS'}, None),
        ("transform.translate", {"type": 'G', "value": 'PRESS'}, None),
        ("transform.translate", {"type": params.select_mouse, "value": 'CLICK_DRAG'}, None),
        ("transform.transform", {"type": 'E', "value": 'PRESS'},
         {"properties": [("mode", 'TIME_EXTEND')]}),
        ("transform.rotate", {"type": 'R', "value": 'PRESS'}, None),
        ("transform.resize", {"type": 'S', "value": 'PRESS'}, None),
        *_template_items_proportional_editing(
            params, connected=False, toggle_data_path='tool_settings.use_proportional_fcurve'),
        ("marker.add", {"type": 'M', "value": 'PRESS'}, None),
        *_template_items_context_menu("GRAPH_MT_context_menu", params.context_menu_event),
    ])

    if not params.legacy:
        items.extend([
            op_menu_pie("GRAPH_MT_pivot_pie", {"type": 'PERIOD', "value": 'PRESS'}),
        ])
    else:
        items.extend([
            # Old pivot.
            ("wm.context_set_enum", {"type": 'COMMA', "value": 'PRESS'},
             {"properties": [("data_path", 'space_data.pivot_point'), ("value", 'BOUNDING_BOX_CENTER')]}),
            ("wm.context_set_enum", {"type": 'PERIOD', "value": 'PRESS'},
             {"properties": [("data_path", 'space_data.pivot_point'), ("value", 'CURSOR')]}),
            ("wm.context_set_enum", {"type": 'PERIOD', "value": 'PRESS', "ctrl": True},
             {"properties": [("data_path", 'space_data.pivot_point'), ("value", 'INDIVIDUAL_ORIGINS')]}),
        ])

    if params.select_mouse == 'LEFTMOUSE' and not params.legacy:
        items.extend([
            ("graph.cursor_set", {"type": 'RIGHTMOUSE', "value": 'PRESS', "shift": True}, None),
        ])
    else:
        items.extend([
            ("graph.cursor_set", {"type": params.action_mouse, "value": 'PRESS'}, None),
        ])

    return keymap


# ------------------------------------------------------------------------------
# Editor (Image)

def km_image_generic(params):
    items = []
    keymap = (
        "Image Generic",
        {"space_type": 'IMAGE_EDITOR', "region_type": 'WINDOW'},
        {"items": items},
    )

    items.extend([
        *_template_space_region_type_toggle(
            params,
            toolbar_key={"type": 'T', "value": 'PRESS'},
            sidebar_key={"type": 'N', "value": 'PRESS'},
        ),
        ("image.new", {"type": 'N', "value": 'PRESS', "alt": True}, None),
        ("image.open", {"type": 'O', "value": 'PRESS', "alt": True}, None),
        ("image.reload", {"type": 'R', "value": 'PRESS', "alt": True}, None),
        ("image.read_viewlayers", {"type": 'R', "value": 'PRESS', "ctrl": True}, None),
        ("image.save", {"type": 'S', "value": 'PRESS', "alt": True}, None),
        ("image.cycle_render_slot", {"type": 'J', "value": 'PRESS', "repeat": True}, None),
        ("image.cycle_render_slot", {"type": 'J', "value": 'PRESS', "alt": True, "repeat": True},
         {"properties": [("reverse", True)]}),
        op_menu_pie("IMAGE_MT_view_pie", {"type": 'ACCENT_GRAVE', "value": 'PRESS'}),
    ])

    if not params.legacy:
        items.extend([
            ("image.save_as", {"type": 'S', "value": 'PRESS', "shift": True, "alt": True}, None),
        ])
    else:
        items.extend([
            ("image.save_as", {"type": 'F3', "value": 'PRESS'}, None),
        ])

    return keymap


def km_image(params):
    items = []
    keymap = (
        "Image",
        {"space_type": 'IMAGE_EDITOR', "region_type": 'WINDOW'},
        {"items": items},
    )

    items.extend([
        ("image.view_all", {"type": 'HOME', "value": 'PRESS'}, None),
        ("image.view_all", {"type": 'HOME', "value": 'PRESS', "shift": True},
         {"properties": [("fit_view", True)]}),
        ("image.view_selected", {"type": 'NUMPAD_PERIOD', "value": 'PRESS'}, None),
        ("image.view_cursor_center", {"type": 'C', "value": 'PRESS', "shift": True}, None),
        ("image.view_pan", {"type": 'MIDDLEMOUSE', "value": 'PRESS'}, None),
        ("image.view_pan", {"type": 'MIDDLEMOUSE', "value": 'PRESS', "shift": True}, None),
        ("image.view_pan", {"type": 'TRACKPADPAN', "value": 'ANY'}, None),
        ("image.view_all", {"type": 'NDOF_BUTTON_FIT', "value": 'PRESS'}, None),
        ("image.view_ndof", {"type": 'NDOF_MOTION', "value": 'ANY'}, None),
        ("image.view_zoom_in", {"type": 'WHEELINMOUSE', "value": 'PRESS'}, None),
        ("image.view_zoom_out", {"type": 'WHEELOUTMOUSE', "value": 'PRESS'}, None),
        ("image.view_zoom_in", {"type": 'NUMPAD_PLUS', "value": 'PRESS', "repeat": True}, None),
        ("image.view_zoom_out", {"type": 'NUMPAD_MINUS', "value": 'PRESS', "repeat": True}, None),
        ("image.view_zoom", {"type": 'MIDDLEMOUSE', "value": 'PRESS', "ctrl": True}, None),
        ("image.view_zoom", {"type": 'TRACKPADZOOM', "value": 'ANY'}, None),
        ("image.view_zoom", {"type": 'TRACKPADPAN', "value": 'ANY', "ctrl": True}, None),
        ("image.view_zoom_border", {"type": 'B', "value": 'PRESS', "shift": True}, None),
        ("image.view_zoom_ratio", {"type": 'NUMPAD_8', "value": 'PRESS', "ctrl": True},
         {"properties": [("ratio", 8.0)]}),
        ("image.view_zoom_ratio", {"type": 'NUMPAD_4', "value": 'PRESS', "ctrl": True},
         {"properties": [("ratio", 4.0)]}),
        ("image.view_zoom_ratio", {"type": 'NUMPAD_2', "value": 'PRESS', "ctrl": True},
         {"properties": [("ratio", 2.0)]}),
        ("image.view_zoom_ratio", {"type": 'NUMPAD_8', "value": 'PRESS', "shift": True},
         {"properties": [("ratio", 8.0)]}),
        ("image.view_zoom_ratio", {"type": 'NUMPAD_4', "value": 'PRESS', "shift": True},
         {"properties": [("ratio", 4.0)]}),
        ("image.view_zoom_ratio", {"type": 'NUMPAD_2', "value": 'PRESS', "shift": True},
         {"properties": [("ratio", 2.0)]}),
        ("image.view_zoom_ratio", {"type": 'NUMPAD_1', "value": 'PRESS'},
         {"properties": [("ratio", 1.0)]}),
        ("image.view_zoom_ratio", {"type": 'NUMPAD_2', "value": 'PRESS'},
         {"properties": [("ratio", 0.5)]}),
        ("image.view_zoom_ratio", {"type": 'NUMPAD_4', "value": 'PRESS'},
         {"properties": [("ratio", 0.25)]}),
        ("image.view_zoom_ratio", {"type": 'NUMPAD_8', "value": 'PRESS'},
         {"properties": [("ratio", 0.125)]}),
        ("image.change_frame", {"type": 'LEFTMOUSE', "value": 'PRESS'}, None),
        ("image.sample", {"type": params.action_mouse, "value": 'PRESS'}, None),
        ("image.curves_point_set", {"type": params.action_mouse, "value": 'PRESS', "ctrl": True},
         {"properties": [("point", 'BLACK_POINT')]}),
        ("image.curves_point_set", {"type": params.action_mouse, "value": 'PRESS', "shift": True},
         {"properties": [("point", 'WHITE_POINT')]}),
        ("object.mode_set", {"type": 'TAB', "value": 'PRESS'},
         {"properties": [("mode", 'EDIT'), ("toggle", True)]}),
        *(
            (("wm.context_set_int",
              {"type": NUMBERS_1[i], "value": 'PRESS'},
              {"properties": [("data_path", 'space_data.image.render_slots.active_index'), ("value", i)]})
             for i in range(9)
             )
        ),
        ("image.render_border", {"type": 'B', "value": 'PRESS', "ctrl": True}, None),
        ("image.clear_render_border", {"type": 'B', "value": 'PRESS', "ctrl": True, "alt": True}, None),
        ("wm.context_toggle", {"type": 'ACCENT_GRAVE', "value": 'PRESS', "ctrl": True},
         {"properties": [("data_path", 'space_data.show_gizmo')]}),
        ("wm.context_toggle", {"type": 'Z', "value": 'PRESS', "alt": True, "shift": True},
         {"properties": [("data_path", "space_data.overlay.show_overlays")]}),
        *_template_items_context_menu("IMAGE_MT_mask_context_menu", params.context_menu_event),
    ])

    if not params.legacy:
        items.extend([
            op_menu_pie("IMAGE_MT_pivot_pie", {"type": 'PERIOD', "value": 'PRESS'}),
        ])
    else:
        items.extend([
            # Old pivot.
            ("wm.context_set_enum", {"type": 'COMMA', "value": 'PRESS'},
             {"properties": [("data_path", 'space_data.pivot_point'), ("value", 'CENTER')]}),
            ("wm.context_set_enum", {"type": 'COMMA', "value": 'PRESS', "ctrl": True},
             {"properties": [("data_path", 'space_data.pivot_point'), ("value", 'MEDIAN')]}),
            ("wm.context_set_enum", {"type": 'PERIOD', "value": 'PRESS'},
             {"properties": [("data_path", 'space_data.pivot_point'), ("value", 'CURSOR')]}),

            ("image.view_center_cursor", {"type": 'HOME', "value": 'PRESS', "alt": True}, None),
        ])

    return keymap


# ------------------------------------------------------------------------------
# Editor (Node)

def km_node_generic(params):
    items = []
    keymap = (
        "Node Generic",
        {"space_type": 'NODE_EDITOR', "region_type": 'WINDOW'},
        {"items": items},
    )

    items.extend([
        *_template_space_region_type_toggle(
            params,
            toolbar_key={"type": 'T', "value": 'PRESS'},
            sidebar_key={"type": 'N', "value": 'PRESS'},
        ),
    ])

    return keymap


def km_node_editor(params):
    items = []
    keymap = (
        "Node Editor",
        {"space_type": 'NODE_EDITOR', "region_type": 'WINDOW'},
        {"items": items},
    )

    if not params.legacy:
        items.extend(_template_node_select(
            type=params.select_mouse,
            value=params.select_mouse_value,
            select_passthrough=True,
        ))
        # Allow node selection with both for RMB select.
        if params.select_mouse == 'RIGHTMOUSE':
            items.extend(_template_node_select(type='LEFTMOUSE', value='PRESS', select_passthrough=True))
        else:
            items.extend([
                op_tool_cycle("builtin.select_box", {"type": 'W', "value": 'PRESS'}),
            ])
    else:
        items.extend(_template_node_select(
            type='RIGHTMOUSE',
            value=params.select_mouse_value,
            select_passthrough=True,
        ))
        items.extend(_template_node_select(
            type='LEFTMOUSE',
            value='PRESS',
            select_passthrough=True,
        ))

    items.extend([
        ("node.select_box", {"type": params.select_mouse, "value": 'CLICK_DRAG'},
         {"properties": [("tweak", True)]}),
        ("node.select_lasso", {"type": 'LEFTMOUSE', "value": 'CLICK_DRAG', "ctrl": True, "alt": True},
         {"properties": [("mode", 'ADD')]}),
        ("node.select_lasso", {"type": 'LEFTMOUSE', "value": 'CLICK_DRAG', "shift": True, "ctrl": True, "alt": True},
         {"properties": [("mode", 'SUB')]}),
        op_tool_optional(
            ("node.select_box", {"type": 'B', "value": 'PRESS'},
             {"properties": [("tweak", False)]}),
            (op_tool, "builtin.select_box"), params),
        op_tool_optional(
            ("node.select_circle", {"type": 'C', "value": 'PRESS'}, None),
            (op_tool, "builtin.select_circle"), params),
        ("node.link", {"type": 'LEFTMOUSE', "value": 'CLICK_DRAG'},
         {"properties": [("detach", False)]}),
        ("node.link", {"type": 'LEFTMOUSE', "value": 'CLICK_DRAG', "ctrl": True},
         {"properties": [("detach", True)]}),
        ("node.resize", {"type": 'LEFTMOUSE', "value": 'CLICK_DRAG'}, None),
        ("node.add_reroute",
         {"type": 'LEFTMOUSE' if params.legacy else 'RIGHTMOUSE', "value": 'CLICK_DRAG', "shift": True}, None),
        ("node.links_cut",
         {"type": 'LEFTMOUSE' if params.legacy else 'RIGHTMOUSE', "value": 'CLICK_DRAG', "ctrl": True}, None),
        ("node.links_mute", {"type": 'RIGHTMOUSE', "value": 'CLICK_DRAG', "ctrl": True, "alt": True}, None),
        ("node.select_link_viewer", {"type": 'LEFTMOUSE', "value": 'PRESS', "shift": True, "ctrl": True}, None),
        ("node.backimage_move", {"type": 'MIDDLEMOUSE', "value": 'PRESS', "alt": True}, None),
        ("node.backimage_zoom", {"type": 'V', "value": 'PRESS', "repeat": True},
         {"properties": [("factor", 1.0 / 1.2)]}),
        ("node.backimage_zoom", {"type": 'V', "value": 'PRESS', "alt": True, "repeat": True},
         {"properties": [("factor", 1.2)]}),
        ("node.backimage_fit", {"type": 'HOME', "value": 'PRESS', "alt": True}, None),
        ("node.backimage_sample", {"type": params.action_mouse, "value": 'PRESS', "alt": True}, None),
        ("node.link_make", {"type": 'F', "value": 'PRESS'},
         {"properties": [("replace", False)]}),
        ("node.link_make", {"type": 'F', "value": 'PRESS', "shift": True},
         {"properties": [("replace", True)]}),
        op_menu("NODE_MT_add", {"type": 'A', "value": 'PRESS', "shift": True}),
        ("node.duplicate_move", {"type": 'D', "value": 'PRESS', "shift": True},
         {"properties": [("NODE_OT_translate_attach", [("TRANSFORM_OT_translate", [("view2d_edge_pan", True)])])]}),
        ("node.duplicate_move_linked", {"type": 'D', "value": 'PRESS', "alt": True},
         {"properties": [("NODE_OT_translate_attach", [("TRANSFORM_OT_translate", [("view2d_edge_pan", True)])])]}),
        ("node.duplicate_move_keep_inputs", {"type": 'D', "value": 'PRESS', "shift": True, "ctrl": True},
         {"properties": [("NODE_OT_translate_attach", [("TRANSFORM_OT_translate", [("view2d_edge_pan", True)])])]}),
        ("node.parent_set", {"type": 'P', "value": 'PRESS', "ctrl": True}, None),
        ("node.detach", {"type": 'P', "value": 'PRESS', "alt": True}, None),
        ("node.join", {"type": 'J', "value": 'PRESS', "ctrl": True}, None),
        ("node.hide_toggle", {"type": 'H', "value": 'PRESS'}, None),
        ("node.mute_toggle", {"type": 'M', "value": 'PRESS'}, None),
        ("node.preview_toggle", {"type": 'H', "value": 'PRESS', "shift": True}, None),
        ("node.hide_socket_toggle", {"type": 'H', "value": 'PRESS', "ctrl": True}, None),
        ("node.view_all", {"type": 'HOME', "value": 'PRESS'}, None),
        ("node.view_all", {"type": 'NDOF_BUTTON_FIT', "value": 'PRESS'}, None),
        ("node.view_selected", {"type": 'NUMPAD_PERIOD', "value": 'PRESS'}, None),
        op_menu_pie("NODE_MT_view_pie", {"type": 'ACCENT_GRAVE', "value": 'PRESS'}),
        ("node.delete", {"type": 'X', "value": 'PRESS'}, None),
        ("node.delete", {"type": 'DEL', "value": 'PRESS'}, None),
        ("node.delete_reconnect", {"type": 'X', "value": 'PRESS', "ctrl": True}, None),
        ("node.delete_reconnect", {"type": 'DEL', "value": 'PRESS', "ctrl": True}, None),
        *_template_items_select_actions(params, "node.select_all"),
        ("node.select_linked_to", {"type": 'L', "value": 'PRESS', "shift": True}, None),
        ("node.select_linked_from", {"type": 'L', "value": 'PRESS'}, None),
        ("node.select_grouped", {"type": 'G', "value": 'PRESS', "shift": True}, None),
        ("node.select_grouped", {"type": 'G', "value": 'PRESS', "shift": True, "ctrl": True},
         {"properties": [("extend", True)]}),
        ("node.select_same_type_step", {"type": 'RIGHT_BRACKET', "value": 'PRESS', "shift": True},
         {"properties": [("prev", False)]}),
        ("node.select_same_type_step", {"type": 'LEFT_BRACKET', "value": 'PRESS', "shift": True},
         {"properties": [("prev", True)]}),
        ("node.find_node", {"type": 'F', "value": 'PRESS', "ctrl": True}, None),
        ("node.group_make", {"type": 'G', "value": 'PRESS', "ctrl": True}, None),
        ("node.group_ungroup", {"type": 'G', "value": 'PRESS', "ctrl": True, "alt": True}, None),
        ("node.group_separate", {"type": 'P', "value": 'PRESS'}, None),
        ("node.group_edit", {"type": 'TAB', "value": 'PRESS'},
         {"properties": [("exit", False)]}),
        ("node.group_edit", {"type": 'TAB', "value": 'PRESS', "ctrl": True},
         {"properties": [("exit", True)]}),
        ("node.read_viewlayers", {"type": 'R', "value": 'PRESS', "ctrl": True}, None),
        ("node.render_changed", {"type": 'Z', "value": 'PRESS'}, None),
        ("node.clipboard_copy", {"type": 'C', "value": 'PRESS', "ctrl": True}, None),
        ("node.clipboard_paste", {"type": 'V', "value": 'PRESS', "ctrl": True}, None),
        ("node.viewer_border", {"type": 'B', "value": 'PRESS', "ctrl": True}, None),
        ("node.clear_viewer_border", {"type": 'B', "value": 'PRESS', "ctrl": True, "alt": True}, None),
        ("node.translate_attach",
         {"type": 'G', "value": 'PRESS'},
         {"properties": [("TRANSFORM_OT_translate", [("view2d_edge_pan", True)])]}),
        ("node.translate_attach",
         {"type": 'LEFTMOUSE', "value": 'CLICK_DRAG'},
         {"properties": [("TRANSFORM_OT_translate", [("view2d_edge_pan", True)])]}),
        # Avoid duplicating the previous item.
        *([] if params.select_mouse == 'LEFTMOUSE' else (
            ("node.translate_attach", {"type": params.select_mouse, "value": 'CLICK_DRAG'},
             {"properties": [("TRANSFORM_OT_translate", [("view2d_edge_pan", True)])]}),
        )),
        ("transform.translate", {"type": 'G', "value": 'PRESS'}, {"properties": [("view2d_edge_pan", True)]}),
        ("transform.translate", {"type": 'LEFTMOUSE', "value": 'CLICK_DRAG'},
         {"properties": [("release_confirm", True), ("view2d_edge_pan", True)]}),
        # Avoid duplicating the previous item.
        *([] if params.select_mouse == 'LEFTMOUSE' else (
            ("transform.translate", {"type": params.select_mouse, "value": 'CLICK_DRAG'},
             {"properties": [("release_confirm", True), ("view2d_edge_pan", True)]}),
        )),
        ("transform.rotate", {"type": 'R', "value": 'PRESS'}, None),
        ("transform.resize", {"type": 'S', "value": 'PRESS'}, None),
        ("node.move_detach_links_release",
         {"type": params.action_mouse, "value": 'CLICK_DRAG', "alt": True},
         {"properties": [("NODE_OT_translate_attach", [("TRANSFORM_OT_translate", [("view2d_edge_pan", True)])])]}),
        ("node.move_detach_links",
         {"type": params.select_mouse, "value": 'CLICK_DRAG', "alt": True},
         {"properties": [("TRANSFORM_OT_translate", [("view2d_edge_pan", True)])]}),
        ("wm.context_toggle", {"type": 'TAB', "value": 'PRESS', "shift": True},
         {"properties": [("data_path", 'tool_settings.use_snap_node')]}),
        ("wm.context_menu_enum", {"type": 'TAB', "value": 'PRESS', "shift": True, "ctrl": True},
         {"properties": [("data_path", 'tool_settings.snap_node_element')]}),
        ("wm.context_toggle", {"type": 'Z', "value": 'PRESS', "alt": True, "shift": True},
         {"properties": [("data_path", "space_data.overlay.show_overlays")]}),
        *_template_items_context_menu("NODE_MT_context_menu", params.context_menu_event),
    ])

    return keymap


# ------------------------------------------------------------------------------
# Editor (Info)

def km_info(params):
    items = []
    keymap = (
        "Info",
        {"space_type": 'INFO', "region_type": 'WINDOW'},
        {"items": items},
    )

    items.extend([
        ("info.select_pick", {"type": 'LEFTMOUSE', "value": 'CLICK'}, None),
        ("info.select_pick", {"type": 'LEFTMOUSE', "value": 'CLICK', "shift": True},
         {"properties": [("extend", True)]}),
        ("info.select_box", {"type": 'LEFTMOUSE', "value": 'CLICK_DRAG'},
         {"properties": [("wait_for_input", False)]}),
        *_template_items_select_actions(params, "info.select_all"),
        ("info.select_box", {"type": 'B', "value": 'PRESS'}, None),
        ("info.report_replay", {"type": 'R', "value": 'PRESS'}, None),
        ("info.report_delete", {"type": 'X', "value": 'PRESS'}, None),
        ("info.report_delete", {"type": 'DEL', "value": 'PRESS'}, None),
        ("info.report_copy", {"type": 'C', "value": 'PRESS', "ctrl": True}, None),
        *_template_items_context_menu("INFO_MT_context_menu", params.context_menu_event),
    ])

    return keymap


# ------------------------------------------------------------------------------
# Editor (File Browser)

def km_file_browser(params):
    items = []
    keymap = (
        "File Browser",
        {"space_type": 'FILE_BROWSER', "region_type": 'WINDOW'},
        {"items": items},
    )

    items.extend([
        *_template_space_region_type_toggle(
            params,
            toolbar_key={"type": 'T', "value": 'PRESS'},
        ),
        ("wm.context_toggle", {"type": 'N', "value": 'PRESS'},
         {"properties": [("data_path", 'space_data.show_region_tool_props')]}),
        ("file.parent", {"type": 'UP_ARROW', "value": 'PRESS', "alt": True}, None),
        ("file.previous", {"type": 'LEFT_ARROW', "value": 'PRESS', "alt": True}, None),
        ("file.next", {"type": 'RIGHT_ARROW', "value": 'PRESS', "alt": True}, None),
        # The two refresh operators have polls excluding each other (so only one is available depending on context).
        ("file.refresh", {"type": 'R', "value": 'PRESS'}, None),
        ("asset.library_refresh", {"type": 'R', "value": 'PRESS'}, None),
        ("file.parent", {"type": 'P', "value": 'PRESS'}, None),
        ("file.previous", {"type": 'BACK_SPACE', "value": 'PRESS'}, None),
        ("file.next", {"type": 'BACK_SPACE', "value": 'PRESS', "shift": True}, None),
        ("wm.context_toggle", {"type": 'H', "value": 'PRESS'},
         {"properties": [("data_path", 'space_data.params.show_hidden')]}),
        ("file.directory_new", {"type": 'I', "value": 'PRESS'},
         {"properties": [("confirm", False)]}),
        ("file.rename", {"type": 'F2', "value": 'PRESS'}, None),
        ("file.delete", {"type": 'X', "value": 'PRESS'}, None),
        ("file.delete", {"type": 'DEL', "value": 'PRESS'}, None),
        ("file.smoothscroll", {"type": 'TIMER1', "value": 'ANY', "any": True}, None),
        ("file.bookmark_add", {"type": 'B', "value": 'PRESS', "ctrl": True}, None),
        ("file.start_filter", {"type": 'F', "value": 'PRESS', "ctrl": True}, None),
        ("file.edit_directory_path", {"type": 'L', "value": 'PRESS', "ctrl": True}, None),
        ("file.filenum", {"type": 'NUMPAD_PLUS', "value": 'PRESS', "repeat": True},
         {"properties": [("increment", 1)]}),
        ("file.filenum", {"type": 'NUMPAD_PLUS', "value": 'PRESS', "shift": True, "repeat": True},
         {"properties": [("increment", 10)]}),
        ("file.filenum", {"type": 'NUMPAD_PLUS', "value": 'PRESS', "ctrl": True, "repeat": True},
         {"properties": [("increment", 100)]}),
        ("file.filenum", {"type": 'NUMPAD_MINUS', "value": 'PRESS', "repeat": True},
         {"properties": [("increment", -1)]}),
        ("file.filenum", {"type": 'NUMPAD_MINUS', "value": 'PRESS', "shift": True, "repeat": True},
         {"properties": [("increment", -10)]}),
        ("file.filenum", {"type": 'NUMPAD_MINUS', "value": 'PRESS', "ctrl": True, "repeat": True},
         {"properties": [("increment", -100)]}),
        op_menu_pie("FILEBROWSER_MT_view_pie", {"type": 'ACCENT_GRAVE', "value": 'PRESS'}),

        # Select file under cursor before spawning the context menu.
        ("file.select", {"type": 'RIGHTMOUSE', "value": 'PRESS'},
         {"properties": [
             ("open", False),
             ("only_activate_if_selected", params.select_mouse == 'LEFTMOUSE'), ("pass_through", True),
         ]}),
        *_template_items_context_menu("FILEBROWSER_MT_context_menu", params.context_menu_event),
    ])

    return keymap


def km_file_browser_main(params):
    items = []
    keymap = (
        "File Browser Main",
        {"space_type": 'FILE_BROWSER', "region_type": 'WINDOW'},
        {"items": items},
    )

    if not params.use_file_single_click:
        items.extend([
            ("file.select", {"type": 'LEFTMOUSE', "value": 'DOUBLE_CLICK'},
             {"properties": [("open", True), ("deselect_all", not params.legacy)]}),
        ])

    items.extend([
        ("file.mouse_execute", {"type": 'LEFTMOUSE', "value": 'DOUBLE_CLICK'}, None),
        # Both .execute and .select are needed here. The former only works if
        # there's a file operator (i.e. not in regular editor mode) but is
        # needed to load files. The latter makes selection work if there's no
        # operator (i.e. in regular editor mode).
        ("file.select", {"type": 'LEFTMOUSE', "value": 'PRESS'},
         {"properties": [("open", params.use_file_single_click), ("deselect_all", not params.legacy)]}),
        ("file.select", {"type": 'LEFTMOUSE', "value": 'CLICK', "ctrl": True},
         {"properties": [("extend", True), ("open", False)]}),
        ("file.select", {"type": 'LEFTMOUSE', "value": 'CLICK', "shift": True},
         {"properties": [("extend", True), ("fill", True), ("open", False)]}),
        ("file.select_walk", {"type": 'UP_ARROW', "value": 'PRESS', "repeat": True},
         {"properties": [("direction", 'UP')]}),
        ("file.select_walk", {"type": 'UP_ARROW', "value": 'PRESS', "shift": True},
         {"properties": [("direction", 'UP'), ("extend", True)]}),
        ("file.select_walk", {"type": 'UP_ARROW', "value": 'PRESS', "shift": True, "ctrl": True, "repeat": True},
         {"properties": [("direction", 'UP'), ("extend", True), ("fill", True)]}),
        ("file.select_walk", {"type": 'DOWN_ARROW', "value": 'PRESS', "repeat": True},
         {"properties": [("direction", 'DOWN')]}),
        ("file.select_walk", {"type": 'DOWN_ARROW', "value": 'PRESS', "shift": True, "repeat": True},
         {"properties": [("direction", 'DOWN'), ("extend", True)]}),
        ("file.select_walk", {"type": 'DOWN_ARROW', "value": 'PRESS', "shift": True, "ctrl": True, "repeat": True},
         {"properties": [("direction", 'DOWN'), ("extend", True), ("fill", True)]}),
        ("file.select_walk", {"type": 'LEFT_ARROW', "value": 'PRESS', "repeat": True},
         {"properties": [("direction", 'LEFT')]}),
        ("file.select_walk", {"type": 'LEFT_ARROW', "value": 'PRESS', "shift": True, "repeat": True},
         {"properties": [("direction", 'LEFT'), ("extend", True)]}),
        ("file.select_walk", {"type": 'LEFT_ARROW', "value": 'PRESS', "shift": True, "ctrl": True, "repeat": True},
         {"properties": [("direction", 'LEFT'), ("extend", True), ("fill", True)]}),
        ("file.select_walk", {"type": 'RIGHT_ARROW', "value": 'PRESS', "repeat": True},
         {"properties": [("direction", 'RIGHT')]}),
        ("file.select_walk", {"type": 'RIGHT_ARROW', "value": 'PRESS', "shift": True, "repeat": True},
         {"properties": [("direction", 'RIGHT'), ("extend", True)]}),
        ("file.select_walk", {"type": 'RIGHT_ARROW', "value": 'PRESS', "shift": True, "ctrl": True, "repeat": True},
         {"properties": [("direction", 'RIGHT'), ("extend", True), ("fill", True)]}),
        ("file.previous", {"type": 'BUTTON4MOUSE', "value": 'CLICK'}, None),
        ("file.next", {"type": 'BUTTON5MOUSE', "value": 'CLICK'}, None),
        *_template_items_select_actions(params, "file.select_all"),
        ("file.select_box", {"type": 'B', "value": 'PRESS'}, None),
        ("file.select_box", {"type": 'LEFTMOUSE', "value": 'CLICK_DRAG'}, None),
        ("file.select_box", {"type": 'LEFTMOUSE', "value": 'CLICK_DRAG', "shift": True},
         {"properties": [("mode", 'ADD')]}),
        ("file.select_box", {"type": 'LEFTMOUSE', "value": 'CLICK_DRAG', "ctrl": True},
         {"properties": [("mode", 'SUB')]}),
        ("file.highlight", {"type": 'MOUSEMOVE', "value": 'ANY', "any": True}, None),
        ("file.sort_column_ui_context", {"type": 'LEFTMOUSE', "value": 'PRESS', "any": True}, None),
        ("file.view_selected", {"type": 'NUMPAD_PERIOD', "value": 'PRESS'}, None),
        *_template_items_context_menu("ASSETBROWSER_MT_context_menu", params.context_menu_event),
    ])

    return keymap


def km_file_browser_buttons(_params):
    items = []
    keymap = (
        "File Browser Buttons",
        {"space_type": 'FILE_BROWSER', "region_type": 'WINDOW'},
        {"items": items},
    )

    items.extend([
        ("file.filenum", {"type": 'NUMPAD_PLUS', "value": 'PRESS', "repeat": True},
         {"properties": [("increment", 1)]}),
        ("file.filenum", {"type": 'NUMPAD_PLUS', "value": 'PRESS', "shift": True, "repeat": True},
         {"properties": [("increment", 10)]}),
        ("file.filenum", {"type": 'NUMPAD_PLUS', "value": 'PRESS', "ctrl": True, "repeat": True},
         {"properties": [("increment", 100)]}),
        ("file.filenum", {"type": 'NUMPAD_MINUS', "value": 'PRESS', "repeat": True},
         {"properties": [("increment", -1)]}),
        ("file.filenum", {"type": 'NUMPAD_MINUS', "value": 'PRESS', "shift": True, "repeat": True},
         {"properties": [("increment", -10)]}),
        ("file.filenum", {"type": 'NUMPAD_MINUS', "value": 'PRESS', "ctrl": True, "repeat": True},
         {"properties": [("increment", -100)]}),
    ])

    return keymap


# ------------------------------------------------------------------------------
# Editor (Dope Sheet)

def km_dopesheet_generic(params):
    items = []
    keymap = (
        "Dopesheet Generic",
        {"space_type": 'DOPESHEET_EDITOR', "region_type": 'WINDOW'},
        {"items": items},
    )

    items.extend([
        *_template_space_region_type_toggle(
            params,
            sidebar_key={"type": 'N', "value": 'PRESS'},
        ),
        ("wm.context_set_enum", {"type": 'TAB', "value": 'PRESS', "ctrl": True},
         {"properties": [("data_path", 'area.type'), ("value", 'GRAPH_EDITOR')]}),
        ("action.extrapolation_type", {"type": 'E', "value": 'PRESS', "shift": True}, None),
    ])

    return keymap


def km_dopesheet(params):
    items = []
    keymap = (
        "Dopesheet",
        {"space_type": 'DOPESHEET_EDITOR', "region_type": 'WINDOW'},
        {"items": items},
    )

    items.extend([
        ("action.clickselect",
         {"type": params.select_mouse, "value": 'PRESS'},
         {"properties": [("deselect_all", not params.legacy)]}),
        ("action.clickselect",
         {"type": params.select_mouse, "value": 'PRESS', "alt": True},
         {"properties": [("column", True)]}),
        ("action.clickselect",
         {"type": params.select_mouse, "value": 'PRESS', "shift": True},
         {"properties": [("extend", True)]}),
        ("action.clickselect",
         {"type": params.select_mouse, "value": 'PRESS', "shift": True, "alt": True},
         {"properties": [("extend", True), ("column", True)]}),
        ("action.clickselect",
         {"type": params.select_mouse, "value": 'PRESS', "ctrl": True, "alt": True},
         {"properties": [("channel", True)]}),
        ("action.clickselect",
         {"type": params.select_mouse, "value": 'PRESS', "shift": True, "ctrl": True, "alt": True},
         {"properties": [("extend", True), ("channel", True)]}),
        ("action.select_leftright",
         {"type": params.select_mouse, "value": 'PRESS' if params.legacy else 'CLICK', "ctrl": True},
         {"properties": [("mode", 'CHECK')]}),
        ("action.select_leftright",
         {"type": params.select_mouse, "value": 'PRESS' if params.legacy else 'CLICK', "ctrl": True, "shift": True},
         {"properties": [("mode", 'CHECK'), ("extend", True)]}),
        ("action.select_leftright", {"type": 'LEFT_BRACKET', "value": 'PRESS'},
         {"properties": [("mode", 'LEFT')]}),
        ("action.select_leftright", {"type": 'RIGHT_BRACKET', "value": 'PRESS'},
         {"properties": [("mode", 'RIGHT')]}),
        *_template_items_select_actions(params, "action.select_all"),
        ("action.select_box", {"type": 'B', "value": 'PRESS'},
         {"properties": [("axis_range", False)]}),
        ("action.select_box", {"type": 'B', "value": 'PRESS', "alt": True},
         {"properties": [("axis_range", True)]}),
        ("action.select_box", {"type": params.select_mouse, "value": 'CLICK_DRAG'},
         {"properties": [("tweak", True), ("mode", 'SET')]}),
        ("action.select_box", {"type": params.select_mouse, "value": 'CLICK_DRAG', "shift": True},
         {"properties": [("tweak", True), ("mode", 'ADD')]}),
        ("action.select_box", {"type": params.select_mouse, "value": 'CLICK_DRAG', "ctrl": True},
         {"properties": [("tweak", True), ("mode", 'SUB')]}),
        ("action.select_lasso", {"type": params.action_mouse, "value": 'CLICK_DRAG', "ctrl": True},
         {"properties": [("mode", 'ADD')]}),
        ("action.select_lasso", {"type": params.action_mouse, "value": 'CLICK_DRAG', "shift": True, "ctrl": True},
         {"properties": [("mode", 'SUB')]}),
        ("action.select_circle", {"type": 'C', "value": 'PRESS'}, None),
        ("action.select_column", {"type": 'K', "value": 'PRESS'},
         {"properties": [("mode", 'KEYS')]}),
        ("action.select_column", {"type": 'K', "value": 'PRESS', "ctrl": True},
         {"properties": [("mode", 'CFRA')]}),
        ("action.select_column", {"type": 'K', "value": 'PRESS', "shift": True},
         {"properties": [("mode", 'MARKERS_COLUMN')]}),
        ("action.select_column", {"type": 'K', "value": 'PRESS', "alt": True},
         {"properties": [("mode", 'MARKERS_BETWEEN')]}),
        ("action.select_more", {"type": 'NUMPAD_PLUS', "value": 'PRESS', "ctrl": True, "repeat": True}, None),
        ("action.select_less", {"type": 'NUMPAD_MINUS', "value": 'PRESS', "ctrl": True, "repeat": True}, None),
        ("action.select_linked", {"type": 'L', "value": 'PRESS'}, None),
        ("action.frame_jump", {"type": 'G', "value": 'PRESS', "ctrl": True}, None),
        (
            op_menu_pie("DOPESHEET_MT_snap_pie", {"type": 'S', "value": 'PRESS', "shift": True})
            if not params.legacy else
            ("action.snap", {"type": 'S', "value": 'PRESS', "shift": True}, None)
        ),
        ("action.mirror", {"type": 'M', "value": 'PRESS', "ctrl": True}, None),
        ("action.handle_type", {"type": 'V', "value": 'PRESS'}, None),
        ("action.interpolation_type", {"type": 'T', "value": 'PRESS'}, None),
        ("action.extrapolation_type", {"type": 'E', "value": 'PRESS', "shift": True}, None),
        ("action.easing_type", {"type": 'E', "value": 'PRESS', "ctrl": True}, None),
        ("action.keyframe_type", {"type": 'R', "value": 'PRESS'}, None),
        ("action.bake_keys", {"type": 'O', "value": 'PRESS', "shift": True, "alt": True}, None),
        op_menu("DOPESHEET_MT_delete", {"type": 'X', "value": 'PRESS'}),
        ("action.delete", {"type": 'DEL', "value": 'PRESS'}, {"properties": [("confirm", False)]}),
        ("action.duplicate_move", {"type": 'D', "value": 'PRESS', "shift": True}, None),
        ("action.keyframe_insert", {"type": 'I', "value": 'PRESS'}, None),
        ("action.copy", {"type": 'C', "value": 'PRESS', "ctrl": True}, None),
        ("action.paste", {"type": 'V', "value": 'PRESS', "ctrl": True}, None),
        ("action.paste", {"type": 'V', "value": 'PRESS', "shift": True, "ctrl": True},
         {"properties": [("flipped", True)]}),
        ("action.previewrange_set", {"type": 'P', "value": 'PRESS', "ctrl": True, "alt": True}, None),
        ("action.view_all", {"type": 'HOME', "value": 'PRESS'}, None),
        ("action.view_all", {"type": 'NDOF_BUTTON_FIT', "value": 'PRESS'}, None),
        ("action.view_selected", {"type": 'NUMPAD_PERIOD', "value": 'PRESS'}, None),
        ("action.view_frame", {"type": 'NUMPAD_0', "value": 'PRESS'}, None),
        op_menu_pie("DOPESHEET_MT_view_pie", {"type": 'ACCENT_GRAVE', "value": 'PRESS'}),
        ("anim.channels_editable_toggle", {"type": 'TAB', "value": 'PRESS'}, None),
        ("anim.channels_select_filter", {"type": 'F', "value": 'PRESS', "ctrl": True}, None),
        ("transform.transform", {"type": 'G', "value": 'PRESS'},
         {"properties": [("mode", 'TIME_TRANSLATE')]}),
        ("transform.transform", {"type": params.select_mouse, "value": 'CLICK_DRAG'},
         {"properties": [("mode", 'TIME_TRANSLATE')]}),
        ("transform.transform", {"type": 'E', "value": 'PRESS'},
         {"properties": [("mode", 'TIME_EXTEND')]}),
        ("transform.transform", {"type": 'S', "value": 'PRESS'},
         {"properties": [("mode", 'TIME_SCALE')]}),
        ("transform.transform", {"type": 'T', "value": 'PRESS', "shift": True},
         {"properties": [("mode", 'TIME_SLIDE')]}),
        *_template_items_proportional_editing(
            params, connected=False, toggle_data_path='tool_settings.use_proportional_action'),
        ("marker.add", {"type": 'M', "value": 'PRESS'}, None),
        ("marker.camera_bind", {"type": 'B', "value": 'PRESS', "ctrl": True}, None),
        *_template_items_context_menu("DOPESHEET_MT_context_menu", params.context_menu_event),
        *_template_items_change_frame(params),
    ])

    return keymap


# ------------------------------------------------------------------------------
# Editor (NLA)

def km_nla_generic(params):
    items = []
    keymap = (
        "NLA Generic",
        {"space_type": 'NLA_EDITOR', "region_type": 'WINDOW'},
        {"items": items},
    )

    items.extend([
        *_template_space_region_type_toggle(
            params,
            sidebar_key={"type": 'N', "value": 'PRESS'},
        ),
        ("nla.tweakmode_enter", {"type": 'TAB', "value": 'PRESS'},
         {"properties": [("use_upper_stack_evaluation", True)]}),
        ("nla.tweakmode_exit", {"type": 'TAB', "value": 'PRESS'}, None),
        ("nla.tweakmode_enter", {"type": 'TAB', "value": 'PRESS', "shift": True},
         {"properties": [("isolate_action", True)]}),
        ("nla.tweakmode_exit", {"type": 'TAB', "value": 'PRESS', "shift": True},
         {"properties": [("isolate_action", True)]}),
        ("anim.channels_select_filter", {"type": 'F', "value": 'PRESS', "ctrl": True}, None),
    ])

    return keymap


def km_nla_channels(params):
    items = []
    keymap = (
        "NLA Channels",
        {"space_type": 'NLA_EDITOR', "region_type": 'WINDOW'},
        {"items": items},
    )

    items.extend([
        ("nla.channels_click", {"type": 'LEFTMOUSE', "value": 'PRESS'}, None),
        ("nla.channels_click", {"type": 'LEFTMOUSE', "value": 'PRESS', "shift": True},
         {"properties": [("extend", True)]}),
        ("nla.tracks_add", {"type": 'A', "value": 'PRESS', "shift": True},
         {"properties": [("above_selected", False)]}),
        ("nla.tracks_add", {"type": 'A', "value": 'PRESS', "shift": True, "ctrl": True},
         {"properties": [("above_selected", True)]}),
        ("nla.tracks_delete", {"type": 'X', "value": 'PRESS'}, None),
        ("nla.tracks_delete", {"type": 'DEL', "value": 'PRESS'}, None),
        *_template_items_context_menu("NLA_MT_channel_context_menu", params.context_menu_event),
    ])

    return keymap


def km_nla_editor(params):
    items = []
    keymap = (
        "NLA Editor",
        {"space_type": 'NLA_EDITOR', "region_type": 'WINDOW'},
        {"items": items},
    )

    items.extend([
        ("nla.click_select", {"type": params.select_mouse, "value": 'PRESS'},
         {"properties": [("deselect_all", not params.legacy)]}),
        ("nla.click_select", {"type": params.select_mouse, "value": 'PRESS', "shift": True},
         {"properties": [("extend", True)]}),
        ("nla.select_leftright",
         {"type": params.select_mouse, "value": 'PRESS' if params.legacy else 'CLICK', "ctrl": True},
         {"properties": [("mode", 'CHECK')]}),
        ("nla.select_leftright",
         {"type": params.select_mouse, "value": 'PRESS' if params.legacy else 'CLICK', "ctrl": True, "shift": True},
         {"properties": [("mode", 'CHECK'), ("extend", True)]}),
        ("nla.select_leftright", {"type": 'LEFT_BRACKET', "value": 'PRESS'},
         {"properties": [("mode", 'LEFT')]}),
        ("nla.select_leftright", {"type": 'RIGHT_BRACKET', "value": 'PRESS'},
         {"properties": [("mode", 'RIGHT')]}),
        *_template_items_select_actions(params, "nla.select_all"),
        ("nla.select_box", {"type": 'B', "value": 'PRESS'},
         {"properties": [("axis_range", False)]}),
        ("nla.select_box", {"type": 'B', "value": 'PRESS', "alt": True},
         {"properties": [("axis_range", True)]}),
        ("nla.select_box", {"type": params.select_mouse, "value": 'CLICK_DRAG'},
         {"properties": [("tweak", True), ("mode", 'SET')]}),
        ("nla.select_box", {"type": params.select_mouse, "value": 'CLICK_DRAG', "shift": True},
         {"properties": [("tweak", True), ("mode", 'ADD')]}),
        ("nla.select_box", {"type": params.select_mouse, "value": 'CLICK_DRAG', "ctrl": True},
         {"properties": [("tweak", True), ("mode", 'SUB')]}),
        ("nla.previewrange_set", {"type": 'P', "value": 'PRESS', "ctrl": True, "alt": True}, None),
        ("nla.view_all", {"type": 'HOME', "value": 'PRESS'}, None),
        ("nla.view_all", {"type": 'NDOF_BUTTON_FIT', "value": 'PRESS'}, None),
        ("nla.view_selected", {"type": 'NUMPAD_PERIOD', "value": 'PRESS'}, None),
        ("nla.view_frame", {"type": 'NUMPAD_0', "value": 'PRESS'}, None),
        op_menu_pie("NLA_MT_view_pie", {"type": 'ACCENT_GRAVE', "value": 'PRESS'}),
        ("nla.actionclip_add", {"type": 'A', "value": 'PRESS', "shift": True}, None),
        ("nla.transition_add", {"type": 'T', "value": 'PRESS', "shift": True}, None),
        ("nla.soundclip_add", {"type": 'K', "value": 'PRESS', "shift": True}, None),
        ("nla.meta_add", {"type": 'G', "value": 'PRESS', "ctrl": True}, None),
        ("nla.meta_remove", {"type": 'G', "value": 'PRESS', "ctrl": True, "alt": True}, None),
        ("nla.duplicate_linked_move", {"type": 'D', "value": 'PRESS', "shift": True}, None),
        ("nla.duplicate_move", {"type": 'D', "value": 'PRESS', "alt": True}, None),
        ("nla.make_single_user", {"type": 'U', "value": 'PRESS'}, None),
        ("nla.delete", {"type": 'X', "value": 'PRESS'}, None),
        ("nla.delete", {"type": 'DEL', "value": 'PRESS'}, None),
        ("nla.split", {"type": 'Y', "value": 'PRESS'}, None),
        ("nla.mute_toggle", {"type": 'H', "value": 'PRESS'}, None),
        ("nla.swap", {"type": 'F', "value": 'PRESS', "alt": True}, None),
        ("nla.move_up", {"type": 'PAGE_UP', "value": 'PRESS', "repeat": True}, None),
        ("nla.move_down", {"type": 'PAGE_DOWN', "value": 'PRESS', "repeat": True}, None),
        ("nla.apply_scale", {"type": 'A', "value": 'PRESS', "ctrl": True}, None),
        ("nla.clear_scale", {"type": 'S', "value": 'PRESS', "alt": True}, None),
        (
            op_menu_pie("NLA_MT_snap_pie", {"type": 'S', "value": 'PRESS', "shift": True})
            if not params.legacy else
            ("nla.snap", {"type": 'S', "value": 'PRESS', "shift": True}, None)
        ),
        ("nla.fmodifier_add", {"type": 'M', "value": 'PRESS', "shift": True, "ctrl": True}, None),
        ("transform.transform", {"type": 'G', "value": 'PRESS'},
         {"properties": [("mode", 'TRANSLATION')]}),
        ("transform.transform", {"type": params.select_mouse, "value": 'CLICK_DRAG'},
         {"properties": [("mode", 'TRANSLATION')]}),
        ("transform.transform", {"type": 'E', "value": 'PRESS'},
         {"properties": [("mode", 'TIME_EXTEND')]}),
        ("transform.transform", {"type": 'S', "value": 'PRESS'},
         {"properties": [("mode", 'TIME_SCALE')]}),
        ("marker.add", {"type": 'M', "value": 'PRESS'}, None),
        *_template_items_context_menu("NLA_MT_context_menu", params.context_menu_event),
        *_template_items_change_frame(params),
    ])

    return keymap


# ------------------------------------------------------------------------------
# Editor (Text)

def km_text_generic(params):
    items = []
    keymap = (
        "Text Generic",
        {"space_type": 'TEXT_EDITOR', "region_type": 'WINDOW'},
        {"items": items},
    )

    items.extend([
        *_template_space_region_type_toggle(
            params,
            sidebar_key={"type": 'T', "value": 'PRESS', "ctrl": True},
        ),
        ("text.start_find", {"type": 'F', "value": 'PRESS', "ctrl": True}, None),
        ("text.jump", {"type": 'J', "value": 'PRESS', "ctrl": True}, None),
        ("text.find_set_selected", {"type": 'G', "value": 'PRESS', "ctrl": True}, None),
        ("text.replace", {"type": 'H', "value": 'PRESS', "ctrl": True}, None),
    ])

    return keymap


def km_text(params):
    items = []
    keymap = (
        "Text",
        {"space_type": 'TEXT_EDITOR', "region_type": 'WINDOW'},
        {"items": items},
    )

    items.extend([
        ("wm.context_cycle_int", {"type": 'WHEELUPMOUSE', "value": 'PRESS', "ctrl": True},
         {"properties": [("data_path", 'space_data.font_size'), ("reverse", False)]}),
        ("wm.context_cycle_int", {"type": 'WHEELDOWNMOUSE', "value": 'PRESS', "ctrl": True},
         {"properties": [("data_path", 'space_data.font_size'), ("reverse", True)]}),
        ("wm.context_cycle_int", {"type": 'NUMPAD_PLUS', "value": 'PRESS', "ctrl": True, "repeat": True},
         {"properties": [("data_path", 'space_data.font_size'), ("reverse", False)]}),
        ("wm.context_cycle_int", {"type": 'NUMPAD_MINUS', "value": 'PRESS', "ctrl": True, "repeat": True},
         {"properties": [("data_path", 'space_data.font_size'), ("reverse", True)]}),
    ])

    if not params.legacy:
        items.extend([
            ("text.new", {"type": 'N', "value": 'PRESS', "alt": True}, None),
        ])
    else:
        items.extend([
            ("text.new", {"type": 'N', "value": 'PRESS', "ctrl": True}, None),

            ("text.move", {"type": 'LEFT_ARROW', "value": 'PRESS', "alt": True, "repeat": True},
             {"properties": [("type", 'PREVIOUS_WORD')]}),
            ("text.move", {"type": 'RIGHT_ARROW', "value": 'PRESS', "alt": True, "repeat": True},
             {"properties": [("type", 'NEXT_WORD')]}),
        ])

    items.extend([
        ("text.open", {"type": 'O', "value": 'PRESS', "alt": True}, None),
        ("text.reload", {"type": 'R', "value": 'PRESS', "alt": True}, None),
        ("text.save", {"type": 'S', "value": 'PRESS', "alt": True}, None),
        ("text.save_as", {"type": 'S', "value": 'PRESS', "shift": True, "ctrl": True, "alt": True}, None),
        ("text.run_script", {"type": 'P', "value": 'PRESS', "alt": True}, None),
        ("text.cut", {"type": 'X', "value": 'PRESS', "ctrl": True}, None),
        ("text.copy", {"type": 'C', "value": 'PRESS', "ctrl": True}, None),
        ("text.paste", {"type": 'V', "value": 'PRESS', "ctrl": True, "repeat": True}, None),
        ("text.cut", {"type": 'DEL', "value": 'PRESS', "shift": True}, None),
        ("text.copy", {"type": 'INSERT', "value": 'PRESS', "ctrl": True}, None),
        ("text.paste", {"type": 'INSERT', "value": 'PRESS', "shift": True, "repeat": True}, None),
        ("text.duplicate_line", {"type": 'D', "value": 'PRESS', "ctrl": True, "repeat": True}, None),
        ("text.select_all", {"type": 'A', "value": 'PRESS', "ctrl": True}, None),
        ("text.select_line", {"type": 'A', "value": 'PRESS', "shift": True, "ctrl": True}, None),
        ("text.select_word", {"type": 'LEFTMOUSE', "value": 'DOUBLE_CLICK'}, None),
        ("text.move_lines", {"type": 'UP_ARROW', "value": 'PRESS', "shift": True, "ctrl": True, "repeat": True},
         {"properties": [("direction", 'UP')]}),
        ("text.move_lines", {"type": 'DOWN_ARROW', "value": 'PRESS', "shift": True, "ctrl": True, "repeat": True},
         {"properties": [("direction", 'DOWN')]}),
        ("text.indent_or_autocomplete", {"type": 'TAB', "value": 'PRESS', "repeat": True}, None),
        ("text.unindent", {"type": 'TAB', "value": 'PRESS', "shift": True, "repeat": True}, None),
        ("text.comment_toggle", {"type": 'SLASH', "value": 'PRESS', "ctrl": True}, None),
        ("text.move", {"type": 'HOME', "value": 'PRESS'},
         {"properties": [("type", 'LINE_BEGIN')]}),
        ("text.move", {"type": 'END', "value": 'PRESS'},
         {"properties": [("type", 'LINE_END')]}),
        ("text.move", {"type": 'E', "value": 'PRESS', "ctrl": True},
         {"properties": [("type", 'LINE_END')]}),
        ("text.move", {"type": 'E', "value": 'PRESS', "shift": True, "ctrl": True},
         {"properties": [("type", 'LINE_END')]}),
        ("text.move", {"type": 'LEFT_ARROW', "value": 'PRESS', "repeat": True},
         {"properties": [("type", 'PREVIOUS_CHARACTER')]}),
        ("text.move", {"type": 'RIGHT_ARROW', "value": 'PRESS', "repeat": True},
         {"properties": [("type", 'NEXT_CHARACTER')]}),
        ("text.move", {"type": 'LEFT_ARROW', "value": 'PRESS', "ctrl": True, "repeat": True},
         {"properties": [("type", 'PREVIOUS_WORD')]}),
        ("text.move", {"type": 'RIGHT_ARROW', "value": 'PRESS', "ctrl": True, "repeat": True},
         {"properties": [("type", 'NEXT_WORD')]}),
        ("text.move", {"type": 'UP_ARROW', "value": 'PRESS', "repeat": True},
         {"properties": [("type", 'PREVIOUS_LINE')]}),
        ("text.move", {"type": 'DOWN_ARROW', "value": 'PRESS', "repeat": True},
         {"properties": [("type", 'NEXT_LINE')]}),
        ("text.move", {"type": 'PAGE_UP', "value": 'PRESS', "repeat": True},
         {"properties": [("type", 'PREVIOUS_PAGE')]}),
        ("text.move", {"type": 'PAGE_DOWN', "value": 'PRESS', "repeat": True},
         {"properties": [("type", 'NEXT_PAGE')]}),
        ("text.move", {"type": 'HOME', "value": 'PRESS', "ctrl": True},
         {"properties": [("type", 'FILE_TOP')]}),
        ("text.move", {"type": 'END', "value": 'PRESS', "ctrl": True},
         {"properties": [("type", 'FILE_BOTTOM')]}),
        ("text.move_select", {"type": 'HOME', "value": 'PRESS', "shift": True},
         {"properties": [("type", 'LINE_BEGIN')]}),
        ("text.move_select", {"type": 'END', "value": 'PRESS', "shift": True},
         {"properties": [("type", 'LINE_END')]}),
        ("text.move_select", {"type": 'LEFT_ARROW', "value": 'PRESS', "shift": True, "repeat": True},
         {"properties": [("type", 'PREVIOUS_CHARACTER')]}),
        ("text.move_select", {"type": 'RIGHT_ARROW', "value": 'PRESS', "shift": True, "repeat": True},
         {"properties": [("type", 'NEXT_CHARACTER')]}),
        ("text.move_select", {"type": 'LEFT_ARROW', "value": 'PRESS', "shift": True, "ctrl": True, "repeat": True},
         {"properties": [("type", 'PREVIOUS_WORD')]}),
        ("text.move_select", {"type": 'RIGHT_ARROW', "value": 'PRESS', "shift": True, "ctrl": True, "repeat": True},
         {"properties": [("type", 'NEXT_WORD')]}),
        ("text.move_select", {"type": 'UP_ARROW', "value": 'PRESS', "shift": True, "repeat": True},
         {"properties": [("type", 'PREVIOUS_LINE')]}),
        ("text.move_select", {"type": 'DOWN_ARROW', "value": 'PRESS', "shift": True, "repeat": True},
         {"properties": [("type", 'NEXT_LINE')]}),
        ("text.move_select", {"type": 'PAGE_UP', "value": 'PRESS', "shift": True, "repeat": True},
         {"properties": [("type", 'PREVIOUS_PAGE')]}),
        ("text.move_select", {"type": 'PAGE_DOWN', "value": 'PRESS', "shift": True, "repeat": True},
         {"properties": [("type", 'NEXT_PAGE')]}),
        ("text.move_select", {"type": 'HOME', "value": 'PRESS', "shift": True, "ctrl": True},
         {"properties": [("type", 'FILE_TOP')]}),
        ("text.move_select", {"type": 'END', "value": 'PRESS', "shift": True, "ctrl": True},
         {"properties": [("type", 'FILE_BOTTOM')]}),
        ("text.delete", {"type": 'DEL', "value": 'PRESS', "repeat": True},
         {"properties": [("type", 'NEXT_CHARACTER')]}),
        ("text.delete", {"type": 'BACK_SPACE', "value": 'PRESS', "repeat": True},
         {"properties": [("type", 'PREVIOUS_CHARACTER')]}),
        ("text.delete", {"type": 'BACK_SPACE', "value": 'PRESS', "shift": True, "repeat": True},
         {"properties": [("type", 'PREVIOUS_CHARACTER')]}),
        ("text.delete", {"type": 'DEL', "value": 'PRESS', "ctrl": True, "repeat": True},
         {"properties": [("type", 'NEXT_WORD')]}),
        ("text.delete", {"type": 'BACK_SPACE', "value": 'PRESS', "ctrl": True, "repeat": True},
         {"properties": [("type", 'PREVIOUS_WORD')]}),
        ("text.overwrite_toggle", {"type": 'INSERT', "value": 'PRESS'}, None),
        ("text.scroll_bar", {"type": 'LEFTMOUSE', "value": 'PRESS'}, None),
        ("text.scroll_bar", {"type": 'MIDDLEMOUSE', "value": 'PRESS'}, None),
        ("text.scroll", {"type": 'MIDDLEMOUSE', "value": 'PRESS'}, None),
        ("text.scroll", {"type": 'TRACKPADPAN', "value": 'ANY'}, None),
        ("text.selection_set", {"type": 'LEFTMOUSE', "value": 'CLICK_DRAG'}, None),
        ("text.cursor_set", {"type": 'LEFTMOUSE', "value": 'PRESS'}, None),
        ("text.selection_set", {"type": 'LEFTMOUSE', "value": 'PRESS', "shift": True}, None),
        ("text.scroll", {"type": 'WHEELUPMOUSE', "value": 'PRESS'},
         {"properties": [("lines", -1)]}),
        ("text.scroll", {"type": 'WHEELDOWNMOUSE', "value": 'PRESS'},
         {"properties": [("lines", 1)]}),
        ("text.line_break", {"type": 'RET', "value": 'PRESS', "repeat": True}, None),
        ("text.line_break", {"type": 'NUMPAD_ENTER', "value": 'PRESS', "repeat": True}, None),
        ("text.line_number", {"type": 'TEXTINPUT', "value": 'ANY', "any": True, "repeat": True}, None),
        op_menu("TEXT_MT_context_menu", {"type": 'RIGHTMOUSE', "value": 'PRESS'}),
        ("text.insert", {"type": 'TEXTINPUT', "value": 'ANY', "any": True, "repeat": True}, None),
    ])

    return keymap


# ------------------------------------------------------------------------------
# Editor (Sequencer)

def km_sequencercommon(params):
    items = []
    keymap = (
        "SequencerCommon",
        {"space_type": 'SEQUENCE_EDITOR', "region_type": 'WINDOW'},
        {"items": items},
    )

    items.extend([
        *_template_space_region_type_toggle(
            params,
            toolbar_key={"type": 'T', "value": 'PRESS'},
            sidebar_key={"type": 'N', "value": 'PRESS'},
        ),
        ("wm.context_toggle", {"type": 'O', "value": 'PRESS', "shift": True},
         {"properties": [("data_path", 'scene.sequence_editor.show_overlay_frame')]}),
        ("wm.context_toggle_enum", {"type": 'TAB', "value": 'PRESS', "ctrl": True},
         {"properties": [("data_path", 'space_data.view_type'), ("value_1", 'SEQUENCER'), ("value_2", 'PREVIEW')]}),
        ("sequencer.refresh_all", {"type": 'R', "value": 'PRESS', "ctrl": True}, None),
    ])

    if params.select_mouse == 'LEFTMOUSE' and not params.legacy:
        # Quick switch to select tool, since left select can't easily
        # select with any tool active.
        items.extend([
            op_tool_cycle("builtin.select_box", {"type": 'W', "value": 'PRESS'}),
        ])

    return keymap


def km_sequencer(params):
    items = []
    keymap = (
        "Sequencer",
        {"space_type": 'SEQUENCE_EDITOR', "region_type": 'WINDOW'},
        {"items": items},
    )

    items.extend([
        *_template_items_select_actions(params, "sequencer.select_all"),
        ("sequencer.split", {"type": 'K', "value": 'PRESS'},
         {"properties": [("type", 'SOFT')]}),
        ("sequencer.split", {"type": 'K', "value": 'PRESS', "shift": True},
         {"properties": [("type", 'HARD')]}),
        ("sequencer.mute", {"type": 'H', "value": 'PRESS'},
         {"properties": [("unselected", False)]}),
        ("sequencer.mute", {"type": 'H', "value": 'PRESS', "shift": True},
         {"properties": [("unselected", True)]}),
        ("sequencer.unmute", {"type": 'H', "value": 'PRESS', "alt": True},
         {"properties": [("unselected", False)]}),
        ("sequencer.unmute", {"type": 'H', "value": 'PRESS', "shift": True, "alt": True},
         {"properties": [("unselected", True)]}),
        ("sequencer.lock", {"type": 'H', "value": 'PRESS', "ctrl": True}, None),
        ("sequencer.unlock", {"type": 'H', "value": 'PRESS', "ctrl": True, "alt": True}, None),
        ("sequencer.reassign_inputs", {"type": 'R', "value": 'PRESS'}, None),
        ("sequencer.reload", {"type": 'R', "value": 'PRESS', "alt": True}, None),
        ("sequencer.reload", {"type": 'R', "value": 'PRESS', "shift": True, "alt": True},
         {"properties": [("adjust_length", True)]}),
        ("sequencer.offset_clear", {"type": 'O', "value": 'PRESS', "alt": True}, None),
        ("sequencer.duplicate_move", {"type": 'D', "value": 'PRESS', "shift": True}, None),
        ("sequencer.delete", {"type": 'X', "value": 'PRESS'}, None),
        ("sequencer.delete", {"type": 'DEL', "value": 'PRESS'}, None),
        ("sequencer.copy", {"type": 'C', "value": 'PRESS', "ctrl": True}, None),
        ("sequencer.paste", {"type": 'V', "value": 'PRESS', "ctrl": True}, None),
        ("sequencer.paste", {"type": 'V', "value": 'PRESS', "ctrl": True, "shift": True},
         {"properties": [("keep_offset", True)]}),
        ("sequencer.images_separate", {"type": 'Y', "value": 'PRESS'}, None),
        ("sequencer.meta_toggle", {"type": 'TAB', "value": 'PRESS'}, None),
        ("sequencer.meta_make", {"type": 'G', "value": 'PRESS', "ctrl": True}, None),
        ("sequencer.meta_separate", {"type": 'G', "value": 'PRESS', "ctrl": True, "alt": True}, None),
        ("sequencer.view_all", {"type": 'HOME', "value": 'PRESS'}, None),
        ("sequencer.view_all", {"type": 'NDOF_BUTTON_FIT', "value": 'PRESS'}, None),
        ("sequencer.view_selected", {"type": 'NUMPAD_PERIOD', "value": 'PRESS'}, None),
        ("sequencer.view_frame", {"type": 'NUMPAD_0', "value": 'PRESS'}, None),
        ("sequencer.strip_jump", {"type": 'PAGE_UP', "value": 'PRESS', "repeat": True},
         {"properties": [("next", True), ("center", False)]}),
        ("sequencer.strip_jump", {"type": 'PAGE_DOWN', "value": 'PRESS', "repeat": True},
         {"properties": [("next", False), ("center", False)]}),
        ("sequencer.strip_jump", {"type": 'PAGE_UP', "value": 'PRESS', "alt": True, "repeat": True},
         {"properties": [("next", True), ("center", True)]}),
        ("sequencer.strip_jump", {"type": 'PAGE_DOWN', "value": 'PRESS', "alt": True, "repeat": True},
         {"properties": [("next", False), ("center", True)]}),
        ("sequencer.swap", {"type": 'LEFT_ARROW', "value": 'PRESS', "alt": True, "repeat": True},
         {"properties": [("side", 'LEFT')]}),
        ("sequencer.swap", {"type": 'RIGHT_ARROW', "value": 'PRESS', "alt": True, "repeat": True},
         {"properties": [("side", 'RIGHT')]}),
        ("sequencer.gap_remove", {"type": 'BACK_SPACE', "value": 'PRESS'},
         {"properties": [("all", False)]}),
        ("sequencer.gap_remove", {"type": 'BACK_SPACE', "value": 'PRESS', "shift": True},
         {"properties": [("all", True)]}),
        ("sequencer.gap_insert", {"type": 'EQUAL', "value": 'PRESS', "shift": True}, None),
        ("sequencer.snap", {"type": 'S', "value": 'PRESS', "shift": True}, None),
        ("sequencer.swap_inputs", {"type": 'S', "value": 'PRESS', "alt": True}, None),
        *(
            (("sequencer.split_multicam",
              {"type": NUMBERS_1[i], "value": 'PRESS'},
              {"properties": [("camera", i + 1)]})
             for i in range(10)
             )
        ),
        *_template_sequencer_timeline_select(
            type=params.select_mouse,
            value=params.select_mouse_value_fallback,
            legacy=params.legacy,
        ),
        ("sequencer.select_more", {"type": 'NUMPAD_PLUS', "value": 'PRESS', "ctrl": True, "repeat": True}, None),
        ("sequencer.select_less", {"type": 'NUMPAD_MINUS', "value": 'PRESS', "ctrl": True, "repeat": True}, None),
        ("sequencer.select_linked_pick", {"type": 'L', "value": 'PRESS'}, None),
        ("sequencer.select_linked_pick", {"type": 'L', "value": 'PRESS', "shift": True},
         {"properties": [("extend", True)]}),
        ("sequencer.select_linked", {"type": 'L', "value": 'PRESS', "ctrl": True}, None),
        ("sequencer.select_box", {"type": params.select_mouse, "value": 'CLICK_DRAG'},
         {"properties": [("tweak", True), ("mode", 'SET')]}),
        ("sequencer.select_box", {"type": params.select_mouse, "value": 'CLICK_DRAG', "shift": True},
         {"properties": [("tweak", True), ("mode", 'ADD')]}),
        ("sequencer.select_box", {"type": params.select_mouse, "value": 'CLICK_DRAG', "ctrl": True},
         {"properties": [("tweak", True), ("mode", 'SUB')]}),
        ("sequencer.select_box", {"type": 'B', "value": 'PRESS'}, None),
        ("sequencer.select_box", {"type": 'B', "value": 'PRESS', "ctrl": True},
         {"properties": [("include_handles", True)]}),
        ("sequencer.select_grouped", {"type": 'G', "value": 'PRESS', "shift": True}, None),
        op_menu("SEQUENCER_MT_add", {"type": 'A', "value": 'PRESS', "shift": True}),
        op_menu("SEQUENCER_MT_change", {"type": 'C', "value": 'PRESS'}),
        op_menu_pie("SEQUENCER_MT_view_pie", {"type": 'ACCENT_GRAVE', "value": 'PRESS'}),
        ("sequencer.slip", {"type": 'S', "value": 'PRESS'}, None),
        ("wm.context_set_int", {"type": 'O', "value": 'PRESS'},
         {"properties": [("data_path", 'scene.sequence_editor.overlay_frame'), ("value", 0)]}),
        ("transform.seq_slide", {"type": 'G', "value": 'PRESS'},
         {"properties": [("view2d_edge_pan", True)]}),
        ("transform.seq_slide", {"type": params.select_mouse, "value": 'CLICK_DRAG'},
         {"properties": [("view2d_edge_pan", True)]}),
        ("transform.transform", {"type": 'E', "value": 'PRESS'},
         {"properties": [("mode", 'TIME_EXTEND')]}),
        ("marker.add", {"type": 'M', "value": 'PRESS'}, None),
        ("sequencer.select_side_of_frame", {"type": 'LEFT_BRACKET', "value": 'PRESS'},
         {"properties": [("side", 'LEFT')]}),
        ("sequencer.select_side_of_frame", {"type": 'RIGHT_BRACKET', "value": 'PRESS'},
         {"properties": [("side", 'RIGHT')]}),
        ("wm.context_toggle", {"type": 'TAB', "value": 'PRESS', "shift": True},
         {"properties": [("data_path", 'tool_settings.use_snap_sequencer')]}),
        ("wm.context_toggle", {"type": 'Z', "value": 'PRESS', "alt": True, "shift": True},
         {"properties": [("data_path", "space_data.show_overlays")]}),
        *_template_items_context_menu("SEQUENCER_MT_context_menu", params.context_menu_event),
    ])

    return keymap


def km_sequencerpreview(params):
    items = []
    keymap = (
        "SequencerPreview",
        {"space_type": 'SEQUENCE_EDITOR', "region_type": 'WINDOW'},
        {"items": items},
    )

    items.extend([
        # Selection.
        *_template_sequencer_preview_select(
            type=params.select_mouse,
            value=params.select_mouse_value_fallback,
            legacy=params.legacy,
        ),
        *_template_items_select_actions(params, "sequencer.select_all"),
        ("sequencer.select_box", {"type": 'B', "value": 'PRESS'}, None),

        # View.
        ("sequencer.view_selected", {"type": 'NUMPAD_PERIOD', "value": 'PRESS'}, None),
        ("sequencer.view_all_preview", {"type": 'HOME', "value": 'PRESS'}, None),
        ("sequencer.view_all_preview", {"type": 'NDOF_BUTTON_FIT', "value": 'PRESS'}, None),
        ("sequencer.view_ghost_border", {"type": 'O', "value": 'PRESS'}, None),
        ("sequencer.view_zoom_ratio", {"type": 'NUMPAD_8', "value": 'PRESS', "ctrl": True},
         {"properties": [("ratio", 8.0)]}),
        ("sequencer.view_zoom_ratio", {"type": 'NUMPAD_4', "value": 'PRESS', "ctrl": True},
         {"properties": [("ratio", 4.0)]}),
        ("sequencer.view_zoom_ratio", {"type": 'NUMPAD_2', "value": 'PRESS', "ctrl": True},
         {"properties": [("ratio", 2.0)]}),
        ("sequencer.view_zoom_ratio", {"type": 'NUMPAD_1', "value": 'PRESS'},
         {"properties": [("ratio", 1.0)]}),
        ("sequencer.view_zoom_ratio", {"type": 'NUMPAD_2', "value": 'PRESS'},
         {"properties": [("ratio", 0.5)]}),
        ("sequencer.view_zoom_ratio", {"type": 'NUMPAD_4', "value": 'PRESS'},
         {"properties": [("ratio", 0.25)]}),
        ("sequencer.view_zoom_ratio", {"type": 'NUMPAD_8', "value": 'PRESS'},
         {"properties": [("ratio", 0.125)]}),
        op_menu_pie("SEQUENCER_MT_preview_view_pie", {"type": 'ACCENT_GRAVE', "value": 'PRESS'}),

        # Transform Actions.
        *_template_items_transform_actions(params, use_mirror=True),

        # Edit.
        ("sequencer.strip_transform_clear", {"type": 'G', "alt": True, "value": 'PRESS'},
         {"properties": [("property", 'POSITION')]}),
        ("sequencer.strip_transform_clear", {"type": 'S', "alt": True, "value": 'PRESS'},
         {"properties": [("property", 'SCALE')]}),
        ("sequencer.strip_transform_clear", {"type": 'R', "alt": True, "value": 'PRESS'},
         {"properties": [("property", 'ROTATION')]}),

        ("sequencer.delete", {"type": 'X', "value": 'PRESS'}, None),
        ("sequencer.delete", {"type": 'DEL', "value": 'PRESS'}, None),

        *_template_items_context_menu("SEQUENCER_MT_preview_context_menu", params.context_menu_event),
    ])

    if not params.legacy:
        # New pie menus.
        items.extend([
            ("wm.context_toggle", {"type": 'ACCENT_GRAVE', "value": 'PRESS', "ctrl": True},
             {"properties": [("data_path", 'space_data.show_gizmo')]}),
            op_menu_pie("SEQUENCER_MT_pivot_pie", {"type": 'PERIOD', "value": 'PRESS'}),
            ("wm.context_toggle", {"type": 'Z', "value": 'PRESS', "alt": True, "shift": True},
             {"properties": [("data_path", "space_data.show_overlays")]}),
        ])

    # 2D cursor.
    if params.cursor_tweak_event:
        items.extend([
            ("sequencer.cursor_set", params.cursor_set_event, None),
            ("transform.translate", params.cursor_tweak_event,
             {"properties": [("release_confirm", True), ("cursor_transform", True)]}),
        ])
    else:
        items.extend([
            ("sequencer.cursor_set", params.cursor_set_event, None),
        ])

    return keymap


def km_sequencer_channels(_params):
    items = []
    keymap = (
        "Sequencer Channels",
        {"space_type": 'SEQUENCE_EDITOR', "region_type": 'WINDOW'},
        {"items": items},
    )

    items.extend([
        # Rename.
        ("sequencer.rename_channel", {"type": 'LEFTMOUSE', "value": 'PRESS', "ctrl": True}, None),
        ("sequencer.rename_channel", {"type": 'LEFTMOUSE', "value": 'DOUBLE_CLICK'}, None),
    ])
    return keymap


# ------------------------------------------------------------------------------
# Editor (Console)

def km_console(_params):
    items = []
    keymap = (
        "Console",
        {"space_type": 'CONSOLE', "region_type": 'WINDOW'},
        {"items": items},
    )

    items.extend([
        ("console.move", {"type": 'LEFT_ARROW', "value": 'PRESS', "ctrl": True, "repeat": True},
         {"properties": [("type", 'PREVIOUS_WORD')]}),
        ("console.move", {"type": 'RIGHT_ARROW', "value": 'PRESS', "ctrl": True, "repeat": True},
         {"properties": [("type", 'NEXT_WORD')]}),
        ("console.move", {"type": 'HOME', "value": 'PRESS'},
         {"properties": [("type", 'LINE_BEGIN')]}),
        ("console.move", {"type": 'END', "value": 'PRESS'},
         {"properties": [("type", 'LINE_END')]}),
        ("wm.context_cycle_int", {"type": 'WHEELUPMOUSE', "value": 'PRESS', "ctrl": True},
         {"properties": [("data_path", 'space_data.font_size'), ("reverse", False)]}),
        ("wm.context_cycle_int", {"type": 'WHEELDOWNMOUSE', "value": 'PRESS', "ctrl": True},
         {"properties": [("data_path", 'space_data.font_size'), ("reverse", True)]}),
        ("wm.context_cycle_int", {"type": 'NUMPAD_PLUS', "value": 'PRESS', "ctrl": True, "repeat": True},
         {"properties": [("data_path", 'space_data.font_size'), ("reverse", False)]}),
        ("wm.context_cycle_int", {"type": 'NUMPAD_MINUS', "value": 'PRESS', "ctrl": True, "repeat": True},
         {"properties": [("data_path", 'space_data.font_size'), ("reverse", True)]}),
        ("console.move", {"type": 'LEFT_ARROW', "value": 'PRESS', "repeat": True},
         {"properties": [("type", 'PREVIOUS_CHARACTER')]}),
        ("console.move", {"type": 'RIGHT_ARROW', "value": 'PRESS', "repeat": True},
         {"properties": [("type", 'NEXT_CHARACTER')]}),
        ("console.history_cycle", {"type": 'UP_ARROW', "value": 'PRESS', "repeat": True},
         {"properties": [("reverse", True)]}),
        ("console.history_cycle", {"type": 'DOWN_ARROW', "value": 'PRESS', "repeat": True},
         {"properties": [("reverse", False)]}),
        ("console.delete", {"type": 'DEL', "value": 'PRESS', "repeat": True},
         {"properties": [("type", 'NEXT_CHARACTER')]}),
        ("console.delete", {"type": 'BACK_SPACE', "value": 'PRESS', "repeat": True},
         {"properties": [("type", 'PREVIOUS_CHARACTER')]}),
        ("console.delete", {"type": 'BACK_SPACE', "value": 'PRESS', "shift": True, "repeat": True},
         {"properties": [("type", 'PREVIOUS_CHARACTER')]}),
        ("console.delete", {"type": 'DEL', "value": 'PRESS', "ctrl": True, "repeat": True},
         {"properties": [("type", 'NEXT_WORD')]}),
        ("console.delete", {"type": 'BACK_SPACE', "value": 'PRESS', "ctrl": True, "repeat": True},
         {"properties": [("type", 'PREVIOUS_WORD')]}),
        ("console.clear_line", {"type": 'RET', "value": 'PRESS', "shift": True}, None),
        ("console.clear_line", {"type": 'NUMPAD_ENTER', "value": 'PRESS', "shift": True}, None),
        ("console.execute", {"type": 'RET', "value": 'PRESS'},
         {"properties": [("interactive", True)]}),
        ("console.execute", {"type": 'NUMPAD_ENTER', "value": 'PRESS'},
         {"properties": [("interactive", True)]}),
        ("console.copy_as_script", {"type": 'C', "value": 'PRESS', "shift": True, "ctrl": True}, None),
        ("console.copy", {"type": 'C', "value": 'PRESS', "ctrl": True}, None),
        ("console.paste", {"type": 'V', "value": 'PRESS', "ctrl": True, "repeat": True}, None),
        ("console.select_set", {"type": 'LEFTMOUSE', "value": 'PRESS'}, None),
        ("console.select_word", {"type": 'LEFTMOUSE', "value": 'DOUBLE_CLICK'}, None),
        ("console.insert", {"type": 'TAB', "value": 'PRESS', "ctrl": True, "repeat": True},
         {"properties": [("text", '\t')]}),
        ("console.indent_or_autocomplete", {"type": 'TAB', "value": 'PRESS', "repeat": True}, None),
        ("console.unindent", {"type": 'TAB', "value": 'PRESS', "shift": True, "repeat": True}, None),
        *_template_items_context_menu("CONSOLE_MT_context_menu", {"type": 'RIGHTMOUSE', "value": 'PRESS'}),
        ("console.insert", {"type": 'TEXTINPUT', "value": 'ANY', "any": True, "repeat": True}, None),
    ])

    return keymap


# ------------------------------------------------------------------------------
# Editor (Clip)

def km_clip(params):
    items = []
    keymap = (
        "Clip",
        {"space_type": 'CLIP_EDITOR', "region_type": 'WINDOW'},
        {"items": items},
    )

    items.extend([
        *_template_space_region_type_toggle(
            params,
            toolbar_key={"type": 'T', "value": 'PRESS'},
            sidebar_key={"type": 'N', "value": 'PRESS'},
        ),
        ("clip.open", {"type": 'O', "value": 'PRESS', "alt": True}, None),
        ("clip.track_markers", {"type": 'LEFT_ARROW', "value": 'PRESS', "alt": True, "repeat": True},
         {"properties": [("backwards", True), ("sequence", False)]}),
        ("clip.track_markers", {"type": 'RIGHT_ARROW', "value": 'PRESS', "alt": True, "repeat": True},
         {"properties": [("backwards", False), ("sequence", False)]}),
        ("clip.track_markers", {"type": 'T', "value": 'PRESS', "ctrl": True},
         {"properties": [("backwards", False), ("sequence", True)]}),
        ("clip.track_markers", {"type": 'T', "value": 'PRESS', "shift": True, "ctrl": True},
         {"properties": [("backwards", True), ("sequence", True)]}),
        ("wm.context_toggle_enum", {"type": 'TAB', "value": 'PRESS'},
         {"properties": [("data_path", 'space_data.mode'), ("value_1", 'TRACKING'), ("value_2", 'MASK')]}),
        ("clip.prefetch", {"type": 'P', "value": 'PRESS'}, None),
        op_menu_pie("CLIP_MT_tracking_pie", {"type": 'E', "value": 'PRESS'}),
        op_menu_pie("CLIP_MT_solving_pie", {"type": 'S', "value": 'PRESS', "shift": True}),
        op_menu_pie("CLIP_MT_marker_pie", {"type": 'E', "value": 'PRESS', "shift": True}),
        op_menu_pie("CLIP_MT_reconstruction_pie", {"type": 'W', "value": 'PRESS', "shift": True}),
        op_menu_pie("CLIP_MT_view_pie", {"type": 'ACCENT_GRAVE', "value": 'PRESS'}),
    ])

    return keymap


def km_clip_editor(params):
    items = []
    keymap = (
        "Clip Editor",
        {"space_type": 'CLIP_EDITOR', "region_type": 'WINDOW'},
        {"items": items},
    )

    items.extend([
        ("clip.view_pan", {"type": 'MIDDLEMOUSE', "value": 'PRESS'}, None),
        ("clip.view_pan", {"type": 'MIDDLEMOUSE', "value": 'PRESS', "shift": True}, None),
        ("clip.view_pan", {"type": 'TRACKPADPAN', "value": 'ANY'}, None),
        ("clip.view_zoom", {"type": 'MIDDLEMOUSE', "value": 'PRESS', "ctrl": True}, None),
        ("clip.view_zoom", {"type": 'TRACKPADZOOM', "value": 'ANY'}, None),
        ("clip.view_zoom", {"type": 'TRACKPADPAN', "value": 'ANY', "ctrl": True}, None),
        ("clip.view_zoom_in", {"type": 'WHEELINMOUSE', "value": 'PRESS'}, None),
        ("clip.view_zoom_out", {"type": 'WHEELOUTMOUSE', "value": 'PRESS'}, None),
        ("clip.view_zoom_in", {"type": 'NUMPAD_PLUS', "value": 'PRESS', "repeat": True}, None),
        ("clip.view_zoom_out", {"type": 'NUMPAD_MINUS', "value": 'PRESS', "repeat": True}, None),
        ("clip.view_zoom_ratio", {"type": 'NUMPAD_8', "value": 'PRESS', "ctrl": True},
         {"properties": [("ratio", 8.0)]}),
        ("clip.view_zoom_ratio", {"type": 'NUMPAD_4', "value": 'PRESS', "ctrl": True},
         {"properties": [("ratio", 4.0)]}),
        ("clip.view_zoom_ratio", {"type": 'NUMPAD_2', "value": 'PRESS', "ctrl": True},
         {"properties": [("ratio", 2.0)]}),
        ("clip.view_zoom_ratio", {"type": 'NUMPAD_8', "value": 'PRESS', "shift": True},
         {"properties": [("ratio", 8.0)]}),
        ("clip.view_zoom_ratio", {"type": 'NUMPAD_4', "value": 'PRESS', "shift": True},
         {"properties": [("ratio", 4.0)]}),
        ("clip.view_zoom_ratio", {"type": 'NUMPAD_2', "value": 'PRESS', "shift": True},
         {"properties": [("ratio", 2.0)]}),
        ("clip.view_zoom_ratio", {"type": 'NUMPAD_1', "value": 'PRESS'},
         {"properties": [("ratio", 1.0)]}),
        ("clip.view_zoom_ratio", {"type": 'NUMPAD_2', "value": 'PRESS'},
         {"properties": [("ratio", 0.5)]}),
        ("clip.view_zoom_ratio", {"type": 'NUMPAD_4', "value": 'PRESS'},
         {"properties": [("ratio", 0.25)]}),
        ("clip.view_zoom_ratio", {"type": 'NUMPAD_8', "value": 'PRESS'},
         {"properties": [("ratio", 0.125)]}),
        ("clip.view_all", {"type": 'HOME', "value": 'PRESS'}, None),
        ("clip.view_all", {"type": 'F', "value": 'PRESS'},
         {"properties": [("fit_view", True)]}),
        ("clip.view_selected", {"type": 'NUMPAD_PERIOD', "value": 'PRESS'}, None),
        ("clip.view_all", {"type": 'NDOF_BUTTON_FIT', "value": 'PRESS'}, None),
        ("clip.view_ndof", {"type": 'NDOF_MOTION', "value": 'ANY'}, None),
        ("clip.frame_jump", {"type": 'LEFT_ARROW', "value": 'PRESS', "shift": True, "ctrl": True, "repeat": True},
         {"properties": [("position", 'PATHSTART')]}),
        ("clip.frame_jump", {"type": 'RIGHT_ARROW', "value": 'PRESS', "shift": True, "ctrl": True, "repeat": True},
         {"properties": [("position", 'PATHEND')]}),
        ("clip.frame_jump", {"type": 'LEFT_ARROW', "value": 'PRESS', "shift": True, "alt": True, "repeat": True},
         {"properties": [("position", 'FAILEDPREV')]}),
        ("clip.frame_jump", {"type": 'RIGHT_ARROW', "value": 'PRESS', "shift": True, "alt": True, "repeat": True},
         {"properties": [("position", 'PATHSTART')]}),
        ("clip.change_frame", {"type": 'LEFTMOUSE', "value": 'PRESS'}, None),
        ("clip.select", {"type": params.select_mouse, "value": 'PRESS'},
         {"properties": [("deselect_all", not params.legacy)]}),
        ("clip.select", {"type": params.select_mouse, "value": 'PRESS', "shift": True},
         {"properties": [("extend", True)]}),
        *_template_items_select_actions(params, "clip.select_all"),
        ("clip.select_box", {"type": 'B', "value": 'PRESS'}, None),
        ("clip.select_circle", {"type": 'C', "value": 'PRESS'}, None),
        op_menu("CLIP_MT_select_grouped", {"type": 'G', "value": 'PRESS', "shift": True}),
        ("clip.select_lasso", {"type": params.action_mouse, "value": 'CLICK_DRAG', "ctrl": True, "alt": True},
         {"properties": [("mode", 'ADD')]}),
        ("clip.select_lasso", {"type": params.action_mouse, "value": 'CLICK_DRAG', "shift": True, "ctrl": True, "alt": True},
         {"properties": [("mode", 'SUB')]}),
        ("clip.add_marker_slide", {"type": 'LEFTMOUSE', "value": 'PRESS', "ctrl": True}, None),
        ("clip.delete_marker", {"type": 'X', "value": 'PRESS', "shift": True}, None),
        ("clip.delete_marker", {"type": 'DEL', "value": 'PRESS', "shift": True}, None),
        ("clip.slide_marker", {"type": 'LEFTMOUSE', "value": 'PRESS'}, None),
        ("clip.disable_markers", {"type": 'D', "value": 'PRESS', "shift": True},
         {"properties": [("action", 'TOGGLE')]}),
        ("clip.delete_track", {"type": 'X', "value": 'PRESS'}, None),
        ("clip.delete_track", {"type": 'DEL', "value": 'PRESS'}, None),
        ("clip.lock_tracks", {"type": 'L', "value": 'PRESS', "ctrl": True},
         {"properties": [("action", 'LOCK')]}),
        ("clip.lock_tracks", {"type": 'L', "value": 'PRESS', "alt": True},
         {"properties": [("action", 'UNLOCK')]}),
        *_template_items_hide_reveal_actions("clip.hide_tracks", "clip.hide_tracks_clear"),
        ("clip.slide_plane_marker", {"type": 'LEFTMOUSE', "value": 'CLICK_DRAG'}, None),
        ("clip.keyframe_insert", {"type": 'I', "value": 'PRESS'}, None),
        ("clip.keyframe_delete", {"type": 'I', "value": 'PRESS', "alt": True}, None),
        ("clip.join_tracks", {"type": 'J', "value": 'PRESS', "ctrl": True}, None),
        ("clip.lock_selection_toggle", {"type": 'L', "value": 'PRESS'}, None),
        ("wm.context_toggle", {"type": 'D', "value": 'PRESS', "alt": True},
         {"properties": [("data_path", 'space_data.show_disabled')]}),
        ("wm.context_toggle", {"type": 'S', "value": 'PRESS', "alt": True},
         {"properties": [("data_path", 'space_data.show_marker_search')]}),
        ("wm.context_toggle", {"type": 'M', "value": 'PRESS'},
         {"properties": [("data_path", 'space_data.use_mute_footage')]}),
        ("transform.translate", {"type": 'G', "value": 'PRESS'}, None),
        ("transform.translate", {"type": params.select_mouse, "value": 'CLICK_DRAG'}, None),
        ("transform.resize", {"type": 'S', "value": 'PRESS'}, None),
        ("transform.rotate", {"type": 'R', "value": 'PRESS'}, None),
        ("clip.clear_track_path", {"type": 'T', "value": 'PRESS', "alt": True},
         {"properties": [("action", 'REMAINED'), ("clear_active", False)]}),
        ("clip.clear_track_path", {"type": 'T', "value": 'PRESS', "shift": True},
         {"properties": [("action", 'UPTO'), ("clear_active", False)]}),
        ("clip.clear_track_path", {"type": 'T', "value": 'PRESS', "shift": True, "alt": True},
         {"properties": [("action", 'ALL'), ("clear_active", False)]}),
        ("clip.cursor_set", params.cursor_set_event, None),
        ("clip.copy_tracks", {"type": 'C', "value": 'PRESS', "ctrl": True}, None),
        ("clip.paste_tracks", {"type": 'V', "value": 'PRESS', "ctrl": True}, None),
        *_template_items_context_menu("CLIP_MT_tracking_context_menu", params.context_menu_event),
    ])

    if not params.legacy:
        items.extend([
            op_menu_pie("CLIP_MT_pivot_pie", {"type": 'PERIOD', "value": 'PRESS'}),
        ])
    else:
        items.extend([
            # Old pivot.
            ("wm.context_set_enum", {"type": 'COMMA', "value": 'PRESS'},
             {"properties": [("data_path", 'space_data.pivot_point'), ("value", 'BOUNDING_BOX_CENTER')]}),
            ("wm.context_set_enum", {"type": 'COMMA', "value": 'PRESS', "ctrl": True},
             {"properties": [("data_path", 'space_data.pivot_point'), ("value", 'MEDIAN_POINT')]}),
            ("wm.context_set_enum", {"type": 'PERIOD', "value": 'PRESS'},
             {"properties": [("data_path", 'space_data.pivot_point'), ("value", 'CURSOR')]}),
            ("wm.context_set_enum", {"type": 'PERIOD', "value": 'PRESS', "ctrl": True},
             {"properties": [("data_path", 'space_data.pivot_point'), ("value", 'INDIVIDUAL_ORIGINS')]}),

            ("clip.view_center_cursor", {"type": 'HOME', "value": 'PRESS', "alt": True}, None),
        ])

    return keymap


def km_clip_graph_editor(params):
    items = []
    keymap = (
        "Clip Graph Editor",
        {"space_type": 'CLIP_EDITOR', "region_type": 'WINDOW'},
        {"items": items},
    )

    items.extend([
        ("clip.graph_select", {"type": params.select_mouse, "value": 'PRESS'}, None),
        ("clip.graph_select", {"type": params.select_mouse, "value": 'PRESS', "shift": True},
         {"properties": [("extend", True)]}),
        *_template_items_select_actions(params, "clip.graph_select_all_markers"),
        ("clip.graph_select_box", {"type": 'B', "value": 'PRESS'}, None),
        ("clip.graph_delete_curve", {"type": 'X', "value": 'PRESS'}, None),
        ("clip.graph_delete_curve", {"type": 'DEL', "value": 'PRESS'}, None),
        ("clip.graph_delete_knot", {"type": 'X', "value": 'PRESS', "shift": True}, None),
        ("clip.graph_delete_knot", {"type": 'DEL', "value": 'PRESS', "shift": True}, None),
        ("clip.graph_view_all", {"type": 'HOME', "value": 'PRESS'}, None),
        ("clip.graph_view_all", {"type": 'NDOF_BUTTON_FIT', "value": 'PRESS'}, None),
        ("clip.graph_center_current_frame", {"type": 'NUMPAD_0', "value": 'PRESS'}, None),
        ("wm.context_toggle", {"type": 'L', "value": 'PRESS'},
         {"properties": [("data_path", 'space_data.lock_time_cursor')]}),
        ("clip.clear_track_path", {"type": 'T', "value": 'PRESS', "alt": True},
         {"properties": [("action", 'REMAINED'), ("clear_active", True)]}),
        ("clip.clear_track_path", {"type": 'T', "value": 'PRESS', "shift": True},
         {"properties": [("action", 'UPTO'), ("clear_active", True)]}),
        ("clip.clear_track_path", {"type": 'T', "value": 'PRESS', "shift": True, "alt": True},
         {"properties": [("action", 'ALL'), ("clear_active", True)]}),
        ("clip.graph_disable_markers", {"type": 'D', "value": 'PRESS', "shift": True},
         {"properties": [("action", 'TOGGLE')]}),
        ("transform.translate", {"type": 'G', "value": 'PRESS'}, None),
        ("transform.translate", {"type": params.select_mouse, "value": 'CLICK_DRAG'}, None),
        ("transform.resize", {"type": 'S', "value": 'PRESS'}, None),
        ("transform.rotate", {"type": 'R', "value": 'PRESS'}, None),
    ])

    if params.select_mouse == 'LEFTMOUSE' and not params.legacy:
        items.extend([
            ("clip.change_frame", {"type": 'RIGHTMOUSE', "value": 'PRESS', "shift": True}, None),
        ])
    else:
        items.extend([
            ("clip.change_frame", {"type": params.action_mouse, "value": 'PRESS'}, None),
        ])

    return keymap


def km_clip_dopesheet_editor(_params):
    items = []
    keymap = (
        "Clip Dopesheet Editor",
        {"space_type": 'CLIP_EDITOR', "region_type": 'WINDOW'},
        {"items": items},
    )

    items.extend([
        ("clip.dopesheet_select_channel", {"type": 'LEFTMOUSE', "value": 'PRESS'},
         {"properties": [("extend", True)]}),
        ("clip.dopesheet_view_all", {"type": 'HOME', "value": 'PRESS'}, None),
        ("clip.dopesheet_view_all", {"type": 'NDOF_BUTTON_FIT', "value": 'PRESS'}, None),
    ])

    return keymap


# ------------------------------------------------------------------------------
# Editor (Spreadsheet)

def km_spreadsheet_generic(params):
    items = []
    keymap = (
        "Spreadsheet Generic",
        {"space_type": 'SPREADSHEET', "region_type": 'WINDOW'},
        {"items": items},
    )

    items.extend([
        *_template_space_region_type_toggle(
            params,
            sidebar_key={"type": 'N', "value": 'PRESS'},
            channels_key={"type": 'T', "value": 'PRESS'},
        ),
    ])

    return keymap


# ------------------------------------------------------------------------------
# Animation

def km_frames(params):
    items = []
    keymap = (
        "Frames",
        {"space_type": 'EMPTY', "region_type": 'WINDOW'},
        {"items": items},
    )

    items.extend([
        # Frame offsets
        ("screen.frame_offset", {"type": 'LEFT_ARROW', "value": 'PRESS', "repeat": True},
         {"properties": [("delta", -1)]}),
        ("screen.frame_offset", {"type": 'RIGHT_ARROW', "value": 'PRESS', "repeat": True},
         {"properties": [("delta", 1)]}),
        ("screen.frame_jump", {"type": 'RIGHT_ARROW', "value": 'PRESS', "shift": True, "repeat": True},
         {"properties": [("end", True)]}),
        ("screen.frame_jump", {"type": 'LEFT_ARROW', "value": 'PRESS', "shift": True, "repeat": True},
         {"properties": [("end", False)]}),
        ("screen.keyframe_jump", {"type": 'UP_ARROW', "value": 'PRESS', "repeat": True},
         {"properties": [("next", True)]}),
        ("screen.keyframe_jump", {"type": 'DOWN_ARROW', "value": 'PRESS', "repeat": True},
         {"properties": [("next", False)]}),
        ("screen.keyframe_jump", {"type": 'MEDIA_LAST', "value": 'PRESS'},
         {"properties": [("next", True)]}),
        ("screen.keyframe_jump", {"type": 'MEDIA_FIRST', "value": 'PRESS'},
         {"properties": [("next", False)]}),
        ("screen.frame_offset", {"type": 'WHEELDOWNMOUSE', "value": 'PRESS', "alt": True},
         {"properties": [("delta", 1)]}),
        ("screen.frame_offset", {"type": 'WHEELUPMOUSE', "value": 'PRESS', "alt": True},
         {"properties": [("delta", -1)]}),
    ])

    if not params.legacy:
        # New playback
        if params.spacebar_action in {'TOOL', 'SEARCH'}:
            items.append(
                ("screen.animation_play", {"type": 'SPACE', "value": 'PRESS', "shift": True}, None),
            )
        elif params.spacebar_action == 'PLAY':
            items.append(
                ("screen.animation_play", {"type": 'SPACE', "value": 'PRESS'}, None),
            )
        else:
            assert False

        items.extend([
            ("screen.animation_play", {"type": 'SPACE', "value": 'PRESS', "shift": True, "ctrl": True},
             {"properties": [("reverse", True)]}),
        ])
    else:
        # Old playback
        items.extend([
            ("screen.frame_offset", {"type": 'UP_ARROW', "value": 'PRESS', "shift": True, "repeat": True},
             {"properties": [("delta", 10)]}),
            ("screen.frame_offset", {"type": 'DOWN_ARROW', "value": 'PRESS', "shift": True, "repeat": True},
             {"properties": [("delta", -10)]}),
            ("screen.frame_jump", {"type": 'UP_ARROW', "value": 'PRESS', "shift": True, "ctrl": True, "repeat": True},
             {"properties": [("end", True)]}),
            ("screen.frame_jump", {"type": 'DOWN_ARROW', "value": 'PRESS', "shift": True, "ctrl": True, "repeat": True},
             {"properties": [("end", False)]}),
            ("screen.animation_play", {"type": 'A', "value": 'PRESS', "alt": True}, None),
            ("screen.animation_play", {"type": 'A', "value": 'PRESS', "shift": True, "alt": True},
             {"properties": [("reverse", True)]}),
        ])

    items.extend([
        ("screen.animation_cancel", {"type": 'ESC', "value": 'PRESS'}, None),
        ("screen.animation_play", {"type": 'MEDIA_PLAY', "value": 'PRESS'}, None),
        ("screen.animation_cancel", {"type": 'MEDIA_STOP', "value": 'PRESS'}, None),
    ])

    return keymap


def km_animation(_params):
    items = []
    keymap = (
        "Animation",
        {"space_type": 'EMPTY', "region_type": 'WINDOW'},
        {"items": items},
    )

    items.extend([
        # Frame management.
        ("wm.context_toggle", {"type": 'T', "value": 'PRESS', "ctrl": True},
         {"properties": [("data_path", 'space_data.show_seconds')]}),
        # Preview range.
        ("anim.previewrange_set", {"type": 'P', "value": 'PRESS'}, None),
        ("anim.previewrange_clear", {"type": 'P', "value": 'PRESS', "alt": True}, None),
        ("anim.start_frame_set", {"type": 'HOME', "value": 'PRESS', "ctrl": True}, None),
        ("anim.end_frame_set", {"type": 'END', "value": 'PRESS', "ctrl": True}, None),
    ])

    return keymap


def km_animation_channels(params):
    items = []
    keymap = (
        "Animation Channels",
        {"space_type": 'EMPTY', "region_type": 'WINDOW'},
        {"items": items},
    )

    items.extend([
        # Click select.
        ("anim.channels_click", {"type": 'LEFTMOUSE', "value": 'PRESS'}, None),
        ("anim.channels_click", {"type": 'LEFTMOUSE', "value": 'CLICK', "shift": True},
         {"properties": [("extend_range", True)]}),
        ("anim.channels_click", {"type": 'LEFTMOUSE', "value": 'CLICK', "ctrl": True},
         {"properties": [("extend", True)]}),
        ("anim.channels_click", {"type": 'LEFTMOUSE', "value": 'PRESS', "shift": True, "ctrl": True},
         {"properties": [("children_only", True)]}),
        # Rename.
        ("anim.channels_rename", {"type": 'LEFTMOUSE', "value": 'DOUBLE_CLICK'}, None),
        # Select keys.
        ("anim.channel_select_keys", {"type": 'LEFTMOUSE', "value": 'DOUBLE_CLICK'}, None),
        ("anim.channel_select_keys", {"type": 'LEFTMOUSE', "value": 'DOUBLE_CLICK', "shift": True},
         {"properties": [("extend", True)]}),
        # Find (setting the name filter).
        ("anim.channels_select_filter", {"type": 'F', "value": 'PRESS', "ctrl": True}, None),
        # Selection.
        *_template_items_select_actions(params, "anim.channels_select_all"),
        ("anim.channels_select_box", {"type": 'B', "value": 'PRESS'}, None),
        ("anim.channels_select_box", {"type": 'LEFTMOUSE', "value": 'CLICK_DRAG'},
         {"properties": [("extend", False)]}),
        ("anim.channels_select_box", {"type": 'LEFTMOUSE', "value": 'CLICK_DRAG', "shift": True},
         {"properties": [("extend", True)]}),
        ("anim.channels_select_box", {"type": 'LEFTMOUSE', "value": 'CLICK_DRAG', "ctrl": True},
         {"properties": [("deselect", True)]}),
        # Delete.
        ("anim.channels_delete", {"type": 'X', "value": 'PRESS'}, None),
        ("anim.channels_delete", {"type": 'DEL', "value": 'PRESS'}, None),
        # Settings.
        ("anim.channels_setting_toggle", {"type": 'W', "value": 'PRESS', "shift": True}, None),
        ("anim.channels_setting_enable", {"type": 'W', "value": 'PRESS', "shift": True, "ctrl": True}, None),
        ("anim.channels_setting_disable", {"type": 'W', "value": 'PRESS', "alt": True}, None),
        ("anim.channels_editable_toggle", {"type": 'TAB', "value": 'PRESS'}, None),
        # Expand/collapse.
        ("anim.channels_expand", {"type": 'NUMPAD_PLUS', "value": 'PRESS'}, None),
        ("anim.channels_collapse", {"type": 'NUMPAD_MINUS', "value": 'PRESS'}, None),
        ("anim.channels_expand", {"type": 'NUMPAD_PLUS', "value": 'PRESS', "ctrl": True},
         {"properties": [("all", False)]}),
        ("anim.channels_collapse", {"type": 'NUMPAD_MINUS', "value": 'PRESS', "ctrl": True},
         {"properties": [("all", False)]}),
        # Move.
        ("anim.channels_move", {"type": 'PAGE_UP', "value": 'PRESS', "repeat": True},
         {"properties": [("direction", 'UP')]}),
        ("anim.channels_move", {"type": 'PAGE_DOWN', "value": 'PRESS', "repeat": True},
         {"properties": [("direction", 'DOWN')]}),
        ("anim.channels_move", {"type": 'PAGE_UP', "value": 'PRESS', "shift": True},
         {"properties": [("direction", 'TOP')]}),
        ("anim.channels_move", {"type": 'PAGE_DOWN', "value": 'PRESS', "shift": True},
         {"properties": [("direction", 'BOTTOM')]}),
        # Group.
        ("anim.channels_group", {"type": 'G', "value": 'PRESS', "ctrl": True}, None),
        ("anim.channels_ungroup", {"type": 'G', "value": 'PRESS', "ctrl": True, "alt": True}, None),
        # Menus.
        *_template_items_context_menu("DOPESHEET_MT_channel_context_menu", params.context_menu_event),
        # View
        ("anim.channel_view_pick", {"type": 'MIDDLEMOUSE', "value": 'PRESS', "alt": True}, None),
        ("anim.channels_view_selected", {"type": 'NUMPAD_PERIOD', "value": 'PRESS'}, None),
    ])

    return keymap


# ------------------------------------------------------------------------------
# Object Grease Pencil Modes

def km_grease_pencil(params):
    items = []
    keymap = (
        "Grease Pencil",
        {"space_type": 'EMPTY', "region_type": 'WINDOW'},
        {"items": items},
    )

    if params.use_key_activate_tools:
        items.extend([
            op_tool_cycle("builtin.annotate", {"type": 'D', "value": 'PRESS'}),
        ])
    else:
        items.extend([
            # Draw
            ("gpencil.annotate",
             {"type": 'LEFTMOUSE', "value": 'PRESS', "key_modifier": 'D'},
             {"properties": [("mode", 'DRAW'), ("wait_for_input", False)]}),
            ("gpencil.annotate",
             {"type": 'LEFTMOUSE', "value": 'PRESS', "key_modifier": 'D', "shift": True},
             {"properties": [("mode", 'DRAW'), ("wait_for_input", False)]}),
            # Draw - straight lines
            ("gpencil.annotate",
             {"type": 'LEFTMOUSE', "value": 'PRESS', "alt": True, "key_modifier": 'D'},
             {"properties": [("mode", 'DRAW_STRAIGHT'), ("wait_for_input", False)]}),
            # Draw - poly lines
            ("gpencil.annotate",
             {"type": 'LEFTMOUSE', "value": 'PRESS', "shift": True, "alt": True, "key_modifier": 'D'},
             {"properties": [("mode", 'DRAW_POLY'), ("wait_for_input", False)]}),
            # Erase
            ("gpencil.annotate",
             {"type": 'RIGHTMOUSE', "value": 'PRESS', "key_modifier": 'D'},
             {"properties": [("mode", 'ERASER'), ("wait_for_input", False)]}),
        ])

    return keymap


def _grease_pencil_selection(params, *, alt_select=False):
    return [
        # Select all
        *_template_items_select_actions(params, "gpencil.select_all"),
        # Circle select
        op_tool_optional(
            ("gpencil.select_circle", {"type": 'C', "value": 'PRESS'}, None),
            (op_tool, "builtin.select_circle"), params),
        # Box select
        op_tool_optional(
            ("gpencil.select_box", {"type": 'B', "value": 'PRESS'}, None),
            (op_tool, "builtin.select_box"), params),
        *_template_view3d_gpencil_select(
            type=params.select_mouse,
            value=params.select_mouse_value_fallback,
            legacy=params.legacy,
            alt_select=alt_select
        ),
        # Select linked
        ("gpencil.select_linked", {"type": 'L', "value": 'PRESS', "ctrl": True}, None),
        # Whole stroke select: Same behavior and use case as select linked pick.
        ("gpencil.select", {"type": 'L', "value": 'PRESS'},
         {"properties": [("extend", True), ("entire_strokes", True)]}),
        ("gpencil.select", {"type": 'L', "value": 'PRESS', "shift": True},
         {"properties": [("deselect", True), ("extend", True), ("entire_strokes", True)]}),
        # Select grouped
        ("gpencil.select_grouped", {"type": 'G', "value": 'PRESS', "shift": True}, None),
        # Select more/less
        ("gpencil.select_more", {"type": 'NUMPAD_PLUS', "value": 'PRESS', "ctrl": True, "repeat": True}, None),
        ("gpencil.select_less", {"type": 'NUMPAD_MINUS', "value": 'PRESS', "ctrl": True, "repeat": True}, None),
    ]


def _grease_pencil_display():
    return [
        ("wm.context_toggle", {"type": 'Q', "value": 'PRESS', "shift": True},
         {"properties": [("data_path", 'space_data.overlay.use_gpencil_edit_lines')]}),
        ("wm.context_toggle", {"type": 'Q', "value": 'PRESS', "shift": True, "alt": True},
         {"properties": [("data_path", 'space_data.overlay.use_gpencil_multiedit_line_only')]}),
    ]


def km_grease_pencil_stroke_edit_mode(params):
    items = []
    keymap = (
        "Grease Pencil Stroke Edit Mode",
        {"space_type": 'EMPTY', "region_type": 'WINDOW'},
        {"items": items},
    )

    items.extend([
        # Interpolation
        op_tool_optional(
            ("gpencil.interpolate", {"type": 'E', "value": 'PRESS', "ctrl": True}, None),
            (op_tool_cycle, "builtin.interpolate"), params),
        ("gpencil.interpolate_sequence", {"type": 'E', "value": 'PRESS', "shift": True, "ctrl": True}, None),
        # Selection
        *_grease_pencil_selection(params),
        ("gpencil.select_lasso", {"type": params.action_mouse, "value": 'CLICK_DRAG', "ctrl": True},
         {"properties": [("mode", 'ADD')]}),
        ("gpencil.select_lasso", {"type": params.action_mouse, "value": 'CLICK_DRAG', "shift": True, "ctrl": True},
         {"properties": [("mode", 'SUB')]}),
        # Duplicate and move selected points
        ("gpencil.duplicate_move", {"type": 'D', "value": 'PRESS', "shift": True}, None),
        # Extrude and move selected points
        op_tool_optional(
            ("gpencil.extrude_move", {"type": 'E', "value": 'PRESS'},
             {"properties": [("TRANSFORM_OT_translate", [("alt_navigation", params.use_alt_navigation)])]}),
            (op_tool_cycle, "builtin.extrude"), params),
        # Delete
        op_menu("VIEW3D_MT_edit_gpencil_delete", {"type": 'X', "value": 'PRESS'}),
        op_menu("VIEW3D_MT_edit_gpencil_delete", {"type": 'DEL', "value": 'PRESS'}),
        ("gpencil.dissolve", {"type": 'X', "value": 'PRESS', "ctrl": True}, None),
        ("gpencil.dissolve", {"type": 'DEL', "value": 'PRESS', "ctrl": True}, None),
        # Animation menu
        ("gpencil.blank_frame_add", {"type": 'I', "value": 'PRESS', "shift": True}, None),
        # Delete Animation menu
        op_menu("GPENCIL_MT_gpencil_draw_delete", {"type": 'I', "value": 'PRESS', "alt": True}),
        ("gpencil.active_frames_delete_all", {"type": 'DEL', "value": 'PRESS', "shift": True}, None),
        # Separate
        ("gpencil.stroke_separate", {"type": 'P', "value": 'PRESS'}, None),
        # Split and joint strokes
        ("gpencil.stroke_split", {"type": 'V', "value": 'PRESS'}, None),
        ("gpencil.stroke_join", {"type": 'J', "value": 'PRESS', "ctrl": True}, None),
        ("gpencil.stroke_join", {"type": 'J', "value": 'PRESS', "shift": True, "ctrl": True},
         {"properties": [("type", 'JOINCOPY')]}),
        # Close strokes
        ("gpencil.stroke_cyclical_set", {"type": 'F', "value": 'PRESS'},
         {"properties": [("type", 'CLOSE'), ("geometry", True)]}),
        # Copy + paset
        ("gpencil.copy", {"type": 'C', "value": 'PRESS', "ctrl": True}, None),
        ("gpencil.paste", {"type": 'V', "value": 'PRESS', "ctrl": True}, None),
        # Snap
        (
            op_menu_pie("GPENCIL_MT_snap_pie", {"type": 'S', "value": 'PRESS', "shift": True})
            if not params.legacy else
            op_menu("GPENCIL_MT_snap", {"type": 'S', "value": 'PRESS', "shift": True})
        ),
        # Show/hide
        *_template_items_hide_reveal_actions("gpencil.hide", "gpencil.reveal"),
        ("gpencil.selection_opacity_toggle", {"type": 'H', "value": 'PRESS', "ctrl": True}, None),
        # Display
        *_grease_pencil_display(),
        # Isolate layer
        ("gpencil.layer_isolate", {"type": 'NUMPAD_ASTERIX', "value": 'PRESS'}, None),
        # Move to layer
        op_menu("GPENCIL_MT_move_to_layer", {"type": 'M', "value": 'PRESS'}),
        # Merge Layer
        ("gpencil.layer_merge", {"type": 'M', "value": 'PRESS', "shift": True, "ctrl": True}, None),

        # Transform Actions.
        *_template_items_transform_actions(params, use_bend=True, use_mirror=True, use_tosphere=True, use_shear=True),
        op_tool_optional(
            ("transform.transform", {"type": 'S', "value": 'PRESS', "alt": True},
             {"properties": [("mode", 'GPENCIL_SHRINKFATTEN')]}),
            (op_tool_cycle, "builtin.radius"), params),
        ("transform.transform", {"type": 'F', "value": 'PRESS', "shift": True},
         {"properties": [("mode", 'GPENCIL_OPACITY')]}),

        # Proportional editing.
        *_template_items_proportional_editing(
            params, connected=True, toggle_data_path='tool_settings.use_proportional_edit'),
        # Curve edit mode toggle.
        ("wm.context_toggle", {"type": 'U', "value": 'PRESS'},
         {"properties": [("data_path", 'gpencil_data.use_curve_edit')]}),
        # Add menu
        ("object.gpencil_add", {"type": 'A', "value": 'PRESS', "shift": True}, None),
        # Vertex group menu
        op_menu("GPENCIL_MT_gpencil_vertex_group", {"type": 'G', "value": 'PRESS', "ctrl": True}),
        # Select mode
        *(("gpencil.selectmode_toggle", {"type": NUMBERS_1[i], "value": 'PRESS'},
           {"properties": [("mode", i)]})
          for i in range(3)),
        # Active layer
        op_menu("GPENCIL_MT_layer_active", {"type": 'Y', "value": 'PRESS'}),
        # Keyframe menu
        op_menu("VIEW3D_MT_gpencil_animation", {"type": 'I', "value": 'PRESS'}),
        # Context menu
        *_template_items_context_menu("VIEW3D_MT_gpencil_edit_context_menu", params.context_menu_event),
    ])

    if params.legacy:
        items.extend([
            # Convert to geometry
            ("gpencil.convert", {"type": 'C', "value": 'PRESS', "alt": True}, None),
        ])

    return keymap


def km_grease_pencil_stroke_curve_edit_mode(_params):
    items = []
    keymap = (
        "Grease Pencil Stroke Curve Edit Mode",
        {"space_type": 'EMPTY', "region_type": 'WINDOW'},
        {"items": items},
    )

    items.extend([
        # Set handle type
        ("gpencil.stroke_editcurve_set_handle_type", {"type": 'V', "value": 'PRESS'}, None),
    ])

    return keymap


def km_grease_pencil_stroke_paint_mode(params):
    items = []
    keymap = (
        "Grease Pencil Stroke Paint Mode",
        {"space_type": 'EMPTY', "region_type": 'WINDOW'},
        {"items": items},
    )

    items.extend([
        # Brush strength
        ("wm.radial_control", {"type": 'F', "value": 'PRESS', "shift": True},
         {"properties": [("data_path_primary", 'tool_settings.gpencil_paint.brush.gpencil_settings.pen_strength')]}),
        # Brush size
        ("wm.radial_control", {"type": 'F', "value": 'PRESS'},
         {"properties": [("data_path_primary", 'tool_settings.gpencil_paint.brush.size')]}),
        # Increase/Decrease brush size
        ("brush.scale_size", {"type": 'LEFT_BRACKET', "value": 'PRESS', "repeat": True},
         {"properties": [("scalar", 0.9)]}),
        ("brush.scale_size", {"type": 'RIGHT_BRACKET', "value": 'PRESS', "repeat": True},
         {"properties": [("scalar", 1.0 / 0.9)]}),
        # Animation menu
        ("gpencil.blank_frame_add", {"type": 'I', "value": 'PRESS', "shift": True}, None),
        # Delete Animation menu
        op_menu("GPENCIL_MT_gpencil_draw_delete", {"type": 'I', "value": 'PRESS', "alt": True}),
        ("gpencil.active_frames_delete_all", {"type": 'DEL', "value": 'PRESS', "shift": True}, None),
        # Interpolation
        op_tool_optional(
            ("gpencil.interpolate", {"type": 'E', "value": 'PRESS', "ctrl": True}, None),
            (op_tool_cycle, "builtin.interpolate"), params),
        ("gpencil.interpolate_sequence", {"type": 'E', "value": 'PRESS', "shift": True, "ctrl": True}, None),
        # Show/hide
        *_template_items_hide_reveal_actions("gpencil.hide", "gpencil.reveal"),
        # Active layer
        op_menu("GPENCIL_MT_layer_active", {"type": 'Y', "value": 'PRESS'}),
        # Merge Layer
        ("gpencil.layer_merge", {"type": 'M', "value": 'PRESS', "shift": True, "ctrl": True}, None),
        # Active material
        op_menu("GPENCIL_MT_material_active", {"type": 'U', "value": 'PRESS'}),
        # Keyframe menu
        op_menu("VIEW3D_MT_gpencil_animation", {"type": 'I', "value": 'PRESS'}),
        # Draw context menu
        *_template_items_context_panel("VIEW3D_PT_gpencil_draw_context_menu", params.context_menu_event),
        # Erase Gestures
        # Box erase
        ("gpencil.select_box", {"type": 'B', "value": 'PRESS'}, None),
        # Lasso erase
        ("gpencil.select_lasso", {"type": params.action_mouse, "value": 'CLICK_DRAG', "ctrl": True, "alt": True}, None),
    ])

    return keymap


def km_grease_pencil_stroke_paint_draw_brush(params):
    items = []
    keymap = (
        "Grease Pencil Stroke Paint (Draw brush)",
        {"space_type": 'EMPTY', "region_type": 'WINDOW'},
        {"items": items},
    )

    # Draw
    if params.use_experimental_grease_pencil_version3:
        items.extend([
            ("grease_pencil.brush_stroke", {"type": 'LEFTMOUSE', "value": 'PRESS'}, None),
            ("grease_pencil.brush_stroke", {"type": 'LEFTMOUSE', "value": 'PRESS', "ctrl": True},
             {"properties": [("mode", 'INVERT')]}),
            ("grease_pencil.brush_stroke", {"type": 'LEFTMOUSE', "value": 'PRESS', "shift": True},
             {"properties": [("mode", 'SMOOTH')]}),
        ])
    else:
        items.extend([
            ("gpencil.draw", {"type": 'LEFTMOUSE', "value": 'PRESS'},
             {"properties": [("mode", 'DRAW'), ("wait_for_input", False)]}),
            ("gpencil.draw", {"type": 'LEFTMOUSE', "value": 'PRESS', "shift": True},
             {"properties": [("mode", 'DRAW'), ("wait_for_input", False)]}),
            # Draw - straight lines
            ("gpencil.draw", {"type": 'LEFTMOUSE', "value": 'PRESS', "alt": True},
             {"properties": [("mode", 'DRAW_STRAIGHT'), ("wait_for_input", False)]}),
            # Erase
            ("gpencil.draw", {"type": 'LEFTMOUSE', "value": 'PRESS', "ctrl": True},
             {"properties": [("mode", 'ERASER'), ("wait_for_input", False)]}),
        ])

    items.extend([
        # Tablet Mappings for Drawing ------------------ */
        # For now, only support direct drawing using the eraser, as most users using a tablet
        # may still want to use that as their primary pointing device!
        ("gpencil.draw", {"type": 'ERASER', "value": 'PRESS'},
         {"properties": [("mode", 'ERASER'), ("wait_for_input", False)]}),
    ])

    return keymap


def km_grease_pencil_stroke_paint_erase(_params):
    items = []
    keymap = (
        "Grease Pencil Stroke Paint (Erase)",
        {"space_type": 'EMPTY', "region_type": 'WINDOW'},
        {"items": items},
    )

    items.extend([
        # Erase
        ("gpencil.draw", {"type": 'LEFTMOUSE', "value": 'PRESS'},
         {"properties": [("mode", 'ERASER'), ("wait_for_input", False)]}),
        ("gpencil.draw", {"type": 'ERASER', "value": 'PRESS'},
         {"properties": [("mode", 'ERASER'), ("wait_for_input", False)]}),
    ])

    return keymap


def km_grease_pencil_stroke_paint_fill(_params):
    items = []
    keymap = (
        "Grease Pencil Stroke Paint (Fill)",
        {"space_type": 'EMPTY', "region_type": 'WINDOW'},
        {"items": items},
    )

    items.extend([
        # Fill
        ("gpencil.fill", {"type": 'LEFTMOUSE', "value": 'PRESS'},
         {"properties": [("on_back", False)]}),
        ("gpencil.fill", {"type": 'LEFTMOUSE', "value": 'PRESS', "ctrl": True},
         {"properties": [("on_back", False)]}),
        # If press alternate key, the brush now it's for drawing areas
        ("gpencil.draw", {"type": 'LEFTMOUSE', "value": 'PRESS', "shift": True},
         {"properties": [
             ("mode", 'DRAW'),
             ("wait_for_input", False),
             ("disable_straight", True),
             ("disable_stabilizer", True),
         ]}),
        # If press alternative key, the brush now it's for drawing lines
        ("gpencil.draw", {"type": 'LEFTMOUSE', "value": 'PRESS', "alt": True},
         {"properties": [
             ("mode", 'DRAW'),
             ("wait_for_input", False),
             ("disable_straight", True),
             ("disable_stabilizer", True),
             ("disable_fill", True),
         ]}),
    ])

    return keymap


def km_grease_pencil_stroke_paint_tint(_params):
    items = []
    keymap = (
        "Grease Pencil Stroke Paint (Tint)",
        {"space_type": 'EMPTY', "region_type": 'WINDOW'},
        {"items": items},
    )

    items.extend([
        # Tint
        ("gpencil.vertex_paint", {"type": 'LEFTMOUSE', "value": 'PRESS'},
         {"properties": [("wait_for_input", False)]}),
        ("gpencil.vertex_paint", {"type": 'LEFTMOUSE', "value": 'PRESS', "ctrl": True},
         {"properties": [("wait_for_input", False)]}),
    ])

    return keymap


def km_grease_pencil_stroke_sculpt_mode(params):
    items = []
    keymap = (
        "Grease Pencil Stroke Sculpt Mode",
        {"space_type": 'EMPTY', "region_type": 'WINDOW'},
        {"items": items}
    )

    items.extend([
        # Selection
        *_grease_pencil_selection(params, alt_select=True),
        *_template_items_select_lasso(params, "gpencil.select_lasso"),
        # Selection mode
        ("wm.context_toggle", {"type": 'ONE', "value": 'PRESS'},
         {"properties": [("data_path", 'scene.tool_settings.use_gpencil_select_mask_point')]}),
        ("wm.context_toggle", {"type": 'TWO', "value": 'PRESS'},
         {"properties": [("data_path", 'scene.tool_settings.use_gpencil_select_mask_stroke')]}),
        ("wm.context_toggle", {"type": 'THREE', "value": 'PRESS'},
         {"properties": [("data_path", 'scene.tool_settings.use_gpencil_select_mask_segment')]}),
        # Brush strength
        ("wm.radial_control", {"type": 'F', "value": 'PRESS', "shift": True},
         {"properties": [("data_path_primary", 'tool_settings.gpencil_sculpt_paint.brush.strength')]}),
        # Brush size
        ("wm.radial_control", {"type": 'F', "value": 'PRESS'},
         {"properties": [("data_path_primary", 'tool_settings.gpencil_sculpt_paint.brush.size')]}),
        # Increase/Decrease brush size
        ("brush.scale_size", {"type": 'LEFT_BRACKET', "value": 'PRESS', "repeat": True},
         {"properties": [("scalar", 0.9)]}),
        ("brush.scale_size", {"type": 'RIGHT_BRACKET', "value": 'PRESS', "repeat": True},
         {"properties": [("scalar", 1.0 / 0.9)]}),
        # Copy
        ("gpencil.copy", {"type": 'C', "value": 'PRESS', "ctrl": True}, None),
        # Display
        *_grease_pencil_display(),
        # Active layer
        op_menu("GPENCIL_MT_layer_active", {"type": 'Y', "value": 'PRESS'}),
        # Active material
        op_menu("GPENCIL_MT_material_active", {"type": 'U', "value": 'PRESS'}),
        # Merge Layer
        ("gpencil.layer_merge", {"type": 'M', "value": 'PRESS', "shift": True, "ctrl": True}, None),
        # Animation menu
        op_menu("VIEW3D_MT_gpencil_animation", {"type": 'I', "value": 'PRESS'}),
        # Insert blank keyframe
        ("gpencil.blank_frame_add", {"type": 'I', "value": 'PRESS', "shift": True}, None),
        # Delete Animation menu
        op_menu("GPENCIL_MT_gpencil_draw_delete", {"type": 'I', "value": 'PRESS', "alt": True}),
        ("gpencil.active_frames_delete_all", {"type": 'DEL', "value": 'PRESS', "shift": True}, None),
        # Context menu
        *_template_items_context_panel("VIEW3D_PT_gpencil_sculpt_context_menu", params.context_menu_event),
        # Auto-masking Pie menu.
        op_menu_pie(
            "VIEW3D_MT_sculpt_gpencil_automasking_pie",
            {"type": 'A', "shift": True, "alt": True, "value": 'PRESS'},
        ),
    ])

    return keymap


def km_grease_pencil_stroke_sculpt_smooth(_params):
    items = []
    keymap = (
        "Grease Pencil Stroke Sculpt (Smooth)",
        {"space_type": 'EMPTY', "region_type": 'WINDOW'},
        {"items": items},
    )

    items.extend([
        ("gpencil.sculpt_paint", {"type": 'LEFTMOUSE', "value": 'PRESS'},
         {"properties": [("wait_for_input", False)]}),
        ("gpencil.sculpt_paint", {"type": 'LEFTMOUSE', "value": 'PRESS', "ctrl": True},
         {"properties": [("wait_for_input", False)]}),
        ("gpencil.sculpt_paint", {"type": 'LEFTMOUSE', "value": 'PRESS', "shift": True},
         {"properties": [("wait_for_input", False)]}),
    ])

    return keymap


def km_grease_pencil_stroke_sculpt_thickness(_params):
    items = []
    keymap = (
        "Grease Pencil Stroke Sculpt (Thickness)",
        {"space_type": 'EMPTY', "region_type": 'WINDOW'},
        {"items": items},
    )

    items.extend([
        ("gpencil.sculpt_paint", {"type": 'LEFTMOUSE', "value": 'PRESS'},
         {"properties": [("wait_for_input", False)]}),
        ("gpencil.sculpt_paint", {"type": 'LEFTMOUSE', "value": 'PRESS', "ctrl": True},
         {"properties": [("wait_for_input", False)]}),
        ("gpencil.sculpt_paint", {"type": 'LEFTMOUSE', "value": 'PRESS', "shift": True},
         {"properties": [("wait_for_input", False)]}),
    ])

    return keymap


def km_grease_pencil_stroke_sculpt_strength(_params):
    items = []
    keymap = (
        "Grease Pencil Stroke Sculpt (Strength)",
        {"space_type": 'EMPTY', "region_type": 'WINDOW'},
        {"items": items},
    )

    items.extend([
        ("gpencil.sculpt_paint", {"type": 'LEFTMOUSE', "value": 'PRESS'},
         {"properties": [("wait_for_input", False)]}),
        ("gpencil.sculpt_paint", {"type": 'LEFTMOUSE', "value": 'PRESS', "ctrl": True},
         {"properties": [("wait_for_input", False)]}),
        ("gpencil.sculpt_paint", {"type": 'LEFTMOUSE', "value": 'PRESS', "shift": True},
         {"properties": [("wait_for_input", False)]}),
    ])

    return keymap


def km_grease_pencil_stroke_sculpt_grab(_params):
    items = []
    keymap = (
        "Grease Pencil Stroke Sculpt (Grab)",
        {"space_type": 'EMPTY', "region_type": 'WINDOW'},
        {"items": items},
    )

    items.extend([
        ("gpencil.sculpt_paint", {"type": 'LEFTMOUSE', "value": 'PRESS'},
         {"properties": [("wait_for_input", False)]}),
        ("gpencil.sculpt_paint", {"type": 'LEFTMOUSE', "value": 'PRESS', "ctrl": True},
         {"properties": [("wait_for_input", False)]}),
        ("gpencil.sculpt_paint", {"type": 'LEFTMOUSE', "value": 'PRESS', "shift": True},
         {"properties": [("wait_for_input", False)]}),
    ])

    return keymap


def km_grease_pencil_stroke_sculpt_push(_params):
    items = []
    keymap = (
        "Grease Pencil Stroke Sculpt (Push)",
        {"space_type": 'EMPTY', "region_type": 'WINDOW'},
        {"items": items},
    )

    items.extend([
        ("gpencil.sculpt_paint", {"type": 'LEFTMOUSE', "value": 'PRESS'},
         {"properties": [("wait_for_input", False)]}),
        ("gpencil.sculpt_paint", {"type": 'LEFTMOUSE', "value": 'PRESS', "ctrl": True},
         {"properties": [("wait_for_input", False)]}),
        ("gpencil.sculpt_paint", {"type": 'LEFTMOUSE', "value": 'PRESS', "shift": True},
         {"properties": [("wait_for_input", False)]}),
    ])

    return keymap


def km_grease_pencil_stroke_sculpt_twist(_params):
    items = []
    keymap = (
        "Grease Pencil Stroke Sculpt (Twist)",
        {"space_type": 'EMPTY', "region_type": 'WINDOW'},
        {"items": items},
    )

    items.extend([
        ("gpencil.sculpt_paint", {"type": 'LEFTMOUSE', "value": 'PRESS'},
         {"properties": [("wait_for_input", False)]}),
        ("gpencil.sculpt_paint", {"type": 'LEFTMOUSE', "value": 'PRESS', "ctrl": True},
         {"properties": [("wait_for_input", False)]}),
        ("gpencil.sculpt_paint", {"type": 'LEFTMOUSE', "value": 'PRESS', "shift": True},
         {"properties": [("wait_for_input", False)]}),
    ])

    return keymap


def km_grease_pencil_stroke_sculpt_pinch(_params):
    items = []
    keymap = (
        "Grease Pencil Stroke Sculpt (Pinch)",
        {"space_type": 'EMPTY', "region_type": 'WINDOW'},
        {"items": items},
    )

    items.extend([
        ("gpencil.sculpt_paint", {"type": 'LEFTMOUSE', "value": 'PRESS'},
         {"properties": [("wait_for_input", False)]}),
        ("gpencil.sculpt_paint", {"type": 'LEFTMOUSE', "value": 'PRESS', "ctrl": True},
         {"properties": [("wait_for_input", False)]}),
        ("gpencil.sculpt_paint", {"type": 'LEFTMOUSE', "value": 'PRESS', "shift": True},
         {"properties": [("wait_for_input", False)]}),
    ])

    return keymap


def km_grease_pencil_stroke_sculpt_randomize(_params):
    items = []
    keymap = (
        "Grease Pencil Stroke Sculpt (Randomize)",
        {"space_type": 'EMPTY', "region_type": 'WINDOW'},
        {"items": items},
    )

    items.extend([
        ("gpencil.sculpt_paint", {"type": 'LEFTMOUSE', "value": 'PRESS'},
         {"properties": [("wait_for_input", False)]}),
        ("gpencil.sculpt_paint", {"type": 'LEFTMOUSE', "value": 'PRESS', "ctrl": True},
         {"properties": [("wait_for_input", False)]}),
        ("gpencil.sculpt_paint", {"type": 'LEFTMOUSE', "value": 'PRESS', "shift": True},
         {"properties": [("wait_for_input", False)]}),
    ])

    return keymap


def km_grease_pencil_stroke_sculpt_clone(_params):
    items = []
    keymap = (
        "Grease Pencil Stroke Sculpt (Clone)",
        {"space_type": 'EMPTY', "region_type": 'WINDOW'},
        {"items": items},
    )

    items.extend([
        ("gpencil.sculpt_paint", {"type": 'LEFTMOUSE', "value": 'PRESS'},
         {"properties": [("wait_for_input", False)]}),
        ("gpencil.sculpt_paint", {"type": 'LEFTMOUSE', "value": 'PRESS', "ctrl": True},
         {"properties": [("wait_for_input", False)]}),
        ("gpencil.sculpt_paint", {"type": 'LEFTMOUSE', "value": 'PRESS', "shift": True},
         {"properties": [("wait_for_input", False)]}),
    ])

    return keymap


def km_grease_pencil_stroke_weight_mode(params):
    items = []
    keymap = (
        "Grease Pencil Stroke Weight Mode",
        {"space_type": 'EMPTY', "region_type": 'WINDOW'},
        {"items": items},
    )

    items.extend([
        # Brush strength
        ("wm.radial_control", {"type": 'F', "value": 'PRESS', "shift": True},
         {"properties": [("data_path_primary", 'tool_settings.gpencil_weight_paint.brush.strength')]}),
        # Brush size
        ("wm.radial_control", {"type": 'F', "value": 'PRESS'},
         {"properties": [("data_path_primary", 'tool_settings.gpencil_weight_paint.brush.size')]}),
        # Brush weight
        ("wm.radial_control", {"type": 'F', "value": 'PRESS', "ctrl": True},
         {"properties": [("data_path_primary", 'tool_settings.gpencil_weight_paint.brush.weight')]}),
        # Increase/Decrease brush size
        ("brush.scale_size", {"type": 'LEFT_BRACKET', "value": 'PRESS', "repeat": True},
         {"properties": [("scalar", 0.9)]}),
        ("brush.scale_size", {"type": 'RIGHT_BRACKET', "value": 'PRESS', "repeat": True},
         {"properties": [("scalar", 1.0 / 0.9)]}),
        # Display
        *_grease_pencil_display(),
        # Active layer
        op_menu("GPENCIL_MT_layer_active", {"type": 'Y', "value": 'PRESS'}),
        # Merge Layer
        ("gpencil.layer_merge", {"type": 'M', "value": 'PRESS', "shift": True, "ctrl": True}, None),
        # Keyframe menu
        op_menu("VIEW3D_MT_gpencil_animation", {"type": 'I', "value": 'PRESS'}),
        # Insert blank keyframe
        ("gpencil.blank_frame_add", {"type": 'I', "value": 'PRESS', "shift": True}, None),
        # Delete Animation menu
        op_menu("GPENCIL_MT_gpencil_draw_delete", {"type": 'I', "value": 'PRESS', "alt": True}),
        ("gpencil.active_frames_delete_all", {"type": 'DEL', "value": 'PRESS', "shift": True}, None),
        # Context menu
        *_template_items_context_panel("VIEW3D_PT_gpencil_weight_context_menu", params.context_menu_event),
        # Toggle Add/Subtract for weight draw tool
        ("gpencil.weight_toggle_direction", {"type": 'D', "value": 'PRESS'}, None),
        # Weight sample
        ("gpencil.weight_sample", {"type": 'X', "value": 'PRESS', "shift": True}, None),
    ])

    if params.select_mouse == 'LEFTMOUSE':
        # Bone selection for combined weight paint + pose mode.
        items.extend([
            ("view3d.select", {"type": 'LEFTMOUSE', "value": 'PRESS', "ctrl": True}, None),
        ])

    return keymap


def km_grease_pencil_stroke_weight_draw(_params):
    items = []
    keymap = (
        "Grease Pencil Stroke Weight (Draw)",
        {"space_type": 'EMPTY', "region_type": 'WINDOW'},
        {"items": items},
    )

    items.extend([
        # Draw
        ("gpencil.weight_paint", {"type": 'LEFTMOUSE', "value": 'PRESS'},
         {"properties": [("wait_for_input", False)]}),
    ])

    return keymap


def km_grease_pencil_stroke_weight_blur(_params):
    items = []
    keymap = (
        "Grease Pencil Stroke Weight (Blur)",
        {"space_type": 'EMPTY', "region_type": 'WINDOW'},
        {"items": items},
    )

    items.extend([
        # Blur
        ("gpencil.weight_paint", {"type": 'LEFTMOUSE', "value": 'PRESS'},
         {"properties": [("wait_for_input", False)]}),
    ])

    return keymap


def km_grease_pencil_stroke_weight_average(_params):
    items = []
    keymap = (
        "Grease Pencil Stroke Weight (Average)",
        {"space_type": 'EMPTY', "region_type": 'WINDOW'},
        {"items": items},
    )

    items.extend([
        # Average
        ("gpencil.weight_paint", {"type": 'LEFTMOUSE', "value": 'PRESS'},
         {"properties": [("wait_for_input", False)]}),
    ])

    return keymap


def km_grease_pencil_stroke_weight_smear(_params):
    items = []
    keymap = (
        "Grease Pencil Stroke Weight (Smear)",
        {"space_type": 'EMPTY', "region_type": 'WINDOW'},
        {"items": items},
    )

    items.extend([
        # Smear
        ("gpencil.weight_paint", {"type": 'LEFTMOUSE', "value": 'PRESS'},
         {"properties": [("wait_for_input", False)]}),
    ])

    return keymap


def km_grease_pencil_stroke_vertex_mode(params):
    items = []
    keymap = (
        "Grease Pencil Stroke Vertex Mode",
        {"space_type": 'EMPTY', "region_type": 'WINDOW'},
        {"items": items},
    )

    items.extend([
        # Selection
        *_grease_pencil_selection(params, alt_select=True),
        *_template_items_select_lasso(params, "gpencil.select_lasso"),
        # Selection mode
        ("wm.context_toggle", {"type": 'ONE', "value": 'PRESS'},
         {"properties": [("data_path", 'scene.tool_settings.use_gpencil_vertex_select_mask_point')]}),
        ("wm.context_toggle", {"type": 'TWO', "value": 'PRESS'},
         {"properties": [("data_path", 'scene.tool_settings.use_gpencil_vertex_select_mask_stroke')]}),
        ("wm.context_toggle", {"type": 'THREE', "value": 'PRESS'},
         {"properties": [("data_path", 'scene.tool_settings.use_gpencil_vertex_select_mask_segment')]}),
        # Brush strength
        ("wm.radial_control", {"type": 'F', "value": 'PRESS', "shift": True},
         {"properties": [
             ("data_path_primary", 'tool_settings.gpencil_vertex_paint.brush.gpencil_settings.pen_strength'),
         ]}),
        # Brush size
        ("wm.radial_control", {"type": 'F', "value": 'PRESS'},
         {"properties": [("data_path_primary", 'tool_settings.gpencil_vertex_paint.brush.size')]}),
        # Increase/Decrease brush size
        ("brush.scale_size", {"type": 'LEFT_BRACKET', "value": 'PRESS', "repeat": True},
         {"properties": [("scalar", 0.9)]}),
        ("brush.scale_size", {"type": 'RIGHT_BRACKET', "value": 'PRESS', "repeat": True},
         {"properties": [("scalar", 1.0 / 0.9)]}),
        # Color Flip
        ("gpencil.tint_flip", {"type": 'X', "value": 'PRESS'}, None),
        # Display
        *_grease_pencil_display(),
        # Active layer
        op_menu("GPENCIL_MT_layer_active", {"type": 'Y', "value": 'PRESS'}),
        # Merge Layer
        ("gpencil.layer_merge", {"type": 'M', "value": 'PRESS', "shift": True, "ctrl": True}, None),
        # Animation menu
        op_menu("VIEW3D_MT_gpencil_animation", {"type": 'I', "value": 'PRESS'}),
        # Insert blank keyframe
        ("gpencil.blank_frame_add", {"type": 'I', "value": 'PRESS', "shift": True}, None),
        # Delete Animation menu
        op_menu("GPENCIL_MT_gpencil_draw_delete", {"type": 'I', "value": 'PRESS', "alt": True}),
        ("gpencil.active_frames_delete_all", {"type": 'DEL', "value": 'PRESS', "shift": True}, None),

        # Vertex Paint context menu
        op_panel("VIEW3D_PT_gpencil_vertex_context_menu", params.context_menu_event),
    ])

    return keymap


def km_grease_pencil_stroke_vertex_draw(_params):
    items = []
    keymap = (
        "Grease Pencil Stroke Vertex (Draw)",
        {"space_type": 'EMPTY', "region_type": 'WINDOW'},
        {"items": items},
    )

    items.extend([
        # Tint
        ("gpencil.vertex_paint", {"type": 'LEFTMOUSE', "value": 'PRESS'},
         {"properties": [("wait_for_input", False)]}),
        ("gpencil.vertex_paint", {"type": 'LEFTMOUSE', "value": 'PRESS', "ctrl": True},
         {"properties": [("wait_for_input", False)]}),
        # Brush strength
        ("wm.radial_control", {"type": 'F', "value": 'PRESS', "shift": True},
         {"properties": [
             ("data_path_primary", 'tool_settings.gpencil_vertex_paint.brush.gpencil_settings.pen_strength'),
         ]}),
        # Brush size
        ("wm.radial_control", {"type": 'F', "value": 'PRESS'},
         {"properties": [("data_path_primary", 'tool_settings.gpencil_vertex_paint.brush.size')]}),
    ])

    return keymap


def km_grease_pencil_stroke_vertex_blur(_params):
    items = []
    keymap = (
        "Grease Pencil Stroke Vertex (Blur)",
        {"space_type": 'EMPTY', "region_type": 'WINDOW'},
        {"items": items},
    )

    items.extend([
        # Tint
        ("gpencil.vertex_paint", {"type": 'LEFTMOUSE', "value": 'PRESS'},
         {"properties": [("wait_for_input", False)]}),
        # Brush strength
        ("wm.radial_control", {"type": 'F', "value": 'PRESS', "shift": True},
         {"properties": [
             ("data_path_primary", 'tool_settings.gpencil_vertex_paint.brush.gpencil_settings.pen_strength'),
         ]}),
        # Brush size
        ("wm.radial_control", {"type": 'F', "value": 'PRESS'},
         {"properties": [("data_path_primary", 'tool_settings.gpencil_vertex_paint.brush.size')]}),
    ])

    return keymap


def km_grease_pencil_stroke_vertex_average(_params):
    items = []
    keymap = (
        "Grease Pencil Stroke Vertex (Average)",
        {"space_type": 'EMPTY', "region_type": 'WINDOW'},
        {"items": items},
    )

    items.extend([
        # Tint
        ("gpencil.vertex_paint", {"type": 'LEFTMOUSE', "value": 'PRESS'},
         {"properties": [("wait_for_input", False)]}),
        ("gpencil.vertex_paint", {"type": 'LEFTMOUSE', "value": 'PRESS', "ctrl": True},
         {"properties": [("wait_for_input", False)]}),
        # Brush strength
        ("wm.radial_control", {"type": 'F', "value": 'PRESS', "shift": True},
         {"properties": [
             ("data_path_primary", 'tool_settings.gpencil_vertex_paint.brush.gpencil_settings.pen_strength')],
          }),
        # Brush size
        ("wm.radial_control", {"type": 'F', "value": 'PRESS'},
         {"properties": [("data_path_primary", 'tool_settings.gpencil_vertex_paint.brush.size')]}),
    ])

    return keymap


def km_grease_pencil_stroke_vertex_smear(_params):
    items = []
    keymap = (
        "Grease Pencil Stroke Vertex (Smear)",
        {"space_type": 'EMPTY', "region_type": 'WINDOW'},
        {"items": items},
    )

    items.extend([
        # Tint
        ("gpencil.vertex_paint", {"type": 'LEFTMOUSE', "value": 'PRESS'},
         {"properties": [("wait_for_input", False)]}),
        # Brush strength
        ("wm.radial_control", {"type": 'F', "value": 'PRESS', "shift": True},
         {"properties": [
             ("data_path_primary", 'tool_settings.gpencil_vertex_paint.brush.gpencil_settings.pen_strength'),
         ]}),
        # Brush size
        ("wm.radial_control", {"type": 'F', "value": 'PRESS'},
         {"properties": [("data_path_primary", 'tool_settings.gpencil_vertex_paint.brush.size')]}),
    ])

    return keymap


def km_grease_pencil_stroke_vertex_replace(_params):
    items = []
    keymap = (
        "Grease Pencil Stroke Vertex (Replace)",
        {"space_type": 'EMPTY', "region_type": 'WINDOW'},
        {"items": items},
    )

    items.extend([
        # Tint
        ("gpencil.vertex_paint", {"type": 'LEFTMOUSE', "value": 'PRESS'},
         {"properties": [("wait_for_input", False)]}),
        # Brush size
        ("wm.radial_control", {"type": 'F', "value": 'PRESS'},
         {"properties": [("data_path_primary", 'tool_settings.gpencil_vertex_paint.brush.size')]}),
    ])

    return keymap


def km_grease_pencil_paint(_params):
    items = []
    keymap = (
        "Grease Pencil Paint Mode",
        {"space_type": 'EMPTY', "region_type": 'WINDOW'},
        {"items": items},
    )

    items.extend([
        ("grease_pencil.brush_stroke", {"type": 'LEFTMOUSE', "value": 'PRESS'}, None),
        ("grease_pencil.brush_stroke", {"type": 'LEFTMOUSE', "value": 'PRESS', "ctrl": True},
         {"properties": [("mode", 'INVERT')]}),
        ("grease_pencil.brush_stroke", {"type": 'LEFTMOUSE', "value": 'PRESS', "shift": True},
         {"properties": [("mode", 'SMOOTH')]}),
    ])

    return keymap


def km_grease_pencil_edit(params):
    items = []
    keymap = (
        "Grease Pencil Edit Mode",
        {"space_type": 'EMPTY', "region_type": 'WINDOW'},
        {"items": items},
    )

    items.extend([
        *_template_items_select_actions(params, "grease_pencil.select_all"),
        # Select linked
        ("grease_pencil.select_linked", {"type": 'L', "value": 'PRESS'}, None),
        ("grease_pencil.select_linked", {"type": 'L', "value": 'PRESS', "ctrl": True}, None),
        ("grease_pencil.select_more", {"type": 'NUMPAD_PLUS', "value": 'PRESS', "ctrl": True, "repeat": True}, None),
        ("grease_pencil.select_less", {"type": 'NUMPAD_MINUS', "value": 'PRESS', "ctrl": True, "repeat": True}, None),
        # Delete menu
        op_menu("VIEW3D_MT_edit_greasepencil_delete", {"type": 'X', "value": 'PRESS'}),
        op_menu("VIEW3D_MT_edit_greasepencil_delete", {"type": 'DEL', "value": 'PRESS'}),
        # Dissolve
        ("grease_pencil.dissolve", {"type": 'X', "value": 'PRESS', "ctrl": True}, None),
        ("grease_pencil.dissolve", {"type": 'DEL', "value": 'PRESS', "ctrl": True}, None),
<<<<<<< HEAD
        
        # Transform Actions.
        *_template_items_transform_actions(params, use_bend=True, use_mirror=True, use_tosphere=True, use_shear=True),
        ("transform.transform", {"type": 'S', "value": 'PRESS', "alt": True},
         {"properties": [("mode", 'CURVE_SHRINKFATTEN')]}),
        ("transform.transform", {"type": 'F', "value": 'PRESS', "shift": True},
         {"properties": [("mode", 'GPENCIL_OPACITY')]}),

        # Proportional editing.
        *_template_items_proportional_editing(
            params, connected=True, toggle_data_path='tool_settings.use_proportional_edit'),

=======
        # Delete all active frames
        ("grease_pencil.delete_frame", {"type": 'DEL', "value": 'PRESS', "shift": True},
         {"properties": [("type", "ALL_FRAMES")]}),
>>>>>>> 158dbc1b
    ])

    return keymap


# ------------------------------------------------------------------------------
# Object/Pose Modes

def km_object_mode(params):
    items = []
    keymap = (
        "Object Mode",
        {"space_type": 'EMPTY', "region_type": 'WINDOW'},
        {"items": items},
    )

    items.extend([
        *_template_items_proportional_editing(
            params, connected=False, toggle_data_path='tool_settings.use_proportional_edit_objects'),
        *_template_items_select_actions(params, "object.select_all"),
        ("object.select_more", {"type": 'NUMPAD_PLUS', "value": 'PRESS', "ctrl": True, "repeat": True}, None),
        ("object.select_less", {"type": 'NUMPAD_MINUS', "value": 'PRESS', "ctrl": True, "repeat": True}, None),
        ("object.select_linked", {"type": 'L', "value": 'PRESS', "shift": True}, None),
        ("object.select_grouped", {"type": 'G', "value": 'PRESS', "shift": True}, None),
        ("object.select_hierarchy", {"type": 'LEFT_BRACKET', "value": 'PRESS', "repeat": True},
         {"properties": [("direction", 'PARENT'), ("extend", False)]}),
        ("object.select_hierarchy", {"type": 'LEFT_BRACKET', "value": 'PRESS', "shift": True, "repeat": True},
         {"properties": [("direction", 'PARENT'), ("extend", True)]}),
        ("object.select_hierarchy", {"type": 'RIGHT_BRACKET', "value": 'PRESS', "repeat": True},
         {"properties": [("direction", 'CHILD'), ("extend", False)]}),
        ("object.select_hierarchy", {"type": 'RIGHT_BRACKET', "value": 'PRESS', "shift": True, "repeat": True},
         {"properties": [("direction", 'CHILD'), ("extend", True)]}),
        ("object.parent_set", {"type": 'P', "value": 'PRESS', "ctrl": True}, None),
        ("object.parent_clear", {"type": 'P', "value": 'PRESS', "alt": True}, None),
        # Transform Actions.
        *_template_items_transform_actions(params, use_mirror=True),
        ("object.transform_axis_target", {"type": 'T', "value": 'PRESS', "shift": True}, None),
        ("object.location_clear", {"type": 'G', "value": 'PRESS', "alt": True},
         {"properties": [("clear_delta", False)]}),
        ("object.rotation_clear", {"type": 'R', "value": 'PRESS', "alt": True},
         {"properties": [("clear_delta", False)]}),
        ("object.scale_clear", {"type": 'S', "value": 'PRESS', "alt": True},
         {"properties": [("clear_delta", False)]}),
        ("object.delete", {"type": 'X', "value": 'PRESS'},
         {"properties": [("use_global", False)]}),
        ("object.delete", {"type": 'X', "value": 'PRESS', "shift": True},
         {"properties": [("use_global", True)]}),
        ("object.delete", {"type": 'DEL', "value": 'PRESS'},
         {"properties": [("use_global", False), ("confirm", False)]}),
        ("object.delete", {"type": 'DEL', "value": 'PRESS', "shift": True},
         {"properties": [("use_global", True), ("confirm", False)]}),
        op_menu("VIEW3D_MT_add", {"type": 'A', "value": 'PRESS', "shift": True}),
        op_menu("VIEW3D_MT_object_apply", {"type": 'A', "value": 'PRESS', "ctrl": True}),
        op_menu("VIEW3D_MT_make_links", {"type": 'L', "value": 'PRESS', "ctrl": True}),
        ("object.duplicate_move", {"type": 'D', "value": 'PRESS', "shift": True},
         {"properties": [("TRANSFORM_OT_translate", [("alt_navigation", params.use_alt_navigation)])]}),
        ("object.duplicate_move_linked", {"type": 'D', "value": 'PRESS', "alt": True},
         {"properties": [("TRANSFORM_OT_translate", [("alt_navigation", params.use_alt_navigation)])]}),
        ("object.join", {"type": 'J', "value": 'PRESS', "ctrl": True}, None),
        ("wm.context_toggle", {"type": 'PERIOD', "value": 'PRESS', "ctrl": True},
         {"properties": [("data_path", 'tool_settings.use_transform_data_origin')]}),
        ("anim.keyframe_insert_menu", {"type": 'I', "value": 'PRESS'}, None),
        ("anim.keyframe_delete_v3d", {"type": 'I', "value": 'PRESS', "alt": True}, None),
        ("anim.keying_set_active_set", {"type": 'I', "value": 'PRESS', "shift": True, "ctrl": True, "alt": True}, None),
        ("collection.create", {"type": 'G', "value": 'PRESS', "ctrl": True}, None),
        ("collection.objects_remove", {"type": 'G', "value": 'PRESS', "ctrl": True, "alt": True}, None),
        ("collection.objects_remove_all",
         {"type": 'G', "value": 'PRESS', "shift": True, "ctrl": True, "alt": True}, None),
        ("collection.objects_add_active",
         {"type": 'G', "value": 'PRESS', "shift": True, "ctrl": True}, None),
        ("collection.objects_remove_active", {"type": 'G', "value": 'PRESS', "shift": True, "alt": True}, None),
        *_template_items_object_subdivision_set(),
        ("object.move_to_collection", {"type": 'M', "value": 'PRESS'}, None),
        ("object.link_to_collection", {"type": 'M', "value": 'PRESS', "shift": True}, None),
        *_template_items_hide_reveal_actions("object.hide_view_set", "object.hide_view_clear"),
        ("object.hide_collection", {"type": 'H', "value": 'PRESS', "ctrl": True}, None),
        *_template_object_hide_collection_from_number_keys(),
        *_template_items_context_menu("VIEW3D_MT_object_context_menu", params.context_menu_event),
    ])

    if params.legacy:
        items.extend([
            ("object.select_mirror", {"type": 'M', "value": 'PRESS', "shift": True, "ctrl": True}, None),
            ("object.parent_no_inverse_set", {"type": 'P', "value": 'PRESS', "shift": True, "ctrl": True}, None),
            ("object.track_set", {"type": 'T', "value": 'PRESS', "ctrl": True}, None),
            ("object.track_clear", {"type": 'T', "value": 'PRESS', "alt": True}, None),
            ("object.constraint_add_with_targets", {"type": 'C', "value": 'PRESS', "shift": True, "ctrl": True}, None),
            ("object.constraints_clear", {"type": 'C', "value": 'PRESS', "ctrl": True, "alt": True}, None),
            ("object.origin_clear", {"type": 'O', "value": 'PRESS', "alt": True}, None),
            ("object.duplicates_make_real", {"type": 'A', "value": 'PRESS', "shift": True, "ctrl": True}, None),
            op_menu("VIEW3D_MT_make_single_user", {"type": 'U', "value": 'PRESS'}),
            ("object.convert", {"type": 'C', "value": 'PRESS', "alt": True}, None),
            ("object.make_local", {"type": 'L', "value": 'PRESS'}, None),
            ("object.data_transfer", {"type": 'T', "value": 'PRESS', "shift": True, "ctrl": True}, None),
        ])

    return keymap


def km_object_non_modal(params):
    items = []
    keymap = (
        "Object Non-modal",
        {"space_type": 'EMPTY', "region_type": 'WINDOW'},
        {"items": items},
    )

    if params.legacy:
        items.extend([
            ("object.mode_set", {"type": 'TAB', "value": 'PRESS'},
             {"properties": [("mode", 'EDIT'), ("toggle", True)]}),
            ("object.mode_set", {"type": 'TAB', "value": 'PRESS', "ctrl": True},
             {"properties": [("mode", 'POSE'), ("toggle", True)]}),
            ("object.mode_set", {"type": 'V', "value": 'PRESS'},
             {"properties": [("mode", 'VERTEX_PAINT'), ("toggle", True)]}),
            ("object.mode_set", {"type": 'TAB', "value": 'PRESS', "ctrl": True},
             {"properties": [("mode", 'WEIGHT_PAINT'), ("toggle", True)]}),

            ("object.origin_set", {"type": 'C', "value": 'PRESS', "shift": True, "ctrl": True, "alt": True}, None),
        ])
    else:
        items.extend([
            # NOTE: this shortcut (while not temporary) is not ideal, see: #89757.
            ("object.transfer_mode", {"type": 'Q', "value": 'PRESS', "alt": True}, None),
        ])

        if params.use_pie_click_drag:
            items.extend([
                ("object.mode_set", {"type": 'TAB', "value": 'CLICK'},
                 {"properties": [("mode", 'EDIT'), ("toggle", True)]}),
                op_menu_pie("VIEW3D_MT_object_mode_pie", {"type": 'TAB', "value": 'CLICK_DRAG'}),
                ("view3d.object_mode_pie_or_toggle", {"type": 'TAB', "value": 'PRESS', "ctrl": True}, None),
            ])
        elif params.use_v3d_tab_menu:
            # Swap Tab/Ctrl-Tab
            items.extend([
                ("object.mode_set", {"type": 'TAB', "value": 'PRESS', "ctrl": True},
                 {"properties": [("mode", 'EDIT'), ("toggle", True)]}),
                op_menu_pie("VIEW3D_MT_object_mode_pie", {"type": 'TAB', "value": 'PRESS'}),
            ])
        else:
            items.extend([
                ("object.mode_set", {"type": 'TAB', "value": 'PRESS'},
                 {"properties": [("mode", 'EDIT'), ("toggle", True)]}),
                ("view3d.object_mode_pie_or_toggle", {"type": 'TAB', "value": 'PRESS', "ctrl": True}, None),
            ])

    return keymap


def km_pose(params):
    items = []
    keymap = (
        "Pose",
        {"space_type": 'EMPTY', "region_type": 'WINDOW'},
        {"items": items},
    )

    items.extend([
        # Transform Actions.
        *_template_items_transform_actions(params, use_mirror=True),

        ("object.parent_set", {"type": 'P', "value": 'PRESS', "ctrl": True}, None),
        *_template_items_hide_reveal_actions("pose.hide", "pose.reveal"),
        op_menu("VIEW3D_MT_pose_apply", {"type": 'A', "value": 'PRESS', "ctrl": True}),
        ("pose.rot_clear", {"type": 'R', "value": 'PRESS', "alt": True}, None),
        ("pose.loc_clear", {"type": 'G', "value": 'PRESS', "alt": True}, None),
        ("pose.scale_clear", {"type": 'S', "value": 'PRESS', "alt": True}, None),
        ("pose.quaternions_flip", {"type": 'F', "value": 'PRESS', "alt": True}, None),
        ("pose.rotation_mode_set", {"type": 'R', "value": 'PRESS', "ctrl": True}, None),
        ("pose.copy", {"type": 'C', "value": 'PRESS', "ctrl": True}, None),
        ("pose.paste", {"type": 'V', "value": 'PRESS', "ctrl": True},
         {"properties": [("flipped", False)]}),
        ("pose.paste", {"type": 'V', "value": 'PRESS', "shift": True, "ctrl": True},
         {"properties": [("flipped", True)]}),
        *_template_items_select_actions(params, "pose.select_all"),
        ("pose.select_parent", {"type": 'P', "value": 'PRESS', "shift": True}, None),
        ("pose.select_hierarchy", {"type": 'LEFT_BRACKET', "value": 'PRESS', "repeat": True},
         {"properties": [("direction", 'PARENT'), ("extend", False)]}),
        ("pose.select_hierarchy", {"type": 'LEFT_BRACKET', "value": 'PRESS', "shift": True, "repeat": True},
         {"properties": [("direction", 'PARENT'), ("extend", True)]}),
        ("pose.select_hierarchy", {"type": 'RIGHT_BRACKET', "value": 'PRESS', "repeat": True},
         {"properties": [("direction", 'CHILD'), ("extend", False)]}),
        ("pose.select_hierarchy", {"type": 'RIGHT_BRACKET', "value": 'PRESS', "shift": True, "repeat": True},
         {"properties": [("direction", 'CHILD'), ("extend", True)]}),
        ("pose.select_linked", {"type": 'L', "value": 'PRESS', "ctrl": True}, None),
        ("pose.select_linked_pick", {"type": 'L', "value": 'PRESS'}, None),
        ("pose.select_grouped", {"type": 'G', "value": 'PRESS', "shift": True}, None),
        ("pose.select_mirror", {"type": 'M', "value": 'PRESS', "shift": True, "ctrl": True}, None),
        ("pose.constraint_add_with_targets", {"type": 'C', "value": 'PRESS', "shift": True, "ctrl": True}, None),
        ("pose.constraints_clear", {"type": 'C', "value": 'PRESS', "ctrl": True, "alt": True}, None),
        ("pose.ik_add", {"type": 'I', "value": 'PRESS', "shift": True}, None),
        ("pose.ik_clear", {"type": 'I', "value": 'PRESS', "ctrl": True, "alt": True}, None),
        op_menu("VIEW3D_MT_bone_collections", {"type": 'G', "value": 'PRESS', "ctrl": True}),
        op_menu("VIEW3D_MT_bone_options_toggle", {"type": 'W', "value": 'PRESS', "shift": True}),
        op_menu("VIEW3D_MT_bone_options_enable", {"type": 'W', "value": 'PRESS', "shift": True, "ctrl": True}),
        op_menu("VIEW3D_MT_bone_options_disable", {"type": 'W', "value": 'PRESS', "alt": True}),
        ("armature.layers_show_all", {"type": 'ACCENT_GRAVE', "value": 'PRESS', "ctrl": True}, None),
        ("armature.assign_to_collection", {"type": 'M', "value": 'PRESS', "shift": True}, None),
        ("armature.move_to_collection", {"type": 'M', "value": 'PRESS'}, None),
        ("transform.bbone_resize", {"type": 'S', "value": 'PRESS', "shift": True, "ctrl": True, "alt": True}, None),
        ("anim.keyframe_insert_menu", {"type": 'I', "value": 'PRESS'}, None),
        ("anim.keyframe_delete_v3d", {"type": 'I', "value": 'PRESS', "alt": True}, None),
        ("anim.keying_set_active_set", {"type": 'I', "value": 'PRESS', "shift": True, "ctrl": True, "alt": True}, None),
        ("pose.push", {"type": 'E', "value": 'PRESS', "ctrl": True}, None),
        ("pose.relax", {"type": 'E', "value": 'PRESS', "alt": True}, None),
        ("pose.breakdown", {"type": 'E', "value": 'PRESS', "shift": True}, None),
        ("pose.blend_to_neighbor", {"type": 'E', "value": 'PRESS', "shift": True, "alt": True}, None),
        op_menu("VIEW3D_MT_pose_propagate", {"type": 'P', "value": 'PRESS', "alt": True}),
        *_template_items_context_menu("VIEW3D_MT_pose_context_menu", params.context_menu_event),
    ])

    return keymap


# ------------------------------------------------------------------------------
# Object Paint Modes

def km_paint_curve(params):
    items = []
    keymap = (
        "Paint Curve",
        {"space_type": 'EMPTY', "region_type": 'WINDOW'},
        {"items": items},
    )

    items.extend([
        ("paintcurve.add_point_slide", {"type": params.action_mouse, "value": 'PRESS', "ctrl": True}, None),
        ("paintcurve.select", {"type": params.select_mouse, "value": 'PRESS'}, None),
        ("paintcurve.select", {"type": params.select_mouse, "value": 'PRESS', "shift": True},
         {"properties": [("extend", True)]}),
        ("paintcurve.slide", {"type": params.action_mouse, "value": 'PRESS'},
         {"properties": [("align", False)]}),
        ("paintcurve.slide", {"type": params.action_mouse, "value": 'PRESS', "shift": True},
         {"properties": [("align", True)]}),
        ("paintcurve.select", {"type": 'A', "value": 'PRESS'},
         {"properties": [("toggle", True)]}),
        ("paintcurve.cursor", {"type": params.action_mouse, "value": 'PRESS', "shift": True, "ctrl": True}, None),
        ("paintcurve.delete_point", {"type": 'X', "value": 'PRESS'}, None),
        ("paintcurve.delete_point", {"type": 'DEL', "value": 'PRESS'}, None),
        ("paintcurve.draw", {"type": 'RET', "value": 'PRESS'}, None),
        ("paintcurve.draw", {"type": 'NUMPAD_ENTER', "value": 'PRESS'}, None),
        ("transform.translate", {"type": 'G', "value": 'PRESS'},
         {"properties": [("alt_navigation", params.use_alt_navigation)]}),
        ("transform.translate", {"type": params.select_mouse, "value": 'CLICK_DRAG'}, None),
        ("transform.rotate", {"type": 'R', "value": 'PRESS'},
         {"properties": [("alt_navigation", params.use_alt_navigation)]}),
        ("transform.resize", {"type": 'S', "value": 'PRESS'},
         {"properties": [("alt_navigation", params.use_alt_navigation)]}),
    ])

    return keymap


# Radial control setup helpers, this operator has a lot of properties.


def radial_control_properties(paint, prop, secondary_prop, secondary_rotation=False, color=False, zoom=False):
    brush_path = 'tool_settings.' + paint + '.brush'
    unified_path = 'tool_settings.unified_paint_settings'
    rotation = 'mask_texture_slot.angle' if secondary_rotation else 'texture_slot.angle'
    return {
        "properties": [
            ("data_path_primary", brush_path + '.' + prop),
            ("data_path_secondary", unified_path + '.' + prop if secondary_prop else ''),
            ("use_secondary", unified_path + '.' + secondary_prop if secondary_prop else ''),
            ("rotation_path", brush_path + '.' + rotation),
            ("color_path", brush_path + '.cursor_color_add'),
            ("fill_color_path", brush_path + '.color' if color else ''),
            ("fill_color_override_path", unified_path + '.color' if color else ''),
            ("fill_color_override_test_path", unified_path + '.use_unified_color' if color else ''),
            ("zoom_path", 'space_data.zoom' if zoom else ''),
            ("image_id", brush_path + ''),
            ("secondary_tex", secondary_rotation),
        ],
    }

# Radial controls for the paint and sculpt modes.


def _template_paint_radial_control(paint, rotation=False, secondary_rotation=False, color=False, zoom=False):
    items = []

    items.extend([
        ("wm.radial_control", {"type": 'F', "value": 'PRESS'},
         radial_control_properties(
             paint, 'size', 'use_unified_size', secondary_rotation=secondary_rotation, color=color, zoom=zoom)),
        ("wm.radial_control", {"type": 'F', "value": 'PRESS', "shift": True},
         radial_control_properties(
             paint, 'strength', 'use_unified_strength', secondary_rotation=secondary_rotation, color=color)),
    ])

    if rotation:
        items.extend([
            ("wm.radial_control", {"type": 'F', "value": 'PRESS', "ctrl": True},
             radial_control_properties(paint, 'texture_slot.angle', None, color=color)),
        ])

    if secondary_rotation:
        items.extend([
            ("wm.radial_control", {"type": 'F', "value": 'PRESS', "ctrl": True, "alt": True},
             radial_control_properties(
                 paint, 'mask_texture_slot.angle', None, secondary_rotation=secondary_rotation, color=color)),
        ])

    return items


def _template_view3d_select(*, type, value, legacy, select_passthrough, exclude_mod=None):
    # NOTE: `exclude_mod` is needed since we don't want this tool to exclude Control-RMB actions when this is used
    # as a tool key-map with RMB-select and `use_fallback_tool` is enabled with RMB select. See #92467.

    # See: `use_tweak_select_passthrough` doc-string.
    if select_passthrough and (value in {'CLICK', 'RELEASE'}):
        select_passthrough = False

    items = [(
        "view3d.select",
        {"type": type, "value": value, **{m: True for m in mods}},
        {"properties": [(c, True) for c in props]},
    ) for props, mods in (
        ((("deselect_all", "select_passthrough") if select_passthrough else
          ("deselect_all",)) if not legacy else (), ()),
        (("toggle",), ("shift",)),
        (("center", "object"), ("ctrl",)),
        (("enumerate",), ("alt",)),
        (("toggle", "center"), ("shift", "ctrl")),
        (("center", "enumerate"), ("ctrl", "alt")),
        (("toggle", "enumerate"), ("shift", "alt")),
        (("toggle", "center", "enumerate"), ("shift", "ctrl", "alt")),
    ) if exclude_mod is None or exclude_mod not in mods]

    if select_passthrough:
        # Add an additional click item to de-select all other items,
        # needed so pass-through is able to de-select other items.
        items.append((
            "view3d.select",
            {"type": type, "value": 'CLICK'},
            {"properties": [
                (c, True)
                for c in ("deselect_all",)
            ]},
        ))

    return items


def _template_view3d_paint_mask_select_loop(params):
    # NOTE: loop select is isolate so it can optionally be in the tool-select map,
    # so that with LMB select, Alt-LMB can be used for selection picking.
    # While the selection tool can still use Alt-LMB for loop selection.
    return [
        ("paint.face_select_loop",
         {"type": params.select_mouse, "value": 'PRESS', "alt": True},
         {"properties": [('extend', False), ('select', True)]}),
        ("paint.face_select_loop",
         {"type": params.select_mouse, "value": 'PRESS', "alt": True, "shift": True},
         {"properties": [('extend', True), ('select', True)]}),
        ("paint.face_select_loop",
         {"type": params.select_mouse, "value": 'PRESS', "alt": True, "shift": True, "ctrl": True},
         {"properties": [('extend', True), ('select', False)]}),
    ]


def _template_view3d_gpencil_select(*, type, value, legacy, alt_select=False):
    items = [
        ("gpencil.select", {"type": type, "value": value},
         {"properties": [("deselect_all", not legacy)]}),
        ("gpencil.select", {"type": type, "value": value, "shift": True},
         {"properties": [("extend", True), ("toggle", True)]}),
    ]
    if type == 'LEFTMOUSE' and alt_select:
        items.extend([
            # Selection shortcuts for when brushes are active on LMB-select.
            ("gpencil.select", {"type": type, "value": value, "alt": True},
             {"properties": [("deselect_all", True)]}),
            ("gpencil.select", {"type": type, "value": value, "alt": True, "shift": True},
             {"properties": [("extend", True), ("toggle", True)]}),
        ])

    return items


def _template_node_select(*, type, value, select_passthrough):
    items = [
        ("node.select", {"type": type, "value": value},
         {"properties": [("deselect_all", True), ("select_passthrough", select_passthrough)]}),
        ("node.select", {"type": type, "value": value, "ctrl": True}, None),
        ("node.select", {"type": type, "value": value, "alt": True}, None),
        ("node.select", {"type": type, "value": value, "ctrl": True, "alt": True}, None),
        ("node.select", {"type": type, "value": value, "shift": True},
         {"properties": [("toggle", True)]}),
        ("node.select", {"type": type, "value": value, "shift": True, "ctrl": True},
         {"properties": [("toggle", True)]}),
        ("node.select", {"type": type, "value": value, "shift": True, "alt": True},
         {"properties": [("toggle", True)]}),
        ("node.select", {"type": type, "value": value, "shift": True, "ctrl": True, "alt": True},
         {"properties": [("toggle", True)]}),
    ]

    if select_passthrough and (value == 'PRESS'):
        # Add an additional click item to de-select all other items,
        # needed so pass-through is able to de-select other items.
        items.append((
            "node.select",
            {"type": type, "value": 'CLICK'},
            {"properties": [("deselect_all", True)]},
        ))

    return items


def _template_uv_select(*, type, value, select_passthrough, legacy):

    # See: `use_tweak_select_passthrough` doc-string.
    if select_passthrough and (value in {'CLICK', 'RELEASE'}):
        select_passthrough = False

    items = [
        ("uv.select", {"type": type, "value": value},
         {"properties": [
             *((("deselect_all", True),) if not legacy else ()),
             *((("select_passthrough", True),) if select_passthrough else ()),
         ]}),
        ("uv.select", {"type": type, "value": value, "shift": True},
         {"properties": [("toggle", True)]}),
    ]

    if select_passthrough:
        # Add an additional click item to de-select all other items,
        # needed so pass-through is able to de-select other items.
        items.append((
            "uv.select",
            {"type": type, "value": 'CLICK'},
            {"properties": [("deselect_all", True)]},
        ))

    return items


def _template_sequencer_generic_select(*, type, value, legacy):
    return [(
        "sequencer.select",
        {"type": type, "value": value, **{m: True for m in mods}},
        {"properties": [(c, True) for c in props]},
    ) for props, mods in (
        (("deselect_all",) if not legacy else (), ()),
        (("toggle",), ("shift",)),
    )]


def _template_sequencer_preview_select(*, type, value, legacy):
    return _template_sequencer_generic_select(
        type=type, value=value, legacy=legacy,
    ) + [(
        "sequencer.select",
        {"type": type, "value": value, **{m: True for m in mods}},
        {"properties": [(c, True) for c in props]},
    ) for props, mods in (
        (("center",), ("ctrl",)),
        # TODO:
        # (("enumerate",), ("alt",)),
        (("toggle", "center"), ("shift", "ctrl")),
        # (("center", "enumerate"), ("ctrl", "alt")),
        # (("toggle", "enumerate"), ("shift", "alt")),
        # (("toggle", "center", "enumerate"), ("shift", "ctrl", "alt")),
    )]


def _template_sequencer_timeline_select(*, type, value, legacy):
    return _template_sequencer_generic_select(
        type=type, value=value, legacy=legacy,
    ) + [(
        "sequencer.select",
        {"type": type, "value": value, **{m: True for m in mods}},
        {"properties": [(c, True) for c in props]},
    ) for props, mods in (
        (("linked_handle",), ("alt",)),
        (("linked_handle", "extend"), ("shift", "alt",)),

        (("side_of_frame", "linked_time"), ("ctrl",)),
        (("side_of_frame", "linked_time", "extend"), ("ctrl", "shift")),
    )]


def km_image_paint(params):
    items = []
    keymap = (
        "Image Paint",
        {"space_type": 'EMPTY', "region_type": 'WINDOW'},
        {"items": items},
    )

    items.extend([
        ("paint.image_paint", {"type": 'LEFTMOUSE', "value": 'PRESS'}, None),
        ("paint.image_paint", {"type": 'LEFTMOUSE', "value": 'PRESS', "ctrl": True},
         {"properties": [("mode", 'INVERT')]}),
        ("paint.image_paint", {"type": 'LEFTMOUSE', "value": 'PRESS', "shift": True},
         {"properties": [("mode", 'SMOOTH')]}),
        ("paint.brush_colors_flip", {"type": 'X', "value": 'PRESS'}, None),
        ("paint.grab_clone", {"type": 'RIGHTMOUSE', "value": 'PRESS'}, None),
        ("paint.sample_color", {"type": 'X', "value": 'PRESS', "shift": True}, None),
        ("brush.scale_size", {"type": 'LEFT_BRACKET', "value": 'PRESS', "repeat": True},
         {"properties": [("scalar", 0.9)]}),
        ("brush.scale_size", {"type": 'RIGHT_BRACKET', "value": 'PRESS', "repeat": True},
         {"properties": [("scalar", 1.0 / 0.9)]}),
        *_template_paint_radial_control("image_paint", color=True, zoom=True, rotation=True, secondary_rotation=True),
        ("brush.stencil_control", {"type": 'RIGHTMOUSE', "value": 'PRESS'},
         {"properties": [("mode", 'TRANSLATION')]}),
        ("brush.stencil_control", {"type": 'RIGHTMOUSE', "value": 'PRESS', "shift": True},
         {"properties": [("mode", 'SCALE')]}),
        ("brush.stencil_control", {"type": 'RIGHTMOUSE', "value": 'PRESS', "ctrl": True},
         {"properties": [("mode", 'ROTATION')]}),
        ("brush.stencil_control", {"type": 'RIGHTMOUSE', "value": 'PRESS', "alt": True},
         {"properties": [("mode", 'TRANSLATION'), ("texmode", 'SECONDARY')]}),
        ("brush.stencil_control", {"type": 'RIGHTMOUSE', "value": 'PRESS', "shift": True, "alt": True},
         {"properties": [("mode", 'SCALE'), ("texmode", 'SECONDARY')]}),
        ("brush.stencil_control", {"type": 'RIGHTMOUSE', "value": 'PRESS', "ctrl": True, "alt": True},
         {"properties": [("mode", 'ROTATION'), ("texmode", 'SECONDARY')]}),
        ("wm.context_toggle", {"type": 'ONE', "value": 'PRESS'},
         {"properties": [("data_path", 'image_paint_object.data.use_paint_mask')]}),
        ("wm.context_toggle", {"type": 'S', "value": 'PRESS', "shift": True},
         {"properties": [("data_path", 'tool_settings.image_paint.brush.use_smooth_stroke')]}),
        ("wm.context_menu_enum", {"type": 'E', "value": 'PRESS', "alt": True},
         {"properties": [("data_path", 'tool_settings.image_paint.brush.stroke_method')]}),
        *_template_items_context_panel("VIEW3D_PT_paint_texture_context_menu", params.context_menu_event),
    ])

    if params.legacy:
        items.extend(_template_items_legacy_tools_from_numbers())

    return keymap


def km_vertex_paint(params):
    items = []
    keymap = (
        "Vertex Paint",
        {"space_type": 'EMPTY', "region_type": 'WINDOW'},
        {"items": items},
    )

    items.extend([
        ("paint.vertex_paint", {"type": 'LEFTMOUSE', "value": 'PRESS'}, None),
        ("paint.vertex_paint", {"type": 'LEFTMOUSE', "value": 'PRESS', "ctrl": True},
         {"properties": [("mode", 'INVERT')]}),
        ("paint.vertex_paint", {"type": 'LEFTMOUSE', "value": 'PRESS', "shift": True},
         {"properties": [("mode", 'SMOOTH')]}),
        ("paint.brush_colors_flip", {"type": 'X', "value": 'PRESS'}, None),
        ("paint.sample_color", {"type": 'X', "value": 'PRESS', "shift": True}, None),
        ("paint.vertex_color_set", {"type": 'X', "value": 'PRESS', "ctrl": True}, None),
        ("brush.scale_size", {"type": 'LEFT_BRACKET', "value": 'PRESS', "repeat": True},
         {"properties": [("scalar", 0.9)]}),
        ("brush.scale_size", {"type": 'RIGHT_BRACKET', "value": 'PRESS', "repeat": True},
         {"properties": [("scalar", 1.0 / 0.9)]}),
        *_template_paint_radial_control("vertex_paint", color=True, rotation=True),
        ("brush.stencil_control", {"type": 'RIGHTMOUSE', "value": 'PRESS'},
         {"properties": [("mode", 'TRANSLATION')]}),
        ("brush.stencil_control", {"type": 'RIGHTMOUSE', "value": 'PRESS', "shift": True},
         {"properties": [("mode", 'SCALE')]}),
        ("brush.stencil_control", {"type": 'RIGHTMOUSE', "value": 'PRESS', "ctrl": True},
         {"properties": [("mode", 'ROTATION')]}),
        ("brush.stencil_control", {"type": 'RIGHTMOUSE', "value": 'PRESS', "alt": True},
         {"properties": [("mode", 'TRANSLATION'), ("texmode", 'SECONDARY')]}),
        ("brush.stencil_control", {"type": 'RIGHTMOUSE', "value": 'PRESS', "shift": True, "alt": True},
         {"properties": [("mode", 'SCALE'), ("texmode", 'SECONDARY')]}),
        ("brush.stencil_control", {"type": 'RIGHTMOUSE', "value": 'PRESS', "ctrl": True, "alt": True},
         {"properties": [("mode", 'ROTATION'), ("texmode", 'SECONDARY')]}),
        ("wm.context_toggle", {"type": 'ONE', "value": 'PRESS'},
         {"properties": [("data_path", 'vertex_paint_object.data.use_paint_mask')]}),
        ("wm.context_toggle", {"type": 'S', "value": 'PRESS', "shift": True},
         {"properties": [("data_path", 'tool_settings.vertex_paint.brush.use_smooth_stroke')]}),
        ("wm.context_menu_enum", {"type": 'E', "value": 'PRESS', "alt": True},
         {"properties": [("data_path", 'tool_settings.vertex_paint.brush.stroke_method')]}),
        ("paint.face_vert_reveal", {"type": 'H', "value": 'PRESS', "alt": True}, None),
        *_template_items_context_panel("VIEW3D_PT_paint_vertex_context_menu", params.context_menu_event),
    ])

    if params.legacy:
        items.extend(_template_items_legacy_tools_from_numbers())
    else:
        items.append(
            ("wm.context_toggle", {"type": 'TWO', "value": 'PRESS'},
             {"properties": [("data_path", 'vertex_paint_object.data.use_paint_mask_vertex')]})
        )

    return keymap


def km_weight_paint(params):
    # NOTE: This keymap falls through to "Pose" when an armature modifying the mesh
    # is selected in weight paint mode. When editing the key-map take care that pose operations
    # (such as transforming bones) is not impacted.
    items = []
    keymap = (
        "Weight Paint",
        {"space_type": 'EMPTY', "region_type": 'WINDOW'},
        {"items": items},
    )

    items.extend([
        ("paint.weight_paint", {"type": 'LEFTMOUSE', "value": 'PRESS'}, None),
        ("paint.weight_paint", {"type": 'LEFTMOUSE', "value": 'PRESS', "ctrl": True},
         {"properties": [("mode", 'INVERT')]}),
        ("paint.weight_paint", {"type": 'LEFTMOUSE', "value": 'PRESS', "shift": True},
         {"properties": [("mode", 'SMOOTH')]}),
        ("paint.weight_sample", {"type": 'X', "value": 'PRESS', "shift": True}, None),
        ("paint.weight_sample_group", {"type": 'X', "value": 'PRESS', "ctrl": True, "shift": True}, None),
        ("paint.weight_gradient", {"type": 'A', "value": 'PRESS', "shift": True, "alt": True},
         {"properties": [("type", 'RADIAL')]}),
        ("paint.weight_gradient", {"type": 'A', "value": 'PRESS', "shift": True},
         {"properties": [("type", 'LINEAR')]}),
        ("paint.weight_set", {"type": 'X', "value": 'PRESS', "ctrl": True}, None),
        ("brush.scale_size", {"type": 'LEFT_BRACKET', "value": 'PRESS', "repeat": True},
         {"properties": [("scalar", 0.9)]}),
        ("brush.scale_size", {"type": 'RIGHT_BRACKET', "value": 'PRESS', "repeat": True},
         {"properties": [("scalar", 1.0 / 0.9)]}),
        *_template_paint_radial_control("weight_paint"),
        ("wm.radial_control", {"type": 'F', "value": 'PRESS', "ctrl": True},
         radial_control_properties("weight_paint", 'weight', 'use_unified_weight')),
        ("wm.context_menu_enum", {"type": 'E', "value": 'PRESS', "alt": True},
         {"properties": [("data_path", 'tool_settings.vertex_paint.brush.stroke_method')]}),
        ("wm.context_toggle", {"type": 'ONE', "value": 'PRESS'},
         {"properties": [("data_path", 'weight_paint_object.data.use_paint_mask')]}),
        ("wm.context_toggle", {"type": 'TWO', "value": 'PRESS'},
         {"properties": [("data_path", 'weight_paint_object.data.use_paint_mask_vertex')]}),
        ("wm.context_toggle", {"type": 'S', "value": 'PRESS', "shift": True},
         {"properties": [("data_path", 'tool_settings.weight_paint.brush.use_smooth_stroke')]}),
        op_menu_pie("VIEW3D_MT_wpaint_vgroup_lock_pie", {"type": 'K', "value": 'PRESS'}),
        ("paint.face_vert_reveal", {"type": 'H', "value": 'PRESS', "alt": True}, None),
        *_template_items_context_panel("VIEW3D_PT_paint_weight_context_menu", params.context_menu_event),
    ])

    if params.select_mouse == 'LEFTMOUSE':
        # Bone selection for combined weight paint + pose mode (Alt).
        items.extend([
            ("view3d.select", {"type": 'LEFTMOUSE', "value": 'PRESS', "alt": True}, None),
            ("view3d.select", {"type": 'LEFTMOUSE', "value": 'PRESS', "shift": True, "alt": True},
             {"properties": [("toggle", True)]}),

            # Ctrl-Shift-LMB is needed for MMB emulation (which conflicts with Alt).
            # NOTE: this works reasonably well for pose-mode where typically selecting a single bone is sufficient.
            # For selecting faces/vertices, this is less useful. Selection tools are needed in this case.
            ("view3d.select", {"type": 'LEFTMOUSE', "value": 'PRESS', "ctrl": True, "shift": True}, None),
        ])

    if params.legacy:
        items.extend(_template_items_legacy_tools_from_numbers())

    return keymap


def km_paint_face_mask(params):
    # Use for vertex-paint & weight-paint modes.
    items = []
    keymap = (
        "Paint Face Mask (Weight, Vertex, Texture)",
        {"space_type": 'EMPTY', "region_type": 'WINDOW'},
        {"items": items},
    )

    items.extend([
        *_template_items_select_actions(params, "paint.face_select_all"),
        *_template_items_select_lasso(params, "view3d.select_lasso"),
        *_template_items_hide_reveal_actions("paint.face_select_hide", "paint.face_vert_reveal"),
        ("paint.face_select_linked", {"type": 'L', "value": 'PRESS', "ctrl": True}, None),
        ("paint.face_select_linked_pick", {"type": 'L', "value": 'PRESS'},
         {"properties": [("deselect", False)]}),
        ("paint.face_select_linked_pick", {"type": 'L', "value": 'PRESS', "shift": True},
         {"properties": [("deselect", True)]}),
        ("paint.face_select_more", {"type": 'NUMPAD_PLUS', "value": 'PRESS', "ctrl": True}, None),
        ("paint.face_select_less", {"type": 'NUMPAD_MINUS', "value": 'PRESS', "ctrl": True}, None),
    ])

    # For left mouse the tool key-maps are used because this interferes with Alt-LMB for regular selection.
    if params.select_mouse == 'RIGHTMOUSE':
        items.extend(_template_view3d_paint_mask_select_loop(params))

    return keymap


def km_paint_vertex_mask(params):
    # Use for vertex-paint & weight-paint modes.
    items = []
    keymap = (
        "Paint Vertex Selection (Weight, Vertex)",
        {"space_type": 'EMPTY', "region_type": 'WINDOW'},
        {"items": items},
    )

    items.extend([
        *_template_items_select_actions(params, "paint.vert_select_all"),
        *_template_items_select_lasso(params, "view3d.select_lasso"),
        *_template_items_hide_reveal_actions("paint.vert_select_hide", "paint.face_vert_reveal"),
        ("view3d.select_box", {"type": 'B', "value": 'PRESS'}, None),
        ("view3d.select_circle", {"type": 'C', "value": 'PRESS'}, None),
        ("paint.vert_select_linked", {"type": 'L', "value": 'PRESS', "ctrl": True}, None),
        ("paint.vert_select_linked_pick", {"type": 'L', "value": 'PRESS'},
         {"properties": [("select", True)]}),
        ("paint.vert_select_linked_pick", {"type": 'L', "value": 'PRESS', "shift": True},
         {"properties": [("select", False)]}),
        ("paint.vert_select_more", {"type": 'NUMPAD_PLUS', "value": 'PRESS', "ctrl": True}, None),
        ("paint.vert_select_less", {"type": 'NUMPAD_MINUS', "value": 'PRESS', "ctrl": True}, None),
    ])

    # TODO: use `_template_view3d_paint_mask_select_loop` if loop-select is supported.
    # See: `km_paint_face_mask`.

    return keymap


# ------------------------------------------------------------------------------
# Object Sculpt Modes

def km_sculpt(params):
    items = []
    keymap = (
        "Sculpt",
        {"space_type": 'EMPTY', "region_type": 'WINDOW'},
        {"items": items},
    )

    items.extend([
        # Brush strokes
        ("sculpt.brush_stroke", {"type": 'LEFTMOUSE', "value": 'PRESS'}, None),
        ("sculpt.brush_stroke", {"type": 'LEFTMOUSE', "value": 'PRESS', "ctrl": True},
         {"properties": [("mode", 'INVERT')]}),
        ("sculpt.brush_stroke", {"type": 'LEFTMOUSE', "value": 'PRESS', "shift": True},
         {"properties": [("mode", 'SMOOTH')]}),
        # Expand
        ("sculpt.expand", {"type": 'A', "value": 'PRESS', "shift": True},
         {"properties": [
             ("target", "MASK"),
             ("falloff_type", "GEODESIC"),
             ("invert", False),
             ("use_auto_mask", False),
             ("use_mask_preserve", True),
         ]}),
        ("sculpt.expand", {"type": 'A', "value": 'PRESS', "shift": True, "alt": True},
         {"properties": [
             ("target", "MASK"),
             ("falloff_type", "NORMALS"),
             ("invert", False),
             ("use_mask_preserve", True),
         ]}),
        ("sculpt.expand", {"type": 'W', "value": 'PRESS', "shift": True},
         {"properties": [
             ("target", "FACE_SETS"),
             ("falloff_type", "GEODESIC"),
             ("invert", False),
             ("use_mask_preserve", False),
             ("use_modify_active", False),
         ]}),
        ("sculpt.expand", {"type": 'W', "value": 'PRESS', "shift": True, "alt": True},
         {"properties": [
             ("target", "FACE_SETS"),
             ("falloff_type", "BOUNDARY_FACE_SET"),
             ("invert", False),
             ("use_mask_preserve", False),
             ("use_modify_active", True),
         ]}),
        # Partial Visibility Show/hide
        # Match keys from: `_template_items_hide_reveal_actions`, cannot use because arguments aren't compatible.
        ("sculpt.face_set_change_visibility", {"type": 'H', "value": 'PRESS', "shift": True},
         {"properties": [("mode", 'TOGGLE')]}),
        ("sculpt.face_set_change_visibility", {"type": 'H', "value": 'PRESS'},
         {"properties": [("mode", 'HIDE_ACTIVE')]}),
        ("sculpt.reveal_all", {"type": 'H', "value": 'PRESS', "alt": True},
         {"properties": []}),

        ("sculpt.face_set_edit", {"type": 'W', "value": 'PRESS', "ctrl": True},
         {"properties": [("mode", 'GROW')]}),
        ("sculpt.face_set_edit", {"type": 'W', "value": 'PRESS', "ctrl": True, "alt": True},
         {"properties": [("mode", 'SHRINK')]}),
        # Subdivision levels
        *_template_items_object_subdivision_set(),
        ("object.subdivision_set", {"type": 'ONE', "value": 'PRESS', "alt": True, "repeat": True},
         {"properties": [("level", -1), ("relative", True)]}),
        ("object.subdivision_set", {"type": 'TWO', "value": 'PRESS', "alt": True, "repeat": True},
         {"properties": [("level", 1), ("relative", True)]}),
        # Mask
        ("paint.mask_flood_fill", {"type": 'M', "value": 'PRESS', "alt": True},
         {"properties": [("mode", 'VALUE'), ("value", 0.0)]}),
        ("paint.mask_flood_fill", {"type": 'I', "value": 'PRESS', "ctrl": True},
         {"properties": [("mode", 'INVERT')]}),
        ("paint.mask_box_gesture", {"type": 'B', "value": 'PRESS'},
         {"properties": [("mode", 'VALUE'), ("value", 0.0)]}),
        # Dynamic topology
        ("sculpt.dyntopo_detail_size_edit", {"type": 'R', "value": 'PRESS'}, None),
        ("sculpt.detail_flood_fill", {"type": 'R', "value": 'PRESS', "ctrl": True}, None),
        # Remesh
        ("object.voxel_remesh", {"type": 'R', "value": 'PRESS', "ctrl": True}, None),
        ("object.voxel_size_edit", {"type": 'R', "value": 'PRESS'}, None),
        # Color
        ("sculpt.sample_color", {"type": 'X', "value": 'PRESS', "shift": True}, None),
        ("paint.brush_colors_flip", {"type": 'X', "value": 'PRESS', }, None),
        # Brush properties
        ("brush.scale_size", {"type": 'LEFT_BRACKET', "value": 'PRESS', "repeat": True},
         {"properties": [("scalar", 0.9)]}),
        ("brush.scale_size", {"type": 'RIGHT_BRACKET', "value": 'PRESS', "repeat": True},
         {"properties": [("scalar", 1.0 / 0.9)]}),
        *_template_paint_radial_control("sculpt", rotation=True),
        # Stencil
        ("brush.stencil_control", {"type": 'RIGHTMOUSE', "value": 'PRESS'},
         {"properties": [("mode", 'TRANSLATION')]}),
        ("brush.stencil_control", {"type": 'RIGHTMOUSE', "value": 'PRESS', "shift": True},
         {"properties": [("mode", 'SCALE')]}),
        ("brush.stencil_control", {"type": 'RIGHTMOUSE', "value": 'PRESS', "ctrl": True},
         {"properties": [("mode", 'ROTATION')]}),
        ("brush.stencil_control", {"type": 'RIGHTMOUSE', "value": 'PRESS', "alt": True},
         {"properties": [("mode", 'TRANSLATION'), ("texmode", 'SECONDARY')]}),
        ("brush.stencil_control", {"type": 'RIGHTMOUSE', "value": 'PRESS', "shift": True, "alt": True},
         {"properties": [("mode", 'SCALE'), ("texmode", 'SECONDARY')]}),
        ("brush.stencil_control", {"type": 'RIGHTMOUSE', "value": 'PRESS', "ctrl": True, "alt": True},
         {"properties": [("mode", 'ROTATION'), ("texmode", 'SECONDARY')]}),
        # Sculpt Session Pivot Point
        ("sculpt.set_pivot_position", {"type": 'RIGHTMOUSE', "value": 'PRESS', "shift": True},
         {"properties": [("mode", 'SURFACE')]}),
        # Menus
        ("wm.context_menu_enum", {"type": 'E', "value": 'PRESS', "alt": True},
         {"properties": [("data_path", 'tool_settings.sculpt.brush.stroke_method')]}),
        ("wm.context_toggle", {"type": 'S', "value": 'PRESS', "shift": True},
         {"properties": [("data_path", 'tool_settings.sculpt.brush.use_smooth_stroke')]}),
        op_menu_pie("VIEW3D_MT_sculpt_mask_edit_pie", {"type": 'A', "value": 'PRESS'}),
        op_menu_pie("VIEW3D_MT_sculpt_automasking_pie", {"type": 'A', "alt": True, "value": 'PRESS'}),
        op_menu_pie("VIEW3D_MT_sculpt_face_sets_edit_pie", {"type": 'W', "value": 'PRESS', "alt": True}),
        *_template_items_context_panel("VIEW3D_PT_sculpt_context_menu", params.context_menu_event),
    ])

    # Lasso Masking.
    # Needed because of shortcut conflicts on CTRL-LMB on right click select,
    # all modifier keys are used together to unmask (equivalent of selecting).
    if params.select_mouse == 'RIGHTMOUSE':
        items.extend([
            ("paint.mask_lasso_gesture",
             {"type": 'LEFTMOUSE', "value": 'PRESS', "shift": True, "ctrl": True},
             {"properties": [("value", 1.0)]}),
            ("paint.mask_lasso_gesture",
             {"type": 'LEFTMOUSE', "value": 'PRESS', "shift": True, "ctrl": True, "alt": True},
             {"properties": [("value", 0.0)]}),
        ])
    else:
        items.extend([
            ("paint.mask_lasso_gesture", {"type": 'RIGHTMOUSE', "value": 'PRESS', "shift": True, "ctrl": True},
             {"properties": [("value", 1.0)]}),
            ("paint.mask_lasso_gesture", {"type": 'RIGHTMOUSE', "value": 'PRESS', "ctrl": True},
             {"properties": [("value", 0.0)]}),
        ])

    if params.legacy:
        items.extend(_template_items_legacy_tools_from_numbers())

    return keymap


def km_sculpt_curves(params):
    items = []
    keymap = (
        "Sculpt Curves",
        {"space_type": 'EMPTY', "region_type": 'WINDOW'},
        {"items": items},
    )

    items.extend([
        ("sculpt_curves.brush_stroke", {"type": 'LEFTMOUSE', "value": 'PRESS'}, None),
        ("sculpt_curves.brush_stroke", {"type": 'LEFTMOUSE', "value": 'PRESS', "ctrl": True},
         {"properties": [("mode", 'INVERT')]}),
        ("sculpt_curves.brush_stroke", {"type": 'LEFTMOUSE', "value": 'PRESS', "shift": True},
         {"properties": [("mode", 'SMOOTH')]}),
        ("curves.set_selection_domain", {"type": 'ONE', "value": 'PRESS'}, {"properties": [("domain", 'POINT')]}),
        ("curves.set_selection_domain", {"type": 'TWO', "value": 'PRESS'}, {"properties": [("domain", 'CURVE')]}),
        *_template_paint_radial_control("curves_sculpt"),
        ("brush.scale_size", {"type": 'LEFT_BRACKET', "value": 'PRESS', "repeat": True},
         {"properties": [("scalar", 0.9)]}),
        ("brush.scale_size", {"type": 'RIGHT_BRACKET', "value": 'PRESS', "repeat": True},
         {"properties": [("scalar", 1.0 / 0.9)]}),
        *_template_items_select_actions(params, "curves.select_all"),
        ("sculpt_curves.min_distance_edit", {"type": 'R', "value": 'PRESS'}, {}),
        ("sculpt_curves.select_grow", {"type": 'A', "value": 'PRESS', "shift": True}, {}),
    ])

    return keymap


# ------------------------------------------------------------------------------
# Object Edit Modes

# Mesh edit mode.
def km_edit_mesh(params):
    items = []
    keymap = (
        "Mesh",
        {"space_type": 'EMPTY', "region_type": 'WINDOW'},
        {"items": items},
    )

    items.extend([
        # Transform Actions.
        *_template_items_transform_actions(params, use_bend=True, use_mirror=True, use_tosphere=True, use_shear=True),
        ("transform.skin_resize", {"type": 'A', "value": 'PRESS', "ctrl": True}, None),

        # Tools.
        op_tool_optional(
            ("mesh.loopcut_slide", {"type": 'R', "value": 'PRESS', "ctrl": True},
             {"properties": [("TRANSFORM_OT_edge_slide", [("release_confirm", False)],)]}),
            (op_tool_cycle, "builtin.loop_cut"), params),
        op_tool_optional(
            ("mesh.offset_edge_loops_slide", {"type": 'R', "value": 'PRESS', "shift": True, "ctrl": True},
             {"properties": [("TRANSFORM_OT_edge_slide", [("release_confirm", False)],)]}),
            (op_tool_cycle, "builtin.offset_edge_loop_cut"), params),
        op_tool_optional(
            ("mesh.inset", {"type": 'I', "value": 'PRESS'}, None),
            (op_tool_cycle, "builtin.inset_faces"), params),
        op_tool_optional(
            ("mesh.bevel", {"type": 'B', "value": 'PRESS', "ctrl": True},
             {"properties": [("affect", 'EDGES')]}),
            (op_tool_cycle, "builtin.bevel"), params),
        op_tool_optional(
            ("transform.shrink_fatten", {"type": 'S', "value": 'PRESS', "alt": True}, None),
            (op_tool_cycle, "builtin.shrink_fatten"), params),
        ("mesh.bevel", {"type": 'B', "value": 'PRESS', "shift": True, "ctrl": True},
         {"properties": [("affect", 'VERTICES')]}),
        # Selection modes.
        *_template_items_editmode_mesh_select_mode(params),
        # Loop Select with alt. Double click in case MMB emulation is on (below).
        ("mesh.loop_select",
         {"type": params.select_mouse, "value": params.select_mouse_value, "alt": True}, None),
        ("mesh.loop_select",
         {"type": params.select_mouse, "value": params.select_mouse_value, "shift": True, "alt": True},
         {"properties": [("toggle", True)]}),
        # Selection
        ("mesh.edgering_select",
         {"type": params.select_mouse, "value": params.select_mouse_value, "ctrl": True, "alt": True}, None),
        ("mesh.edgering_select",
         {"type": params.select_mouse, "value": params.select_mouse_value, "shift": True, "ctrl": True, "alt": True},
         {"properties": [("toggle", True)]}),
        ("mesh.shortest_path_pick",
         {"type": params.select_mouse, "value": params.select_mouse_value_fallback, "ctrl": True},
         {"properties": [("use_fill", False)]}),
        ("mesh.shortest_path_pick",
         {"type": params.select_mouse, "value": params.select_mouse_value_fallback, "shift": True, "ctrl": True},
         {"properties": [("use_fill", True)]}),
        *_template_items_select_actions(params, "mesh.select_all"),
        ("mesh.select_more", {"type": 'NUMPAD_PLUS', "value": 'PRESS', "ctrl": True, "repeat": True}, None),
        ("mesh.select_less", {"type": 'NUMPAD_MINUS', "value": 'PRESS', "ctrl": True, "repeat": True}, None),
        ("mesh.select_next_item",
         {"type": 'NUMPAD_PLUS', "value": 'PRESS', "shift": True, "ctrl": True, "repeat": True}, None),
        ("mesh.select_prev_item",
         {"type": 'NUMPAD_MINUS', "value": 'PRESS', "shift": True, "ctrl": True, "repeat": True}, None),
        ("mesh.select_linked", {"type": 'L', "value": 'PRESS', "ctrl": True}, None),
        ("mesh.select_linked_pick", {"type": 'L', "value": 'PRESS'},
         {"properties": [("deselect", False)]}),
        ("mesh.select_linked_pick", {"type": 'L', "value": 'PRESS', "shift": True},
         {"properties": [("deselect", True)]}),
        ("mesh.select_mirror", {"type": 'M', "value": 'PRESS', "shift": True, "ctrl": True}, None),
        op_menu("VIEW3D_MT_edit_mesh_select_similar", {"type": 'G', "value": 'PRESS', "shift": True}),
        # Hide/reveal.
        *_template_items_hide_reveal_actions("mesh.hide", "mesh.reveal"),
        # Tools.
        ("mesh.normals_make_consistent", {"type": 'N', "value": 'PRESS', "ctrl" if params.legacy else "shift": True},
         {"properties": [("inside", False)]}),
        ("mesh.normals_make_consistent", {"type": 'N', "value": 'PRESS', "shift": True, "ctrl": True},
         {"properties": [("inside", True)]}),
        op_tool_optional(
            ("view3d.edit_mesh_extrude_move_normal", {"type": 'E', "value": 'PRESS'},
             {"properties": [("alt_navigation", params.use_alt_navigation)]}),
            (op_tool_cycle, "builtin.extrude_region"), params),
        op_menu("VIEW3D_MT_edit_mesh_extrude", {"type": 'E', "value": 'PRESS', "alt": True}),
        ("transform.edge_crease", {"type": 'E', "value": 'PRESS', "shift": True}, None),
        ("mesh.fill", {"type": 'F', "value": 'PRESS', "alt": True}, None),
        ("mesh.quads_convert_to_tris", {"type": 'T', "value": 'PRESS', "ctrl": True},
         {"properties": [("quad_method", 'BEAUTY'), ("ngon_method", 'BEAUTY')]}),
        ("mesh.quads_convert_to_tris", {"type": 'T', "value": 'PRESS', "shift": True, "ctrl": True},
         {"properties": [("quad_method", 'FIXED'), ("ngon_method", 'CLIP')]}),
        ("mesh.tris_convert_to_quads", {"type": 'J', "value": 'PRESS', "alt": True}, None),
        op_tool_optional(
            ("mesh.rip_move", {"type": 'V', "value": 'PRESS'},
             {"properties": [("MESH_OT_rip", [("use_fill", False)],)]}),
            (op_tool_cycle, "builtin.rip_region"), params),
        # No tool is available for this.
        ("mesh.rip_move", {"type": 'V', "value": 'PRESS', "alt": True},
         {"properties": [("MESH_OT_rip", [("use_fill", True)],)]}),
        ("mesh.rip_edge_move", {"type": 'D', "value": 'PRESS', "alt": True},
         {"properties": [("TRANSFORM_OT_translate", [("alt_navigation", params.use_alt_navigation)])]}),
        op_menu("VIEW3D_MT_edit_mesh_merge", {"type": 'M', "value": 'PRESS'}),
        op_menu("VIEW3D_MT_edit_mesh_split", {"type": 'M', "value": 'PRESS', "alt": True}),
        ("mesh.edge_face_add", {"type": 'F', "value": 'PRESS', "repeat": True}, None),
        ("mesh.duplicate_move", {"type": 'D', "value": 'PRESS', "shift": True},
         {"properties": [("TRANSFORM_OT_translate", [("alt_navigation", params.use_alt_navigation)])]}),
        op_menu("VIEW3D_MT_mesh_add", {"type": 'A', "value": 'PRESS', "shift": True}),
        ("mesh.separate", {"type": 'P', "value": 'PRESS'}, None),
        ("mesh.split", {"type": 'Y', "value": 'PRESS'}, None),
        ("mesh.vert_connect_path", {"type": 'J', "value": 'PRESS'}, None),
        ("mesh.point_normals", {"type": 'L', "value": 'PRESS', "alt": True}, None),
        op_tool_optional(
            ("transform.vert_slide", {"type": 'V', "value": 'PRESS', "shift": True}, None),
            (op_tool_cycle, "builtin.vertex_slide"), params),
        ("mesh.dupli_extrude_cursor", {"type": params.action_mouse, "value": 'CLICK', "ctrl": True},
         {"properties": [("rotate_source", True)]}),
        ("mesh.dupli_extrude_cursor", {"type": params.action_mouse, "value": 'CLICK', "shift": True, "ctrl": True},
         {"properties": [("rotate_source", False)]}),
        op_menu("VIEW3D_MT_edit_mesh_delete", {"type": 'X', "value": 'PRESS'}),
        op_menu("VIEW3D_MT_edit_mesh_delete", {"type": 'DEL', "value": 'PRESS'}),
        ("mesh.dissolve_mode", {"type": 'X', "value": 'PRESS', "ctrl": True}, None),
        ("mesh.dissolve_mode", {"type": 'DEL', "value": 'PRESS', "ctrl": True}, None),
        op_tool_optional(
            ("mesh.knife_tool", {"type": 'K', "value": 'PRESS'},
             {"properties": [("use_occlude_geometry", True), ("only_selected", False)]}),
            (op_tool_cycle, "builtin.knife"), params),
        ("mesh.knife_tool", {"type": 'K', "value": 'PRESS', "shift": True},
         {"properties": [("use_occlude_geometry", False), ("only_selected", True)]}),
        ("object.vertex_parent_set", {"type": 'P', "value": 'PRESS', "ctrl": True}, None),
        # Menus.
        op_menu("VIEW3D_MT_edit_mesh_faces", {"type": 'F', "value": 'PRESS', "ctrl": True}),
        op_menu("VIEW3D_MT_edit_mesh_edges", {"type": 'E', "value": 'PRESS', "ctrl": True}),
        op_menu("VIEW3D_MT_edit_mesh_vertices", {"type": 'V', "value": 'PRESS', "ctrl": True}),
        op_menu("VIEW3D_MT_hook", {"type": 'H', "value": 'PRESS', "ctrl": True}),
        op_menu("VIEW3D_MT_uv_map", {"type": 'U', "value": 'PRESS'}),
        op_menu("VIEW3D_MT_vertex_group", {"type": 'G', "value": 'PRESS', "ctrl": True}),
        op_menu("VIEW3D_MT_edit_mesh_normals", {"type": 'N', "value": 'PRESS', "alt": True}),
        ("object.vertex_group_remove_from", {"type": 'G', "value": 'PRESS', "ctrl": True, "alt": True}, None),
        *_template_items_proportional_editing(
            params, connected=True, toggle_data_path='tool_settings.use_proportional_edit'),
        *_template_items_context_menu("VIEW3D_MT_edit_mesh_context_menu", params.context_menu_event),
    ])

    if params.use_mouse_emulate_3_button and params.select_mouse == 'LEFTMOUSE':
        items.extend([
            ("mesh.loop_select", {"type": params.select_mouse, "value": 'DOUBLE_CLICK'}, None),
            ("mesh.loop_select", {"type": params.select_mouse, "value": 'DOUBLE_CLICK', "shift": True},
             {"properties": [("extend", True)]}),
            ("mesh.loop_select", {"type": params.select_mouse, "value": 'DOUBLE_CLICK', "alt": True},
             {"properties": [("deselect", True)]}),
            ("mesh.edgering_select",
             {"type": params.select_mouse, "value": 'DOUBLE_CLICK', "ctrl": True}, None),
            ("mesh.edgering_select",
             {"type": params.select_mouse, "value": 'DOUBLE_CLICK', "shift": True, "ctrl": True},
             {"properties": [("toggle", True)]}),
        ])

    if params.legacy:
        items.extend([
            ("mesh.poke", {"type": 'P', "value": 'PRESS', "alt": True}, None),
            ("mesh.select_non_manifold",
             {"type": 'M', "value": 'PRESS', "shift": True, "ctrl": True, "alt": True}, None),
            ("mesh.faces_select_linked_flat",
             {"type": 'F', "value": 'PRESS', "shift": True, "ctrl": True, "alt": True}, None),
            ("mesh.spin", {"type": 'R', "value": 'PRESS', "alt": True}, None),
            ("mesh.beautify_fill", {"type": 'F', "value": 'PRESS', "shift": True, "alt": True}, None),
            *_template_items_object_subdivision_set(),
        ])

    return keymap


# Armature edit mode
def km_edit_armature(params):
    items = []
    keymap = (
        "Armature",
        {"space_type": 'EMPTY', "region_type": 'WINDOW'},
        {"items": items},
    )

    items.extend([
        # Transform Actions.
        *_template_items_transform_actions(params, use_mirror=True),

        # Hide/reveal.
        *_template_items_hide_reveal_actions("armature.hide", "armature.reveal"),
        # Align & roll.
        ("armature.align", {"type": 'A', "value": 'PRESS', "ctrl": True, "alt": True}, None),
        ("armature.calculate_roll", {"type": 'N', "value": 'PRESS', "ctrl" if params.legacy else "shift": True}, None),
        ("armature.roll_clear", {"type": 'R', "value": 'PRESS', "alt": True}, None),
        ("armature.switch_direction", {"type": 'F', "value": 'PRESS', "alt": True}, None),
        # Add.
        ("armature.bone_primitive_add", {"type": 'A', "value": 'PRESS', "shift": True}, None),
        # Parenting.
        ("armature.parent_set", {"type": 'P', "value": 'PRESS', "ctrl": True}, None),
        ("armature.parent_clear", {"type": 'P', "value": 'PRESS', "alt": True}, None),
        # Selection.
        *_template_items_select_actions(params, "armature.select_all"),
        ("armature.select_mirror", {"type": 'M', "value": 'PRESS', "shift": True, "ctrl": True},
         {"properties": [("extend", False)]}),
        ("armature.select_hierarchy", {"type": 'LEFT_BRACKET', "value": 'PRESS'},
         {"properties": [("direction", 'PARENT'), ("extend", False)]}),
        ("armature.select_hierarchy", {"type": 'LEFT_BRACKET', "value": 'PRESS', "shift": True},
         {"properties": [("direction", 'PARENT'), ("extend", True)]}),
        ("armature.select_hierarchy", {"type": 'RIGHT_BRACKET', "value": 'PRESS'},
         {"properties": [("direction", 'CHILD'), ("extend", False)]}),
        ("armature.select_hierarchy", {"type": 'RIGHT_BRACKET', "value": 'PRESS', "shift": True},
         {"properties": [("direction", 'CHILD'), ("extend", True)]}),
        ("armature.select_more", {"type": 'NUMPAD_PLUS', "value": 'PRESS', "ctrl": True, "repeat": True}, None),
        ("armature.select_less", {"type": 'NUMPAD_MINUS', "value": 'PRESS', "ctrl": True, "repeat": True}, None),
        ("armature.select_similar", {"type": 'G', "value": 'PRESS', "shift": True}, None),
        ("armature.select_linked_pick", {"type": 'L', "value": 'PRESS'},
         {"properties": [("deselect", False)]}),
        ("armature.select_linked_pick", {"type": 'L', "value": 'PRESS', "shift": True},
         {"properties": [("deselect", True)]}),
        ("armature.select_linked", {"type": 'L', "value": 'PRESS', "ctrl": True}, None),
        ("armature.shortest_path_pick",
         {"type": params.select_mouse, "value": params.select_mouse_value_fallback, "ctrl": True}, None),
        # Editing.
        op_menu("VIEW3D_MT_edit_armature_delete", {"type": 'X', "value": 'PRESS'}),
        op_menu("VIEW3D_MT_edit_armature_delete", {"type": 'DEL', "value": 'PRESS'}),
        ("armature.duplicate_move", {"type": 'D', "value": 'PRESS', "shift": True}, None),
        ("armature.dissolve", {"type": 'X', "value": 'PRESS', "ctrl": True}, None),
        ("armature.dissolve", {"type": 'DEL', "value": 'PRESS', "ctrl": True}, None),
        op_tool_optional(
            ("armature.extrude_move", {"type": 'E', "value": 'PRESS'},
             {"properties": [("TRANSFORM_OT_translate", [("alt_navigation", params.use_alt_navigation)])]}),
            (op_tool_cycle, "builtin.extrude"), params),
        ("armature.extrude_forked", {"type": 'E', "value": 'PRESS', "shift": True}, None),
        ("armature.click_extrude", {"type": params.action_mouse, "value": 'CLICK', "ctrl": True}, None),
        ("armature.fill", {"type": 'F', "value": 'PRESS'}, None),
        ("armature.split", {"type": 'Y', "value": 'PRESS'}, None),
        ("armature.separate", {"type": 'P', "value": 'PRESS'}, None),
        # Set flags.
        op_menu("VIEW3D_MT_bone_options_toggle", {"type": 'W', "value": 'PRESS', "shift": True}),
        op_menu("VIEW3D_MT_bone_options_enable", {"type": 'W', "value": 'PRESS', "shift": True, "ctrl": True}),
        op_menu("VIEW3D_MT_bone_options_disable", {"type": 'W', "value": 'PRESS', "alt": True}),
        # Armature/bone layers.
        ("armature.layers_show_all", {"type": 'ACCENT_GRAVE', "value": 'PRESS', "ctrl": True}, None),
        ("armature.armature_layers", {"type": 'M', "value": 'PRESS', "shift": True}, None),
        ("armature.bone_layers", {"type": 'M', "value": 'PRESS'}, None),
        # Special transforms.
        op_tool_optional(
            ("transform.bbone_resize", {"type": 'S', "value": 'PRESS', "shift": True, "ctrl": True, "alt": True}, None),
            (op_tool_cycle, "builtin.bone_size"), params),
        op_tool_optional(
            ("transform.transform", {"type": 'S', "value": 'PRESS', "alt": True},
             {"properties": [("mode", 'BONE_ENVELOPE')]}),
            (op_tool_cycle, "builtin.bone_envelope"), params),
        op_tool_optional(
            ("transform.transform", {"type": 'R', "value": 'PRESS', "ctrl": True},
             {"properties": [("mode", 'BONE_ROLL')]}),
            (op_tool_cycle, "builtin.roll"), params),
        # Menus.
        *_template_items_context_menu("VIEW3D_MT_armature_context_menu", params.context_menu_event),
    ])

    return keymap


# Meta-ball edit mode.
def km_edit_metaball(params):
    items = []
    keymap = (
        "Metaball",
        {"space_type": 'EMPTY', "region_type": 'WINDOW'},
        {"items": items},
    )

    items.extend([
        # Transform Actions.
        *_template_items_transform_actions(params, use_mirror=True),

        ("object.metaball_add", {"type": 'A', "value": 'PRESS', "shift": True}, None),
        *_template_items_hide_reveal_actions("mball.hide_metaelems", "mball.reveal_metaelems"),
        ("mball.delete_metaelems", {"type": 'X', "value": 'PRESS'}, None),
        ("mball.delete_metaelems", {"type": 'DEL', "value": 'PRESS'}, None),
        ("mball.duplicate_move", {"type": 'D', "value": 'PRESS', "shift": True}, None),
        *_template_items_select_actions(params, "mball.select_all"),
        ("mball.select_similar", {"type": 'G', "value": 'PRESS', "shift": True}, None),
        *_template_items_proportional_editing(
            params, connected=True, toggle_data_path='tool_settings.use_proportional_edit'),
        *_template_items_context_menu("VIEW3D_MT_edit_metaball_context_menu", params.context_menu_event),
    ])

    return keymap


# Lattice edit mode.
def km_edit_lattice(params):
    items = []
    keymap = (
        "Lattice",
        {"space_type": 'EMPTY', "region_type": 'WINDOW'},
        {"items": items},
    )

    items.extend([
        # Transform Actions.
        *_template_items_transform_actions(params, use_bend=True, use_mirror=True, use_tosphere=True, use_shear=True),

        *_template_items_select_actions(params, "lattice.select_all"),
        ("lattice.select_more", {"type": 'NUMPAD_PLUS', "value": 'PRESS', "ctrl": True, "repeat": True}, None),
        ("lattice.select_less", {"type": 'NUMPAD_MINUS', "value": 'PRESS', "ctrl": True, "repeat": True}, None),
        ("object.vertex_parent_set", {"type": 'P', "value": 'PRESS', "ctrl": True}, None),
        ("lattice.flip", {"type": 'F', "value": 'PRESS', "alt": True}, None),
        op_menu("VIEW3D_MT_hook", {"type": 'H', "value": 'PRESS', "ctrl": True}),
        *_template_items_proportional_editing(
            params, connected=False, toggle_data_path='tool_settings.use_proportional_edit'),
        *_template_items_context_menu("VIEW3D_MT_edit_lattice_context_menu", params.context_menu_event),
    ])

    return keymap


# Particle edit mode.
def km_edit_particle(params):
    items = []
    keymap = (
        "Particle",
        {"space_type": 'EMPTY', "region_type": 'WINDOW'},
        {"items": items},
    )

    items.extend([
        *_template_items_select_actions(params, "particle.select_all"),
        ("particle.select_more", {"type": 'NUMPAD_PLUS', "value": 'PRESS', "ctrl": True, "repeat": True}, None),
        ("particle.select_less", {"type": 'NUMPAD_MINUS', "value": 'PRESS', "ctrl": True, "repeat": True}, None),
        ("particle.select_linked_pick", {"type": 'L', "value": 'PRESS'},
         {"properties": [("deselect", False)]}),
        ("particle.select_linked_pick", {"type": 'L', "value": 'PRESS', "shift": True},
         {"properties": [("deselect", True)]}),
        ("particle.select_linked", {"type": 'L', "value": 'PRESS', "ctrl": True}, None),
        ("particle.delete", {"type": 'X', "value": 'PRESS'}, None),
        ("particle.delete", {"type": 'DEL', "value": 'PRESS'}, None),
        *_template_items_hide_reveal_actions("particle.hide", "particle.reveal"),
        ("particle.brush_edit", {"type": 'LEFTMOUSE', "value": 'PRESS'}, None),
        ("particle.brush_edit", {"type": 'LEFTMOUSE', "value": 'PRESS', "shift": True}, None),
        ("wm.radial_control", {"type": 'F', "value": 'PRESS'},
         {"properties": [("data_path_primary", 'tool_settings.particle_edit.brush.size')]}),
        ("wm.radial_control", {"type": 'F', "value": 'PRESS', "shift": True},
         {"properties": [("data_path_primary", 'tool_settings.particle_edit.brush.strength')]}),
        ("particle.weight_set", {"type": 'K', "value": 'PRESS', "shift": True}, None),
        *(
            (("wm.context_set_enum",
              {"type": NUMBERS_1[i], "value": 'PRESS'},
              {"properties": [("data_path", "tool_settings.particle_edit.select_mode"), ("value", value)]})
             for i, value in enumerate(('PATH', 'POINT', 'TIP'))
             )
        ),
        *_template_items_proportional_editing(
            params, connected=False, toggle_data_path='tool_settings.use_proportional_edit'),
        *_template_items_context_menu("VIEW3D_MT_particle_context_menu", params.context_menu_event),
    ])

    return keymap


# Text edit mode.
def km_edit_font(params):
    items = []
    keymap = (
        "Font",
        {"space_type": 'EMPTY', "region_type": 'WINDOW'},
        {"items": items},
    )

    items.extend([
        ("font.style_toggle", {"type": 'B', "value": 'PRESS', "ctrl": True},
         {"properties": [("style", 'BOLD')]}),
        ("font.style_toggle", {"type": 'I', "value": 'PRESS', "ctrl": True},
         {"properties": [("style", 'ITALIC')]}),
        ("font.style_toggle", {"type": 'U', "value": 'PRESS', "ctrl": True},
         {"properties": [("style", 'UNDERLINE')]}),
        ("font.style_toggle", {"type": 'P', "value": 'PRESS', "ctrl": True},
         {"properties": [("style", 'SMALL_CAPS')]}),
        ("font.delete", {"type": 'DEL', "value": 'PRESS', "repeat": True},
         {"properties": [("type", 'NEXT_OR_SELECTION')]}),
        ("font.delete", {"type": 'DEL', "value": 'PRESS', "ctrl": True, "repeat": True},
         {"properties": [("type", 'NEXT_WORD')]}),
        ("font.delete", {"type": 'BACK_SPACE', "value": 'PRESS', "repeat": True},
         {"properties": [("type", 'PREVIOUS_OR_SELECTION')]}),
        ("font.delete", {"type": 'BACK_SPACE', "value": 'PRESS', "shift": True, "repeat": True},
         {"properties": [("type", 'PREVIOUS_OR_SELECTION')]}),
        ("font.delete", {"type": 'BACK_SPACE', "value": 'PRESS', "ctrl": True, "repeat": True},
         {"properties": [("type", 'PREVIOUS_WORD')]}),
        ("font.move", {"type": 'HOME', "value": 'PRESS'},
         {"properties": [("type", 'LINE_BEGIN')]}),
        ("font.move", {"type": 'END', "value": 'PRESS'},
         {"properties": [("type", 'LINE_END')]}),
        ("font.move", {"type": 'LEFT_ARROW', "value": 'PRESS', "repeat": True},
         {"properties": [("type", 'PREVIOUS_CHARACTER')]}),
        ("font.move", {"type": 'RIGHT_ARROW', "value": 'PRESS', "repeat": True},
         {"properties": [("type", 'NEXT_CHARACTER')]}),
        ("font.move", {"type": 'LEFT_ARROW', "value": 'PRESS', "ctrl": True, "repeat": True},
         {"properties": [("type", 'PREVIOUS_WORD')]}),
        ("font.move", {"type": 'RIGHT_ARROW', "value": 'PRESS', "ctrl": True, "repeat": True},
         {"properties": [("type", 'NEXT_WORD')]}),
        ("font.move", {"type": 'UP_ARROW', "value": 'PRESS', "repeat": True},
         {"properties": [("type", 'PREVIOUS_LINE')]}),
        ("font.move", {"type": 'DOWN_ARROW', "value": 'PRESS', "repeat": True},
         {"properties": [("type", 'NEXT_LINE')]}),
        ("font.move", {"type": 'PAGE_UP', "value": 'PRESS', "repeat": True},
         {"properties": [("type", 'PREVIOUS_PAGE')]}),
        ("font.move", {"type": 'PAGE_DOWN', "value": 'PRESS', "repeat": True},
         {"properties": [("type", 'NEXT_PAGE')]}),
        ("font.move", {"type": 'HOME', "value": 'PRESS', "ctrl": True, "repeat": True},
         {"properties": [("type", 'TEXT_BEGIN')]}),
        ("font.move", {"type": 'END', "value": 'PRESS', "ctrl": True, "repeat": True},
         {"properties": [("type", 'TEXT_END')]}),
        ("font.move_select", {"type": 'HOME', "value": 'PRESS', "shift": True},
         {"properties": [("type", 'LINE_BEGIN')]}),
        ("font.move_select", {"type": 'END', "value": 'PRESS', "shift": True},
         {"properties": [("type", 'LINE_END')]}),
        ("font.move_select", {"type": 'LEFT_ARROW', "value": 'PRESS', "shift": True, "repeat": True},
         {"properties": [("type", 'PREVIOUS_CHARACTER')]}),
        ("font.move_select", {"type": 'RIGHT_ARROW', "value": 'PRESS', "shift": True, "repeat": True},
         {"properties": [("type", 'NEXT_CHARACTER')]}),
        ("font.move_select", {"type": 'LEFT_ARROW', "value": 'PRESS', "shift": True, "ctrl": True, "repeat": True},
         {"properties": [("type", 'PREVIOUS_WORD')]}),
        ("font.move_select", {"type": 'RIGHT_ARROW', "value": 'PRESS', "shift": True, "ctrl": True, "repeat": True},
         {"properties": [("type", 'NEXT_WORD')]}),
        ("font.move_select", {"type": 'UP_ARROW', "value": 'PRESS', "shift": True, "repeat": True},
         {"properties": [("type", 'PREVIOUS_LINE')]}),
        ("font.move_select", {"type": 'DOWN_ARROW', "value": 'PRESS', "shift": True, "repeat": True},
         {"properties": [("type", 'NEXT_LINE')]}),
        ("font.move_select", {"type": 'PAGE_UP', "value": 'PRESS', "shift": True, "repeat": True},
         {"properties": [("type", 'PREVIOUS_PAGE')]}),
        ("font.move_select", {"type": 'PAGE_DOWN', "value": 'PRESS', "shift": True, "repeat": True},
         {"properties": [("type", 'NEXT_PAGE')]}),
        ("font.move_select", {"type": 'HOME', "value": 'PRESS', "shift": True, "ctrl": True, "repeat": True},
         {"properties": [("type", 'TEXT_BEGIN')]}),
        ("font.move_select", {"type": 'END', "value": 'PRESS', "shift": True, "ctrl": True, "repeat": True},
         {"properties": [("type", 'TEXT_END')]}),
        ("font.change_spacing", {"type": 'LEFT_ARROW', "value": 'PRESS', "alt": True, "repeat": True},
         {"properties": [("delta", -1.0)]}),
        ("font.change_spacing", {"type": 'RIGHT_ARROW', "value": 'PRESS', "alt": True, "repeat": True},
         {"properties": [("delta", 1.0)]}),
        ("font.change_spacing", {"type": 'LEFT_ARROW', "value": 'PRESS', "shift": True, "alt": True, "repeat": True},
         {"properties": [("delta", -0.1)]}),
        ("font.change_spacing", {"type": 'RIGHT_ARROW', "value": 'PRESS', "shift": True, "alt": True, "repeat": True},
         {"properties": [("delta", 0.1)]}),
        ("font.change_character", {"type": 'UP_ARROW', "value": 'PRESS', "alt": True, "repeat": True},
         {"properties": [("delta", 1)]}),
        ("font.change_character", {"type": 'DOWN_ARROW', "value": 'PRESS', "alt": True, "repeat": True},
         {"properties": [("delta", -1)]}),
        ("font.select_all", {"type": 'A', "value": 'PRESS', "ctrl": True}, None),
        ("font.text_copy", {"type": 'C', "value": 'PRESS', "ctrl": True}, None),
        ("font.text_cut", {"type": 'X', "value": 'PRESS', "ctrl": True}, None),
        ("font.text_paste", {"type": 'V', "value": 'PRESS', "ctrl": True, "repeat": True}, None),
        ("font.line_break", {"type": 'RET', "value": 'PRESS', "repeat": True}, None),
        ("font.line_break", {"type": 'NUMPAD_ENTER', "value": 'PRESS', "repeat": True}, None),
        ("font.text_insert", {"type": 'TEXTINPUT', "value": 'ANY', "any": True, "repeat": True}, None),
        ("font.text_insert", {"type": 'BACK_SPACE', "value": 'PRESS', "alt": True, "repeat": True},
         {"properties": [("accent", True)]}),
        *_template_items_context_menu("VIEW3D_MT_edit_font_context_menu", params.context_menu_event),
    ])

    return keymap


def km_edit_curve_legacy(params):
    items = []
    keymap = (
        "Curve",
        {"space_type": 'EMPTY', "region_type": 'WINDOW'},
        {"items": items},
    )

    items.extend([
        # Transform Actions.
        *_template_items_transform_actions(params, use_bend=True, use_mirror=True),

        op_menu("TOPBAR_MT_edit_curve_add", {"type": 'A', "value": 'PRESS', "shift": True}),
        ("curve.handle_type_set", {"type": 'V', "value": 'PRESS'}, None),
        ("curve.vertex_add", {"type": params.action_mouse, "value": 'CLICK', "ctrl": True}, None),
        *_template_items_select_actions(params, "curve.select_all"),
        ("curve.select_row", {"type": 'R', "value": 'PRESS', "shift": True}, None),
        ("curve.select_more", {"type": 'NUMPAD_PLUS', "value": 'PRESS', "ctrl": True, "repeat": True}, None),
        ("curve.select_less", {"type": 'NUMPAD_MINUS', "value": 'PRESS', "ctrl": True, "repeat": True}, None),
        ("curve.select_linked", {"type": 'L', "value": 'PRESS', "ctrl": True}, None),
        ("curve.select_similar", {"type": 'G', "value": 'PRESS', "shift": True}, None),
        ("curve.select_linked_pick", {"type": 'L', "value": 'PRESS'},
         {"properties": [("deselect", False)]}),
        ("curve.select_linked_pick", {"type": 'L', "value": 'PRESS', "shift": True},
         {"properties": [("deselect", True)]}),
        ("curve.shortest_path_pick",
         {"type": params.select_mouse, "value": params.select_mouse_value_fallback, "ctrl": True}, None),
        ("curve.separate", {"type": 'P', "value": 'PRESS'}, None),
        ("curve.split", {"type": 'Y', "value": 'PRESS'}, None),
        op_tool_optional(
            ("curve.extrude_move", {"type": 'E', "value": 'PRESS'},
             {"properties": [("TRANSFORM_OT_translate", [("alt_navigation", params.use_alt_navigation)])]}),
            (op_tool_cycle, "builtin.extrude"), params),
        ("curve.duplicate_move", {"type": 'D', "value": 'PRESS', "shift": True}, None),
        ("curve.make_segment", {"type": 'F', "value": 'PRESS'}, None),
        ("curve.cyclic_toggle", {"type": 'C', "value": 'PRESS', "alt": True}, None),
        op_menu("VIEW3D_MT_edit_curve_delete", {"type": 'X', "value": 'PRESS'}),
        op_menu("VIEW3D_MT_edit_curve_delete", {"type": 'DEL', "value": 'PRESS'}),
        ("curve.dissolve_verts", {"type": 'X', "value": 'PRESS', "ctrl": True}, None),
        ("curve.dissolve_verts", {"type": 'DEL', "value": 'PRESS', "ctrl": True}, None),
        ("curve.tilt_clear", {"type": 'T', "value": 'PRESS', "alt": True}, None),
        op_tool_optional(
            ("transform.tilt", {"type": 'T', "value": 'PRESS', "ctrl": True}, None),
            (op_tool_cycle, "builtin.tilt"), params),
        ("transform.transform", {"type": 'S', "value": 'PRESS', "alt": True},
         {"properties": [("mode", 'CURVE_SHRINKFATTEN')]}),
        *_template_items_hide_reveal_actions("curve.hide", "curve.reveal"),
        ("curve.normals_make_consistent",
         {"type": 'N', "value": 'PRESS', "ctrl" if params.legacy else "shift": True}, None),
        ("object.vertex_parent_set", {"type": 'P', "value": 'PRESS', "ctrl": True}, None),
        op_menu("VIEW3D_MT_hook", {"type": 'H', "value": 'PRESS', "ctrl": True}),
        *_template_items_proportional_editing(
            params, connected=True, toggle_data_path='tool_settings.use_proportional_edit'),
        *_template_items_context_menu("VIEW3D_MT_edit_curve_context_menu", params.context_menu_event),
    ])

    return keymap


# Curves edit mode.
def km_edit_curves(params):
    items = []
    keymap = (
        "Curves",
        {"space_type": 'EMPTY', "region_type": 'WINDOW'},
        {"items": items},
    )

    items.extend([
        # Transform Actions.
        *_template_items_transform_actions(params, use_bend=True, use_mirror=True),

        ("curves.set_selection_domain", {"type": 'ONE', "value": 'PRESS'}, {"properties": [("domain", 'POINT')]}),
        ("curves.set_selection_domain", {"type": 'TWO', "value": 'PRESS'}, {"properties": [("domain", 'CURVE')]}),
        ("curves.disable_selection", {"type": 'ONE', "value": 'PRESS', "alt": True}, None),
        ("curves.disable_selection", {"type": 'TWO', "value": 'PRESS', "alt": True}, None),
        *_template_items_select_actions(params, "curves.select_all"),
        ("curves.select_linked", {"type": 'L', "value": 'PRESS', "ctrl": True}, None),
        ("curves.delete", {"type": 'X', "value": 'PRESS'}, None),
        ("curves.delete", {"type": 'DEL', "value": 'PRESS'}, None),
        ("curves.select_more", {"type": 'NUMPAD_PLUS', "value": 'PRESS', "ctrl": True, "repeat": True}, None),
        ("curves.select_less", {"type": 'NUMPAD_MINUS', "value": 'PRESS', "ctrl": True, "repeat": True}, None),
        *_template_items_proportional_editing(
            params, connected=True, toggle_data_path='tool_settings.use_proportional_edit'),
    ])

    return keymap


# ------------------------------------------------------------------------------
# Modal Maps and Gizmos

def km_eyedropper_modal_map(_params):
    items = []
    keymap = (
        "Eyedropper Modal Map",
        {"space_type": 'EMPTY', "region_type": 'WINDOW', "modal": True},
        {"items": items},
    )

    items.extend([
        ("CANCEL", {"type": 'ESC', "value": 'PRESS', "any": True}, None),
        ("CANCEL", {"type": 'RIGHTMOUSE', "value": 'PRESS', "any": True}, None),
        ("SAMPLE_CONFIRM", {"type": 'RET', "value": 'RELEASE', "any": True}, None),
        ("SAMPLE_CONFIRM", {"type": 'NUMPAD_ENTER', "value": 'RELEASE', "any": True}, None),
        ("SAMPLE_CONFIRM", {"type": 'LEFTMOUSE', "value": 'RELEASE', "any": True}, None),
        ("SAMPLE_BEGIN", {"type": 'LEFTMOUSE', "value": 'PRESS', "any": True}, None),
        ("SAMPLE_RESET", {"type": 'SPACE', "value": 'RELEASE', "any": True}, None),
    ])

    return keymap


def km_eyedropper_colorramp_pointsampling_map(_params):
    items = []
    keymap = (
        "Eyedropper ColorRamp PointSampling Map",
        {"space_type": 'EMPTY', "region_type": 'WINDOW', "modal": True},
        {"items": items},
    )

    items.extend([
        ("CANCEL", {"type": 'ESC', "value": 'PRESS', "any": True}, None),
        ("CANCEL", {"type": 'BACK_SPACE', "value": 'PRESS', "any": True}, None),
        ("SAMPLE_CONFIRM", {"type": 'RIGHTMOUSE', "value": 'PRESS', "any": True}, None),
        ("SAMPLE_CONFIRM", {"type": 'RET', "value": 'RELEASE', "any": True}, None),
        ("SAMPLE_CONFIRM", {"type": 'NUMPAD_ENTER', "value": 'RELEASE', "any": True}, None),
        ("SAMPLE_SAMPLE", {"type": 'LEFTMOUSE', "value": 'PRESS', "any": True}, None),
        ("SAMPLE_RESET", {"type": 'SPACE', "value": 'RELEASE', "any": True}, None),
    ])

    return keymap


def km_transform_modal_map(params):
    items = []
    keymap = (
        "Transform Modal Map",
        {"space_type": 'EMPTY', "region_type": 'WINDOW', "modal": True},
        {"items": items},
    )

    items.extend([
        ("CONFIRM", {"type": 'LEFTMOUSE', "value": 'PRESS', "any": True}, None),
        ("CONFIRM", {"type": 'RET', "value": 'PRESS', "any": True}, None),
        ("CONFIRM", {"type": 'NUMPAD_ENTER', "value": 'PRESS', "any": True}, None),
        ("CONFIRM", {"type": 'SPACE', "value": 'PRESS', "any": True}, None),
        ("CANCEL", {"type": 'RIGHTMOUSE', "value": 'PRESS', "any": True}, None),
        ("CANCEL", {"type": 'ESC', "value": 'PRESS', "any": True}, None),
        ("AXIS_X", {"type": 'X', "value": 'PRESS'}, None),
        ("AXIS_Y", {"type": 'Y', "value": 'PRESS'}, None),
        ("AXIS_Z", {"type": 'Z', "value": 'PRESS'}, None),
        ("PLANE_X", {"type": 'X', "value": 'PRESS', "shift": True}, None),
        ("PLANE_Y", {"type": 'Y', "value": 'PRESS', "shift": True}, None),
        ("PLANE_Z", {"type": 'Z', "value": 'PRESS', "shift": True}, None),
        ("CONS_OFF", {"type": 'C', "value": 'PRESS'}, None),
        ("TRANSLATE", {"type": 'G', "value": 'PRESS'}, None),
        ("VERT_EDGE_SLIDE", {"type": 'G', "value": 'PRESS'}, None),
        ("ROTATE", {"type": 'R', "value": 'PRESS'}, None),
        ("TRACKBALL", {"type": 'R', "value": 'PRESS'}, None),
        ("RESIZE", {"type": 'S', "value": 'PRESS'}, None),
        ("ROTATE_NORMALS", {"type": 'N', "value": 'PRESS'}, None),
        ("EDIT_SNAP_SOURCE_ON", {"type": 'B', "value": 'PRESS'}, None),
        ("EDIT_SNAP_SOURCE_OFF", {"type": 'B', "value": 'PRESS'}, None),
        ("SNAP_TOGGLE", {"type": 'TAB', "value": 'PRESS', "shift": True}, None),
        ("SNAP_INV_ON", {"type": 'LEFT_CTRL', "value": 'PRESS', "any": True}, None),
        ("SNAP_INV_OFF", {"type": 'LEFT_CTRL', "value": 'RELEASE', "any": True}, None),
        ("SNAP_INV_ON", {"type": 'RIGHT_CTRL', "value": 'PRESS', "any": True}, None),
        ("SNAP_INV_OFF", {"type": 'RIGHT_CTRL', "value": 'RELEASE', "any": True}, None),
        ("ADD_SNAP", {"type": 'A', "value": 'PRESS'}, None),
        ("ADD_SNAP", {"type": 'A', "value": 'PRESS', "ctrl": True}, None),
        ("REMOVE_SNAP", {"type": 'A', "value": 'PRESS', "alt": True}, None),
        ("PROPORTIONAL_SIZE_UP", {"type": 'PAGE_UP', "value": 'PRESS', "repeat": True}, None),
        ("PROPORTIONAL_SIZE_DOWN", {"type": 'PAGE_DOWN', "value": 'PRESS', "repeat": True}, None),
        ("PROPORTIONAL_SIZE_UP", {"type": 'PAGE_UP', "value": 'PRESS', "shift": True, "repeat": True}, None),
        ("PROPORTIONAL_SIZE_DOWN", {"type": 'PAGE_DOWN', "value": 'PRESS', "shift": True, "repeat": True}, None),
        ("PROPORTIONAL_SIZE_UP", {"type": 'WHEELDOWNMOUSE', "value": 'PRESS', "alt": not params.use_alt_navigation}, None),
        ("PROPORTIONAL_SIZE_DOWN", {"type": 'WHEELUPMOUSE', "value": 'PRESS', "alt": not params.use_alt_navigation}, None),
        ("PROPORTIONAL_SIZE_UP", {"type": 'WHEELDOWNMOUSE', "value": 'PRESS', "shift": True}, None),
        ("PROPORTIONAL_SIZE_DOWN", {"type": 'WHEELUPMOUSE', "value": 'PRESS', "shift": True}, None),
        ("PROPORTIONAL_SIZE", {"type": 'TRACKPADPAN', "value": 'ANY', "alt": not params.use_alt_navigation}, None),
        ("AUTOIK_CHAIN_LEN_UP", {"type": 'PAGE_UP', "value": 'PRESS', "repeat": True}, None),
        ("AUTOIK_CHAIN_LEN_DOWN", {"type": 'PAGE_DOWN', "value": 'PRESS', "repeat": True}, None),
        ("AUTOIK_CHAIN_LEN_UP", {"type": 'PAGE_UP', "value": 'PRESS', "shift": True, "repeat": True}, None),
        ("AUTOIK_CHAIN_LEN_DOWN", {"type": 'PAGE_DOWN', "value": 'PRESS', "shift": True, "repeat": True}, None),
        ("AUTOIK_CHAIN_LEN_UP", {"type": 'WHEELDOWNMOUSE', "value": 'PRESS', "alt": not params.use_alt_navigation}, None),
        ("AUTOIK_CHAIN_LEN_DOWN", {"type": 'WHEELUPMOUSE', "value": 'PRESS', "alt": not params.use_alt_navigation}, None),
        ("AUTOIK_CHAIN_LEN_UP", {"type": 'WHEELDOWNMOUSE', "value": 'PRESS', "shift": True}, None),
        ("AUTOIK_CHAIN_LEN_DOWN", {"type": 'WHEELUPMOUSE', "value": 'PRESS', "shift": True}, None),
        ("INSERTOFS_TOGGLE_DIR", {"type": 'T', "value": 'PRESS'}, None),
        ("NODE_ATTACH_ON", {"type": 'LEFT_ALT', "value": 'RELEASE', "any": True}, None),
        ("NODE_ATTACH_OFF", {"type": 'LEFT_ALT', "value": 'PRESS', "any": True}, None),
        ("AUTOCONSTRAIN", {"type": 'MIDDLEMOUSE', "value": 'ANY', "alt": not params.use_alt_navigation}, None),
        ("AUTOCONSTRAINPLANE", {"type": 'MIDDLEMOUSE', "value": 'ANY', "shift": True, "alt": not params.use_alt_navigation}, None),
        ("PRECISION", {"type": 'LEFT_SHIFT', "value": 'ANY', "any": True}, None),
        ("PRECISION", {"type": 'RIGHT_SHIFT', "value": 'ANY', "any": True}, None),
    ])

    return keymap


def km_view3d_interactive_add_tool_modal(_params):
    items = []
    keymap = (
        "View3D Placement Modal",
        {"space_type": 'EMPTY', "region_type": 'WINDOW', "modal": True},
        {"items": items},
    )

    items.extend([
        ("PIVOT_CENTER_ON", {"type": 'LEFT_ALT', "value": 'PRESS', "any": True}, None),
        ("PIVOT_CENTER_OFF", {"type": 'LEFT_ALT', "value": 'RELEASE', "any": True}, None),
        ("PIVOT_CENTER_ON", {"type": 'RIGHT_ALT', "value": 'PRESS', "any": True}, None),
        ("PIVOT_CENTER_OFF", {"type": 'RIGHT_ALT', "value": 'RELEASE', "any": True}, None),
        ("FIXED_ASPECT_ON", {"type": 'LEFT_SHIFT', "value": 'PRESS', "any": True}, None),
        ("FIXED_ASPECT_OFF", {"type": 'LEFT_SHIFT', "value": 'RELEASE', "any": True}, None),
        ("FIXED_ASPECT_ON", {"type": 'RIGHT_SHIFT', "value": 'PRESS', "any": True}, None),
        ("FIXED_ASPECT_OFF", {"type": 'RIGHT_SHIFT', "value": 'RELEASE', "any": True}, None),
        ("SNAP_ON", {"type": 'LEFT_CTRL', "value": 'PRESS', "any": True}, None),
        ("SNAP_OFF", {"type": 'LEFT_CTRL', "value": 'RELEASE', "any": True}, None),
        ("SNAP_ON", {"type": 'RIGHT_CTRL', "value": 'PRESS', "any": True}, None),
        ("SNAP_OFF", {"type": 'RIGHT_CTRL', "value": 'RELEASE', "any": True}, None),
    ])

    return keymap


def km_view3d_gesture_circle(_params):
    items = []
    keymap = (
        "View3D Gesture Circle",
        {"space_type": 'EMPTY', "region_type": 'WINDOW', "modal": True},
        {"items": items},
    )

    items.extend([
        # Note: use 'KM_ANY' for release, so the circle exits on any mouse release,
        # this is needed when circle select is activated as a tool.
        ("CANCEL", {"type": 'ESC', "value": 'PRESS', "any": True}, None),
        ("CANCEL", {"type": 'RIGHTMOUSE', "value": 'ANY', "any": True}, None),
        ("CONFIRM", {"type": 'RET', "value": 'PRESS', "any": True}, None),
        ("CONFIRM", {"type": 'NUMPAD_ENTER', "value": 'PRESS'}, None),
        ("SELECT", {"type": 'LEFTMOUSE', "value": 'PRESS'}, None),
        ("DESELECT", {"type": 'LEFTMOUSE', "value": 'PRESS', "shift": True}, None),
        ("NOP", {"type": 'LEFTMOUSE', "value": 'RELEASE', "any": True}, None),
        ("DESELECT", {"type": 'MIDDLEMOUSE', "value": 'PRESS'}, None),
        ("NOP", {"type": 'MIDDLEMOUSE', "value": 'RELEASE', "any": True}, None),
        ("SUBTRACT", {"type": 'WHEELUPMOUSE', "value": 'PRESS'}, None),
        ("SUBTRACT", {"type": 'NUMPAD_MINUS', "value": 'PRESS', "repeat": True}, None),
        ("ADD", {"type": 'WHEELDOWNMOUSE', "value": 'PRESS'}, None),
        ("ADD", {"type": 'NUMPAD_PLUS', "value": 'PRESS', "repeat": True}, None),
        ("SIZE", {"type": 'TRACKPADPAN', "value": 'ANY'}, None),
    ])

    return keymap


def km_gesture_border(_params):
    items = []
    keymap = (
        "Gesture Box",
        {"space_type": 'EMPTY', "region_type": 'WINDOW', "modal": True},
        {"items": items},
    )

    items.extend([
        ("CANCEL", {"type": 'ESC', "value": 'PRESS', "any": True}, None),
        ("CANCEL", {"type": 'RIGHTMOUSE', "value": 'PRESS', "any": True}, None),
        ("SELECT", {"type": 'RIGHTMOUSE', "value": 'RELEASE', "any": True}, None),
        ("BEGIN", {"type": 'LEFTMOUSE', "value": 'PRESS', "shift": True}, None),
        ("DESELECT", {"type": 'LEFTMOUSE', "value": 'RELEASE', "shift": True}, None),
        ("BEGIN", {"type": 'LEFTMOUSE', "value": 'PRESS'}, None),
        ("SELECT", {"type": 'LEFTMOUSE', "value": 'RELEASE', "any": True}, None),
        ("BEGIN", {"type": 'MIDDLEMOUSE', "value": 'PRESS'}, None),
        ("DESELECT", {"type": 'MIDDLEMOUSE', "value": 'RELEASE'}, None),
        ("MOVE", {"type": 'SPACE', "value": 'ANY', "any": True}, None),
    ])

    return keymap


def km_gesture_zoom_border(_params):
    items = []
    keymap = (
        "Gesture Zoom Border",
        {"space_type": 'EMPTY', "region_type": 'WINDOW', "modal": True},
        {"items": items},
    )

    items.extend([
        ("CANCEL", {"type": 'ESC', "value": 'PRESS', "any": True}, None),
        ("CANCEL", {"type": 'RIGHTMOUSE', "value": 'ANY', "any": True}, None),
        ("BEGIN", {"type": 'LEFTMOUSE', "value": 'PRESS'}, None),
        ("IN", {"type": 'LEFTMOUSE', "value": 'RELEASE'}, None),
        ("BEGIN", {"type": 'MIDDLEMOUSE', "value": 'PRESS'}, None),
        ("OUT", {"type": 'MIDDLEMOUSE', "value": 'RELEASE'}, None),
    ])

    return keymap


def km_gesture_straight_line(_params):
    items = []
    keymap = (
        "Gesture Straight Line",
        {"space_type": 'EMPTY', "region_type": 'WINDOW', "modal": True},
        {"items": items},
    )

    items.extend([
        ("CANCEL", {"type": 'ESC', "value": 'PRESS', "any": True}, None),
        ("CANCEL", {"type": 'RIGHTMOUSE', "value": 'ANY', "any": True}, None),
        ("BEGIN", {"type": 'LEFTMOUSE', "value": 'PRESS'}, None),
        ("SELECT", {"type": 'LEFTMOUSE', "value": 'RELEASE', "any": True}, None),
        ("MOVE", {"type": 'SPACE', "value": 'ANY', "any": True}, None),
        ("SNAP", {"type": 'LEFT_CTRL', "value": 'ANY', "any": True}, None),
        ("FLIP", {"type": 'F', "value": 'PRESS', "any": True}, None),
    ])

    return keymap


def km_gesture_lasso(_params):
    items = []
    keymap = (
        "Gesture Lasso",
        {"space_type": 'EMPTY', "region_type": 'WINDOW', "modal": True},
        {"items": items},
    )

    items.extend([
        ("MOVE", {"type": 'SPACE', "value": 'ANY', "any": True}, None),
    ])

    return keymap


def km_standard_modal_map(_params):
    items = []
    keymap = (
        "Standard Modal Map",
        {"space_type": 'EMPTY', "region_type": 'WINDOW', "modal": True},
        {"items": items},
    )

    items.extend([
        ("CANCEL", {"type": 'ESC', "value": 'PRESS', "any": True}, None),
        ("APPLY", {"type": 'LEFTMOUSE', "value": 'ANY', "any": True}, None),
        ("APPLY", {"type": 'RET', "value": 'PRESS', "any": True}, None),
        ("APPLY", {"type": 'NUMPAD_ENTER', "value": 'PRESS', "any": True}, None),
        ("SNAP", {"type": 'LEFT_CTRL', "value": 'PRESS', "any": True}, None),
        ("SNAP_OFF", {"type": 'LEFT_CTRL', "value": 'RELEASE', "any": True}, None),
        ("SNAP", {"type": 'RIGHT_CTRL', "value": 'PRESS', "any": True}, None),
        ("SNAP_OFF", {"type": 'RIGHT_CTRL', "value": 'RELEASE', "any": True}, None),
    ])

    return keymap


def km_knife_tool_modal_map(_params):
    items = []
    keymap = (
        "Knife Tool Modal Map",
        {"space_type": 'EMPTY', "region_type": 'WINDOW', "modal": True},
        {"items": items},
    )

    items.extend([
        ("CANCEL", {"type": 'ESC', "value": 'PRESS', "any": True}, None),
        ("PANNING", {"type": 'MIDDLEMOUSE', "value": 'ANY', "any": True}, None),
        ("ADD_CUT_CLOSED", {"type": 'LEFTMOUSE', "value": 'DOUBLE_CLICK', "any": True}, None),
        ("ADD_CUT", {"type": 'LEFTMOUSE', "value": 'ANY', "any": True}, None),
        ("UNDO", {"type": 'Z', "value": 'PRESS', "ctrl": True}, None),
        ("CONFIRM", {"type": 'RET', "value": 'PRESS', "any": True}, None),
        ("CONFIRM", {"type": 'NUMPAD_ENTER', "value": 'PRESS', "any": True}, None),
        ("CONFIRM", {"type": 'SPACE', "value": 'PRESS', "any": True}, None),
        ("NEW_CUT", {"type": 'RIGHTMOUSE', "value": 'PRESS'}, None),
        ("SNAP_MIDPOINTS_ON", {"type": 'LEFT_SHIFT', "value": 'PRESS', "any": True}, None),
        ("SNAP_MIDPOINTS_OFF", {"type": 'LEFT_SHIFT', "value": 'RELEASE', "any": True}, None),
        ("SNAP_MIDPOINTS_ON", {"type": 'RIGHT_SHIFT', "value": 'PRESS', "any": True}, None),
        ("SNAP_MIDPOINTS_OFF", {"type": 'RIGHT_SHIFT', "value": 'RELEASE', "any": True}, None),
        ("IGNORE_SNAP_ON", {"type": 'LEFT_CTRL', "value": 'PRESS', "any": True}, None),
        ("IGNORE_SNAP_OFF", {"type": 'LEFT_CTRL', "value": 'RELEASE', "any": True}, None),
        ("IGNORE_SNAP_ON", {"type": 'RIGHT_CTRL', "value": 'PRESS', "any": True}, None),
        ("IGNORE_SNAP_OFF", {"type": 'RIGHT_CTRL', "value": 'RELEASE', "any": True}, None),
        ("X_AXIS", {"type": 'X', "value": 'PRESS'}, None),
        ("Y_AXIS", {"type": 'Y', "value": 'PRESS'}, None),
        ("Z_AXIS", {"type": 'Z', "value": 'PRESS'}, None),
        ("ANGLE_SNAP_TOGGLE", {"type": 'A', "value": 'PRESS'}, None),
        ("CYCLE_ANGLE_SNAP_EDGE", {"type": 'R', "value": 'PRESS'}, None),
        ("CUT_THROUGH_TOGGLE", {"type": 'C', "value": 'PRESS'}, None),
        ("SHOW_DISTANCE_ANGLE_TOGGLE", {"type": 'S', "value": 'PRESS'}, None),
        ("DEPTH_TEST_TOGGLE", {"type": 'V', "value": 'PRESS'}, None),
    ])

    return keymap


def km_custom_normals_modal_map(_params):
    items = []
    keymap = (
        "Custom Normals Modal Map",
        {"space_type": 'EMPTY', "region_type": 'WINDOW', "modal": True},
        {"items": items},
    )

    items.extend([
        ("CANCEL", {"type": 'ESC', "value": 'PRESS', "any": True}, None),
        ("CANCEL", {"type": 'RIGHTMOUSE', "value": 'PRESS'}, None),
        ("CONFIRM", {"type": 'RET', "value": 'PRESS', "any": True}, None),
        ("CONFIRM", {"type": 'NUMPAD_ENTER', "value": 'PRESS', "any": True}, None),
        ("CONFIRM", {"type": 'LEFTMOUSE', "value": 'PRESS'}, None),
        ("RESET", {"type": 'R', "value": 'PRESS'}, None),
        ("INVERT", {"type": 'I', "value": 'PRESS'}, None),
        ("SPHERIZE", {"type": 'S', "value": 'PRESS'}, None),
        ("ALIGN", {"type": 'A', "value": 'PRESS'}, None),
        ("USE_MOUSE", {"type": 'M', "value": 'PRESS'}, None),
        ("USE_PIVOT", {"type": 'L', "value": 'PRESS'}, None),
        ("USE_OBJECT", {"type": 'O', "value": 'PRESS'}, None),
        ("SET_USE_3DCURSOR", {"type": 'LEFTMOUSE', "value": 'CLICK', "ctrl": True}, None),
        ("SET_USE_SELECTED", {"type": 'RIGHTMOUSE', "value": 'CLICK', "ctrl": True}, None),
    ])

    return keymap


def km_bevel_modal_map(_params):
    items = []
    keymap = (
        "Bevel Modal Map",
        {"space_type": 'EMPTY', "region_type": 'WINDOW', "modal": True},
        {"items": items},
    )

    items.extend([
        ("CANCEL", {"type": 'ESC', "value": 'PRESS', "any": True}, None),
        ("CANCEL", {"type": 'RIGHTMOUSE', "value": 'PRESS', "any": True}, None),
        ("CONFIRM", {"type": 'RET', "value": 'PRESS', "any": True}, None),
        ("CONFIRM", {"type": 'NUMPAD_ENTER', "value": 'PRESS', "any": True}, None),
        ("CONFIRM", {"type": 'LEFTMOUSE', "value": 'PRESS', "any": True}, None),
        ("VALUE_OFFSET", {"type": 'A', "value": 'PRESS', "any": True}, None),
        ("VALUE_PROFILE", {"type": 'P', "value": 'PRESS', "any": True}, None),
        ("VALUE_SEGMENTS", {"type": 'S', "value": 'PRESS', "any": True}, None),
        ("SEGMENTS_UP", {"type": 'WHEELUPMOUSE', "value": 'PRESS', "any": True}, None),
        ("SEGMENTS_UP", {"type": 'NUMPAD_PLUS', "value": 'PRESS', "any": True}, None),
        ("SEGMENTS_DOWN", {"type": 'WHEELDOWNMOUSE', "value": 'PRESS', "any": True}, None),
        ("SEGMENTS_DOWN", {"type": 'NUMPAD_MINUS', "value": 'PRESS', "any": True}, None),
        ("OFFSET_MODE_CHANGE", {"type": 'M', "value": 'PRESS', "any": True}, None),
        ("CLAMP_OVERLAP_TOGGLE", {"type": 'C', "value": 'PRESS', "any": True}, None),
        ("AFFECT_CHANGE", {"type": 'V', "value": 'PRESS', "any": True}, None),
        ("HARDEN_NORMALS_TOGGLE", {"type": 'H', "value": 'PRESS', "any": True}, None),
        ("MARK_SEAM_TOGGLE", {"type": 'U', "value": 'PRESS', "any": True}, None),
        ("MARK_SHARP_TOGGLE", {"type": 'K', "value": 'PRESS', "any": True}, None),
        ("OUTER_MITER_CHANGE", {"type": 'O', "value": 'PRESS', "any": True}, None),
        ("INNER_MITER_CHANGE", {"type": 'I', "value": 'PRESS', "any": True}, None),
        ("PROFILE_TYPE_CHANGE", {"type": 'Z', "value": 'PRESS', "any": True}, None),
        ("VERTEX_MESH_CHANGE", {"type": 'N', "value": 'PRESS', "any": True}, None),
    ])

    return keymap


def km_view3d_fly_modal(_params):
    items = []
    keymap = (
        "View3D Fly Modal",
        {"space_type": 'EMPTY', "region_type": 'WINDOW', "modal": True},
        {"items": items},
    )

    items.extend([
        ("CANCEL", {"type": 'RIGHTMOUSE', "value": 'ANY', "any": True}, None),
        ("CANCEL", {"type": 'ESC', "value": 'PRESS', "any": True}, None),
        ("CONFIRM", {"type": 'LEFTMOUSE', "value": 'ANY', "any": True}, None),
        ("CONFIRM", {"type": 'RET', "value": 'PRESS', "any": True}, None),
        ("CONFIRM", {"type": 'SPACE', "value": 'PRESS', "any": True}, None),
        ("CONFIRM", {"type": 'NUMPAD_ENTER', "value": 'PRESS', "any": True}, None),
        ("ACCELERATE", {"type": 'NUMPAD_PLUS', "value": 'PRESS', "any": True, "repeat": True}, None),
        ("DECELERATE", {"type": 'NUMPAD_MINUS', "value": 'PRESS', "any": True, "repeat": True}, None),
        ("ACCELERATE", {"type": 'WHEELUPMOUSE', "value": 'PRESS', "any": True}, None),
        ("DECELERATE", {"type": 'WHEELDOWNMOUSE', "value": 'PRESS', "any": True}, None),
        ("CONFIRM", {"type": 'TRACKPADPAN', "value": 'ANY'}, None),
        ("PAN_ENABLE", {"type": 'MIDDLEMOUSE', "value": 'PRESS', "any": True}, None),
        ("PAN_DISABLE", {"type": 'MIDDLEMOUSE', "value": 'RELEASE', "any": True}, None),
        ("FORWARD", {"type": 'W', "value": 'PRESS', "repeat": True}, None),
        ("BACKWARD", {"type": 'S', "value": 'PRESS', "repeat": True}, None),
        ("LEFT", {"type": 'A', "value": 'PRESS', "repeat": True}, None),
        ("RIGHT", {"type": 'D', "value": 'PRESS', "repeat": True}, None),
        ("UP", {"type": 'E', "value": 'PRESS', "repeat": True}, None),
        ("DOWN", {"type": 'Q', "value": 'PRESS', "repeat": True}, None),
        ("UP", {"type": 'R', "value": 'PRESS', "repeat": True}, None),
        ("DOWN", {"type": 'F', "value": 'PRESS', "repeat": True}, None),
        ("FORWARD", {"type": 'UP_ARROW', "value": 'PRESS', "repeat": True}, None),
        ("BACKWARD", {"type": 'DOWN_ARROW', "value": 'PRESS', "repeat": True}, None),
        ("LEFT", {"type": 'LEFT_ARROW', "value": 'PRESS', "repeat": True}, None),
        ("RIGHT", {"type": 'RIGHT_ARROW', "value": 'PRESS', "repeat": True}, None),
        ("AXIS_LOCK_X", {"type": 'X', "value": 'PRESS'}, None),
        ("AXIS_LOCK_Z", {"type": 'Z', "value": 'PRESS'}, None),
        ("PRECISION_ENABLE", {"type": 'LEFT_ALT', "value": 'PRESS', "any": True}, None),
        ("PRECISION_DISABLE", {"type": 'LEFT_ALT', "value": 'RELEASE', "any": True}, None),
        ("PRECISION_ENABLE", {"type": 'RIGHT_ALT', "value": 'PRESS', "any": True}, None),
        ("PRECISION_DISABLE", {"type": 'RIGHT_ALT', "value": 'RELEASE', "any": True}, None),
        ("PRECISION_ENABLE", {"type": 'LEFT_SHIFT', "value": 'PRESS', "any": True}, None),
        ("PRECISION_DISABLE", {"type": 'LEFT_SHIFT', "value": 'RELEASE', "any": True}, None),
        ("PRECISION_ENABLE", {"type": 'RIGHT_SHIFT', "value": 'PRESS', "any": True}, None),
        ("PRECISION_DISABLE", {"type": 'RIGHT_SHIFT', "value": 'RELEASE', "any": True}, None),
        ("FREELOOK_ENABLE", {"type": 'LEFT_CTRL', "value": 'PRESS', "any": True}, None),
        ("FREELOOK_DISABLE", {"type": 'LEFT_CTRL', "value": 'RELEASE', "any": True}, None),
        ("FREELOOK_ENABLE", {"type": 'RIGHT_CTRL', "value": 'PRESS', "any": True}, None),
        ("FREELOOK_DISABLE", {"type": 'RIGHT_CTRL', "value": 'RELEASE', "any": True}, None),
    ])

    return keymap


def km_view3d_walk_modal(_params):
    items = []
    keymap = (
        "View3D Walk Modal",
        {"space_type": 'EMPTY', "region_type": 'WINDOW', "modal": True},
        {"items": items},
    )

    items.extend([
        ("CANCEL", {"type": 'RIGHTMOUSE', "value": 'ANY', "any": True}, None),
        ("CANCEL", {"type": 'ESC', "value": 'PRESS', "any": True}, None),
        ("CONFIRM", {"type": 'LEFTMOUSE', "value": 'ANY', "any": True}, None),
        ("CONFIRM", {"type": 'RET', "value": 'PRESS', "any": True}, None),
        ("CONFIRM", {"type": 'NUMPAD_ENTER', "value": 'PRESS', "any": True}, None),
        ("FAST_ENABLE", {"type": 'LEFT_SHIFT', "value": 'PRESS', "any": True}, None),
        ("FAST_DISABLE", {"type": 'LEFT_SHIFT', "value": 'RELEASE', "any": True}, None),
        ("FAST_ENABLE", {"type": 'RIGHT_SHIFT', "value": 'PRESS', "any": True}, None),
        ("FAST_DISABLE", {"type": 'RIGHT_SHIFT', "value": 'RELEASE', "any": True}, None),
        ("SLOW_ENABLE", {"type": 'LEFT_ALT', "value": 'PRESS', "any": True}, None),
        ("SLOW_DISABLE", {"type": 'LEFT_ALT', "value": 'RELEASE', "any": True}, None),
        ("SLOW_ENABLE", {"type": 'RIGHT_ALT', "value": 'PRESS', "any": True}, None),
        ("SLOW_DISABLE", {"type": 'RIGHT_ALT', "value": 'RELEASE', "any": True}, None),
        ("FORWARD", {"type": 'W', "value": 'PRESS', "any": True}, None),
        ("BACKWARD", {"type": 'S', "value": 'PRESS', "any": True}, None),
        ("LEFT", {"type": 'A', "value": 'PRESS', "any": True}, None),
        ("RIGHT", {"type": 'D', "value": 'PRESS', "any": True}, None),
        ("UP", {"type": 'E', "value": 'PRESS', "any": True}, None),
        ("DOWN", {"type": 'Q', "value": 'PRESS', "any": True}, None),
        ("FORWARD_STOP", {"type": 'W', "value": 'RELEASE', "any": True}, None),
        ("BACKWARD_STOP", {"type": 'S', "value": 'RELEASE', "any": True}, None),
        ("LEFT_STOP", {"type": 'A', "value": 'RELEASE', "any": True}, None),
        ("RIGHT_STOP", {"type": 'D', "value": 'RELEASE', "any": True}, None),
        ("UP_STOP", {"type": 'E', "value": 'RELEASE', "any": True}, None),
        ("DOWN_STOP", {"type": 'Q', "value": 'RELEASE', "any": True}, None),
        ("FORWARD", {"type": 'UP_ARROW', "value": 'PRESS'}, None),
        ("BACKWARD", {"type": 'DOWN_ARROW', "value": 'PRESS'}, None),
        ("LEFT", {"type": 'LEFT_ARROW', "value": 'PRESS'}, None),
        ("RIGHT", {"type": 'RIGHT_ARROW', "value": 'PRESS'}, None),
        ("FORWARD_STOP", {"type": 'UP_ARROW', "value": 'RELEASE', "any": True}, None),
        ("BACKWARD_STOP", {"type": 'DOWN_ARROW', "value": 'RELEASE', "any": True}, None),
        ("LEFT_STOP", {"type": 'LEFT_ARROW', "value": 'RELEASE', "any": True}, None),
        ("RIGHT_STOP", {"type": 'RIGHT_ARROW', "value": 'RELEASE', "any": True}, None),
        ("GRAVITY_TOGGLE", {"type": 'TAB', "value": 'PRESS'}, None),
        ("GRAVITY_TOGGLE", {"type": 'G', "value": 'PRESS'}, None),
        ("JUMP", {"type": 'V', "value": 'PRESS', "any": True}, None),
        ("JUMP_STOP", {"type": 'V', "value": 'RELEASE', "any": True}, None),
        ("TELEPORT", {"type": 'SPACE', "value": 'PRESS', "any": True}, None),
        ("TELEPORT", {"type": 'MIDDLEMOUSE', "value": 'ANY', "any": True}, None),
        ("ACCELERATE", {"type": 'NUMPAD_PLUS', "value": 'PRESS', "any": True, "repeat": True}, None),
        ("DECELERATE", {"type": 'NUMPAD_MINUS', "value": 'PRESS', "any": True, "repeat": True}, None),
        ("ACCELERATE", {"type": 'WHEELUPMOUSE', "value": 'PRESS', "any": True}, None),
        ("DECELERATE", {"type": 'WHEELDOWNMOUSE', "value": 'PRESS', "any": True}, None),
        ("AXIS_LOCK_Z", {"type": 'Z', "value": 'PRESS'}, None),
        ("INCREASE_JUMP", {"type": 'PERIOD', "value": 'PRESS', "any": True}, None),
        ("DECREASE_JUMP", {"type": 'COMMA', "value": 'PRESS', "any": True}, None),
    ])

    return keymap


def km_view3d_rotate_modal(_params):
    items = []
    keymap = (
        "View3D Rotate Modal",
        {"space_type": 'EMPTY', "region_type": 'WINDOW', "modal": True},
        {"items": items},
    )

    items.extend([
        ("CANCEL", {"type": 'RIGHTMOUSE', "value": 'PRESS', "any": True}, None),
        ("AXIS_SNAP_ENABLE", {"type": 'LEFT_ALT', "value": 'PRESS', "any": True}, None),
        ("AXIS_SNAP_DISABLE", {"type": 'LEFT_ALT', "value": 'RELEASE', "any": True}, None),
        ("AXIS_SNAP_ENABLE", {"type": 'RIGHT_ALT', "value": 'PRESS', "any": True}, None),
        ("AXIS_SNAP_DISABLE", {"type": 'RIGHT_ALT', "value": 'RELEASE', "any": True}, None),
    ])

    return keymap


def km_view3d_move_modal(_params):
    items = []
    keymap = (
        "View3D Move Modal",
        {"space_type": 'EMPTY', "region_type": 'WINDOW', "modal": True},
        {"items": items},
    )

    items.extend([
        ("CANCEL", {"type": 'RIGHTMOUSE', "value": 'PRESS', "any": True}, None),
    ])

    return keymap


def km_view3d_zoom_modal(_params):
    items = []
    keymap = (
        "View3D Zoom Modal",
        {"space_type": 'EMPTY', "region_type": 'WINDOW', "modal": True},
        {"items": items},
    )

    items.extend([
        ("CANCEL", {"type": 'RIGHTMOUSE', "value": 'PRESS', "any": True}, None),
    ])

    return keymap


def km_view3d_dolly_modal(_params):
    items = []
    keymap = (
        "View3D Dolly Modal",
        {"space_type": 'EMPTY', "region_type": 'WINDOW', "modal": True},
        {"items": items},
    )

    items.extend([
        ("CANCEL", {"type": 'RIGHTMOUSE', "value": 'PRESS', "any": True}, None),
    ])

    return keymap


def km_paint_stroke_modal(_params):
    items = []
    keymap = (
        "Paint Stroke Modal",
        {"space_type": 'EMPTY', "region_type": 'WINDOW', "modal": True},
        {"items": items},
    )

    items.extend([
        ("CANCEL", {"type": 'ESC', "value": 'PRESS', "any": True}, None),
    ])

    return keymap


def km_sculpt_expand_modal(_params):
    items = []
    keymap = (
        "Sculpt Expand Modal",
        {"space_type": 'EMPTY', "region_type": 'WINDOW', "modal": True},
        {"items": items},
    )

    items.extend([
        ("CANCEL", {"type": 'ESC', "value": 'PRESS', "any": True}, None),
        ("CANCEL", {"type": 'RIGHTMOUSE', "value": 'PRESS', "any": True}, None),
        ("CONFIRM", {"type": 'LEFTMOUSE', "value": 'PRESS', "any": True}, None),
        ("CONFIRM", {"type": 'LEFTMOUSE', "value": 'RELEASE', "any": True}, None),
        ("INVERT", {"type": 'F', "value": 'PRESS', "any": True}, None),
        ("PRESERVE", {"type": 'E', "value": 'PRESS', "any": True}, None),
        ("GRADIENT", {"type": 'G', "value": 'PRESS', "any": True}, None),
        ("RECURSION_STEP_GEODESIC", {"type": 'R', "value": 'PRESS'}, None),
        ("RECURSION_STEP_TOPOLOGY", {"type": 'R', "value": 'PRESS', "alt": True}, None),
        ("MOVE_TOGGLE", {"type": 'SPACE', "value": 'ANY', "any": True}, None),
        *((e, {"type": NUMBERS_1[i], "value": 'PRESS', "any": True}, None) for i, e in enumerate(
            ("FALLOFF_GEODESICS", "FALLOFF_TOPOLOGY", "FALLOFF_TOPOLOGY_DIAGONALS", "FALLOFF_SPHERICAL"))),
        *((e, {"type": "NUMPAD_%i" % (i + 1), "value": 'PRESS', "any": True}, None) for i, e in enumerate(
            ("FALLOFF_GEODESICS", "FALLOFF_TOPOLOGY", "FALLOFF_TOPOLOGY_DIAGONALS", "FALLOFF_SPHERICAL"))),
        ("SNAP_TOGGLE", {"type": 'LEFT_CTRL', "value": 'ANY'}, None),
        ("SNAP_TOGGLE", {"type": 'RIGHT_CTRL', "value": 'ANY'}, None),
        ("LOOP_COUNT_INCREASE", {"type": 'W', "value": 'PRESS', "any": True, "repeat": True}, None),
        ("LOOP_COUNT_DECREASE", {"type": 'Q', "value": 'PRESS', "any": True, "repeat": True}, None),
        ("BRUSH_GRADIENT_TOGGLE", {"type": 'B', "value": 'PRESS', "any": True}, None),
        ("TEXTURE_DISTORTION_INCREASE", {"type": 'Y', "value": 'PRESS'}, None),
        ("TEXTURE_DISTORTION_DECREASE", {"type": 'T', "value": 'PRESS'}, None),
    ])
    return keymap


def km_sculpt_mesh_filter_modal_map(_params):
    items = []
    keymap = (
        "Mesh Filter Modal Map",
        {"space_type": 'EMPTY', "region_type": 'WINDOW', "modal": True},
        {"items": items},
    )

    items.extend([
        ("CONFIRM", {"type": 'LEFTMOUSE', "value": 'PRESS', "any": True}, None),
        ("CONFIRM", {"type": 'LEFTMOUSE', "value": 'RELEASE', "any": True}, None),
        ("CONFIRM", {"type": 'RET', "value": 'RELEASE', "any": True}, None),
        ("CONFIRM", {"type": 'NUMPAD_ENTER', "value": 'RELEASE', "any": True}, None),

        ("CANCEL", {"type": 'ESC', "value": 'PRESS', "any": True}, None),
        ("CANCEL", {"type": 'RIGHTMOUSE', "value": 'PRESS', "any": True}, None),
    ])
    return keymap


def km_curve_pen_modal_map(_params):
    items = []
    keymap = (
        "Curve Pen Modal Map",
        {"space_type": 'EMPTY', "region_type": 'WINDOW', "modal": True},
        {"items": items},
    )

    items.extend([
        ("FREE_ALIGN_TOGGLE", {"type": 'LEFT_SHIFT', "value": 'ANY', "any": True}, None),
        ("MOVE_ADJACENT", {"type": 'LEFT_CTRL', "value": 'ANY', "any": True}, None),
        ("MOVE_ENTIRE", {"type": 'SPACE', "value": 'ANY', "any": True}, None),
        ("LOCK_ANGLE", {"type": 'LEFT_ALT', "value": 'ANY', "any": True}, None),
        ("LINK_HANDLES", {"type": 'RIGHT_CTRL', "value": 'PRESS', "any": True}, None),
    ])

    return keymap


def km_node_link_modal_map(_params):
    items = []
    keymap = (
        "Node Link Modal Map",
        {"space_type": 'EMPTY', "region_type": 'WINDOW', "modal": True},
        {"items": items},
    )

    items.extend([
        ("BEGIN", {"type": 'LEFTMOUSE', "value": 'PRESS', "any": True}, None),
        ("CONFIRM", {"type": 'LEFTMOUSE', "value": 'RELEASE', "any": True}, None),
        ("CANCEL", {"type": 'RIGHTMOUSE', "value": 'PRESS', "any": True}, None),
        ("CANCEL", {"type": 'ESC', "value": 'PRESS', "any": True}, None),
        ("SWAP", {"type": 'LEFT_ALT', "value": 'ANY', "any": True}, None),
        ("SWAP", {"type": 'RIGHT_ALT', "value": 'ANY', "any": True}, None),
    ])

    return keymap


# Fallback for gizmos that don't have custom a custom key-map.
def km_generic_gizmo(_params):
    keymap = (
        "Generic Gizmo",
        {"space_type": 'EMPTY', "region_type": 'WINDOW'},
        {"items": _template_items_gizmo_tweak_value()},
    )

    return keymap


def km_generic_gizmo_drag(_params):
    keymap = (
        "Generic Gizmo Drag",
        {"space_type": 'EMPTY', "region_type": 'WINDOW'},
        {"items": _template_items_gizmo_tweak_value_drag()},
    )

    return keymap


def km_generic_gizmo_click_drag(_params):
    keymap = (
        "Generic Gizmo Click Drag",
        {"space_type": 'EMPTY', "region_type": 'WINDOW'},
        {"items": _template_items_gizmo_tweak_value_click_drag()},
    )

    return keymap


def km_generic_gizmo_maybe_drag(params):
    keymap = (
        "Generic Gizmo Maybe Drag",
        {"space_type": 'EMPTY', "region_type": 'WINDOW'},
        {"items":
         _template_items_gizmo_tweak_value_drag()
         if params.use_gizmo_drag else
         _template_items_gizmo_tweak_value()
         },
    )

    return keymap


def km_generic_gizmo_select(_params):
    keymap = (
        "Generic Gizmo Select",
        {"space_type": 'EMPTY', "region_type": 'WINDOW'},
        # TODO, currently in C code.
        {"items": _template_items_gizmo_tweak_value()},
    )

    return keymap


def km_generic_gizmo_tweak_modal_map(_params):
    keymap = (
        "Generic Gizmo Tweak Modal Map",
        {"space_type": 'EMPTY', "region_type": 'WINDOW', "modal": True},
        {"items": [
            ("CANCEL", {"type": 'ESC', "value": 'PRESS', "any": True}, None),
            ("CANCEL", {"type": 'RIGHTMOUSE', "value": 'PRESS', "any": True}, None),
            ("CONFIRM", {"type": 'RET', "value": 'PRESS', "any": True}, None),
            ("CONFIRM", {"type": 'NUMPAD_ENTER', "value": 'PRESS', "any": True}, None),
            ("PRECISION_ON", {"type": 'RIGHT_SHIFT', "value": 'PRESS', "any": True}, None),
            ("PRECISION_OFF", {"type": 'RIGHT_SHIFT', "value": 'RELEASE', "any": True}, None),
            ("PRECISION_ON", {"type": 'LEFT_SHIFT', "value": 'PRESS', "any": True}, None),
            ("PRECISION_OFF", {"type": 'LEFT_SHIFT', "value": 'RELEASE', "any": True}, None),
            ("SNAP_ON", {"type": 'RIGHT_CTRL', "value": 'PRESS', "any": True}, None),
            ("SNAP_OFF", {"type": 'RIGHT_CTRL', "value": 'RELEASE', "any": True}, None),
            ("SNAP_ON", {"type": 'LEFT_CTRL', "value": 'PRESS', "any": True}, None),
            ("SNAP_OFF", {"type": 'LEFT_CTRL', "value": 'RELEASE', "any": True}, None),
        ]},
    )
    return keymap


# ------------------------------------------------------------------------------
# Popup Key-maps

def km_popup_toolbar(_params):
    return (
        "Toolbar Popup",
        {"space_type": 'EMPTY', "region_type": 'TEMPORARY'},
        {"items": [
            op_tool("builtin.cursor", {"type": 'SPACE', "value": 'PRESS'}),
            op_tool("builtin.select", {"type": 'W', "value": 'PRESS'}),
            op_tool("builtin.select_lasso", {"type": 'L', "value": 'PRESS'}),
            op_tool("builtin.transform", {"type": 'T', "value": 'PRESS'}),
            op_tool("builtin.measure", {"type": 'M', "value": 'PRESS'}),
        ]},
    )


# ------------------------------------------------------------------------------
# Tool System (Generic)
#
# Named are auto-generated based on the tool name and it's toolbar.

def km_generic_tool_annotate(params):
    return (
        "Generic Tool: Annotate",
        {"space_type": 'EMPTY', "region_type": 'WINDOW'},
        {"items": [
            ("gpencil.annotate", {"type": params.tool_mouse, "value": 'PRESS'},
             {"properties": [("mode", 'DRAW'), ("wait_for_input", False)]}),
            ("gpencil.annotate", {"type": params.tool_mouse, "value": 'PRESS', "ctrl": True},
             {"properties": [("mode", 'ERASER'), ("wait_for_input", False)]}),
        ]},
    )


def km_generic_tool_annotate_line(params):
    return (
        "Generic Tool: Annotate Line",
        {"space_type": 'EMPTY', "region_type": 'WINDOW'},
        {"items": [
            ("gpencil.annotate", params.tool_maybe_tweak_event,
             {"properties": [("mode", 'DRAW_STRAIGHT'), ("wait_for_input", False)]}),
            ("gpencil.annotate", {"type": params.tool_mouse, "value": 'PRESS', "ctrl": True},
             {"properties": [("mode", 'ERASER'), ("wait_for_input", False)]}),
        ]},
    )


def km_generic_tool_annotate_polygon(params):
    return (
        "Generic Tool: Annotate Polygon",
        {"space_type": 'EMPTY', "region_type": 'WINDOW'},
        {"items": [
            ("gpencil.annotate", {"type": params.tool_mouse, "value": 'PRESS'},
             {"properties": [("mode", 'DRAW_POLY'), ("wait_for_input", False)]}),
            ("gpencil.annotate", {"type": params.tool_mouse, "value": 'PRESS', "ctrl": True},
             {"properties": [("mode", 'ERASER'), ("wait_for_input", False)]}),
        ]},
    )


def km_generic_tool_annotate_eraser(params):
    return (
        "Generic Tool: Annotate Eraser",
        {"space_type": 'EMPTY', "region_type": 'WINDOW'},
        {"items": [
            ("gpencil.annotate", {"type": params.tool_mouse, "value": 'PRESS'},
             {"properties": [("mode", 'ERASER'), ("wait_for_input", False)]}),
            ("gpencil.annotate", {"type": params.tool_mouse, "value": 'PRESS', "ctrl": True},
             {"properties": [("mode", 'ERASER'), ("wait_for_input", False)]}),
        ]},
    )


def km_image_editor_tool_generic_sample(params):
    return (
        "Image Editor Tool: Sample",
        {"space_type": 'IMAGE_EDITOR', "region_type": 'WINDOW'},
        {"items": [
            ("image.sample", {"type": params.tool_mouse, "value": 'PRESS'}, None),
        ]},
    )


# ------------------------------------------------------------------------------
# Tool System (UV Editor)

def km_image_editor_tool_uv_cursor(params):
    return (
        "Image Editor Tool: Uv, Cursor",
        {"space_type": 'IMAGE_EDITOR', "region_type": 'WINDOW'},
        {"items": [
            ("uv.cursor_set", {"type": params.tool_mouse, "value": 'PRESS'}, None),
            # Don't use `tool_maybe_tweak_event` since it conflicts with `PRESS` that places the cursor.
            ("transform.translate", params.tool_tweak_event,
             {"properties": [("release_confirm", True), ("cursor_transform", True)]}),
        ]},
    )


def km_image_editor_tool_uv_select(params, *, fallback):
    return (
        _fallback_id("Image Editor Tool: Uv, Tweak", fallback),
        {"space_type": 'IMAGE_EDITOR', "region_type": 'WINDOW'},
        {"items": [
            *([] if (fallback and (params.select_mouse == 'RIGHTMOUSE')) else _template_items_tool_select(
                params, "uv.select", "uv.cursor_set", fallback=fallback)),
            *([] if params.use_fallback_tool_select_handled else
              _template_uv_select(
                  type=params.select_mouse,
                  value=params.select_mouse_value,
                  select_passthrough=params.use_tweak_select_passthrough,
                  legacy=params.legacy,
            )),
        ]},
    )


def km_image_editor_tool_uv_select_box(params, *, fallback):
    return (
        _fallback_id("Image Editor Tool: Uv, Select Box", fallback),
        {"space_type": 'IMAGE_EDITOR', "region_type": 'WINDOW'},
        {"items": [
            *([] if (fallback and not params.use_fallback_tool) else _template_items_tool_select_actions_simple(
                "uv.select_box",
                # Don't use `tool_maybe_tweak_event`, see comment for this slot.
                **(params.select_tweak_event if (fallback and params.use_fallback_tool_select_mouse) else
                   params.tool_tweak_event))),
        ]},
    )


def km_image_editor_tool_uv_select_circle(params, *, fallback):
    return (
        _fallback_id("Image Editor Tool: Uv, Select Circle", fallback),
        {"space_type": 'IMAGE_EDITOR', "region_type": 'WINDOW'},
        {"items": [
            *([] if (fallback and not params.use_fallback_tool) else _template_items_tool_select_actions_simple(
                "uv.select_circle",
                **(params.select_tweak_event if (fallback and params.use_fallback_tool_select_mouse) else
                   {"type": params.tool_mouse, "value": 'PRESS'}),
                properties=[("wait_for_input", False)])),
            # No selection fallback since this operates on press.
        ]},
    )


def km_image_editor_tool_uv_select_lasso(params, *, fallback):
    return (
        _fallback_id("Image Editor Tool: Uv, Select Lasso", fallback),
        {"space_type": 'IMAGE_EDITOR', "region_type": 'WINDOW'},

        {"items": [
            *([] if (fallback and not params.use_fallback_tool) else _template_items_tool_select_actions_simple(
                "uv.select_lasso",
                **(params.select_tweak_event if (fallback and params.use_fallback_tool_select_mouse) else
                   params.tool_tweak_event))),
        ]},
    )


def km_image_editor_tool_uv_rip_region(params):
    return (
        "Image Editor Tool: Uv, Rip Region",
        {"space_type": 'IMAGE_EDITOR', "region_type": 'WINDOW'},
        {"items": [
            ("uv.rip_move", {**params.tool_maybe_tweak_event, **params.tool_modifier},
             {"properties": [("TRANSFORM_OT_translate", [("release_confirm", True)])]}),
        ]},
    )


def km_image_editor_tool_uv_sculpt_stroke(params):
    return (
        "Image Editor Tool: Uv, Sculpt Stroke",
        {"space_type": 'IMAGE_EDITOR', "region_type": 'WINDOW'},
        {"items": [
            ("sculpt.uv_sculpt_stroke", {"type": params.tool_mouse, "value": 'PRESS'}, None),
            ("sculpt.uv_sculpt_stroke", {"type": params.tool_mouse, "value": 'PRESS', "ctrl": True},
             {"properties": [("mode", 'INVERT')]}),
            ("sculpt.uv_sculpt_stroke", {"type": params.tool_mouse, "value": 'PRESS', "shift": True},
             {"properties": [("mode", 'RELAX')]}),
            ("brush.scale_size", {"type": 'LEFT_BRACKET', "value": 'PRESS', "repeat": True},
             {"properties": [("scalar", 0.9)]}),
            ("brush.scale_size", {"type": 'RIGHT_BRACKET', "value": 'PRESS', "repeat": True},
             {"properties": [("scalar", 1.0 / 0.9)]}),
            *_template_paint_radial_control("uv_sculpt"),
        ]},
    )


def km_image_editor_tool_uv_move(params):
    return (
        "Image Editor Tool: Uv, Move",
        {"space_type": 'IMAGE_EDITOR', "region_type": 'WINDOW'},
        {"items": [
            ("transform.translate", {**params.tool_maybe_tweak_event, **params.tool_modifier},
             {"properties": [("release_confirm", True)]}),
        ]},
    )


def km_image_editor_tool_uv_rotate(params):
    return (
        "Image Editor Tool: Uv, Rotate",
        {"space_type": 'IMAGE_EDITOR', "region_type": 'WINDOW'},
        {"items": [
            ("transform.rotate", {**params.tool_maybe_tweak_event, **params.tool_modifier},
             {"properties": [("release_confirm", True)]}),
        ]},
    )


def km_image_editor_tool_uv_scale(params):
    return (
        "Image Editor Tool: Uv, Scale",
        {"space_type": 'IMAGE_EDITOR', "region_type": 'WINDOW'},
        {"items": [
            ("transform.resize", {**params.tool_maybe_tweak_event, **params.tool_modifier},
             {"properties": [("release_confirm", True)]}),
        ]},
    )


# ------------------------------------------------------------------------------
# Tool System (Node Editor)

def km_node_editor_tool_select(params, *, fallback):
    return (
        _fallback_id("Node Tool: Tweak", fallback),
        {"space_type": 'NODE_EDITOR', "region_type": 'WINDOW'},
        {"items": [
            # The node key-map already selects, leave this empty.
            # NOTE: intentionally don't check `fallback` here (unlike other tweak tool checks).
            # as this should only be used on LMB select which would otherwise activate on click, not press.
            *([] if (params.select_mouse == 'RIGHTMOUSE') else
              _template_node_select(type=params.select_mouse, value='PRESS', select_passthrough=True)),
        ]},
    )


def km_node_editor_tool_select_box(params, *, fallback):
    return (
        _fallback_id("Node Tool: Select Box", fallback),
        {"space_type": 'NODE_EDITOR', "region_type": 'WINDOW'},
        {"items": [
            *([] if (fallback and not params.use_fallback_tool) else _template_items_tool_select_actions_simple(
                "node.select_box",
                # Don't use `tool_maybe_tweak_event`, see comment for this slot.
                **(params.select_tweak_event if (fallback and params.use_fallback_tool_select_mouse) else
                   params.tool_tweak_event),
                properties=[("tweak", True)],
            )),
            *([] if (params.select_mouse == 'RIGHTMOUSE') else
              _template_node_select(type='LEFTMOUSE', value='PRESS', select_passthrough=True)),
        ]},
    )


def km_node_editor_tool_select_lasso(params, *, fallback):
    return (
        _fallback_id("Node Tool: Select Lasso", fallback),
        {"space_type": 'NODE_EDITOR', "region_type": 'WINDOW'},
        {"items": [
            *([] if (fallback and not params.use_fallback_tool) else _template_items_tool_select_actions_simple(
                "node.select_lasso",
                **(params.select_tweak_event if (fallback and params.use_fallback_tool_select_mouse) else
                   params.tool_tweak_event),
                properties=[("tweak", True)]))
        ]},
    )


def km_node_editor_tool_select_circle(params, *, fallback):
    return (
        _fallback_id("Node Tool: Select Circle", fallback),
        {"space_type": 'NODE_EDITOR', "region_type": 'WINDOW'},
        {"items": [
            *([] if (fallback and not params.use_fallback_tool) else _template_items_tool_select_actions_simple(
                "node.select_circle",
                # Why circle select should be used on tweak?
                # So that RMB or Shift-RMB is still able to set an element as active.
                type=params.select_mouse if (fallback and params.use_fallback_tool_select_mouse) else params.tool_mouse,
                value='CLICK_DRAG' if (fallback and params.use_fallback_tool_select_mouse) else 'PRESS',
                properties=[("wait_for_input", False)])),
        ]},
    )


def km_node_editor_tool_links_cut(params):
    return (
        "Node Tool: Links Cut",
        {"space_type": 'NODE_EDITOR', "region_type": 'WINDOW'},
        {"items": [
            ("node.links_cut", {"type": params.tool_mouse, "value": 'PRESS'}, None),
        ]},
    )


# ------------------------------------------------------------------------------
# Tool System (3D View, Generic)

def km_3d_view_tool_cursor(params):
    return (
        "3D View Tool: Cursor",
        {"space_type": 'VIEW_3D', "region_type": 'WINDOW'},
        {"items": [
            ("view3d.cursor3d", {"type": params.tool_mouse, "value": 'PRESS'}, None),
            # Don't use `tool_maybe_tweak_event` since it conflicts with `PRESS` that places the cursor.
            ("transform.translate", params.tool_tweak_event,
             {"properties": [("release_confirm", True), ("cursor_transform", True)]}),
        ]},
    )


def km_3d_view_tool_text_select(_params):
    return (
        "3D View Tool: Edit Text, Select Text",
        {"space_type": 'VIEW_3D', "region_type": 'WINDOW'},
        {"items": [
            ("font.selection_set", {"type": 'LEFTMOUSE', "value": 'PRESS'}, None),
            ("font.select_word", {"type": 'LEFTMOUSE', "value": 'DOUBLE_CLICK'}, None),
        ]},
    )


def km_3d_view_tool_select(params, *, fallback):
    return (
        _fallback_id("3D View Tool: Tweak", fallback),
        {"space_type": 'VIEW_3D', "region_type": 'WINDOW'},
        {"items": [
            *([] if (fallback and (params.select_mouse == 'RIGHTMOUSE')) else _template_items_tool_select(
                params, "view3d.select", "view3d.cursor3d", fallback=fallback)),
            *([] if params.use_fallback_tool_select_handled else
              _template_view3d_select(
                  type=params.select_mouse,
                  value=params.select_mouse_value,
                  legacy=params.legacy,
                  select_passthrough=params.use_tweak_select_passthrough,
                  exclude_mod="ctrl",
            )),
            # Instance weight/vertex selection actions here, see code-comment for details.
            *([] if (params.select_mouse == 'RIGHTMOUSE') else _template_view3d_paint_mask_select_loop(params)),
        ]},
    )


def km_3d_view_tool_select_box(params, *, fallback):
    return (
        _fallback_id("3D View Tool: Select Box", fallback),
        {"space_type": 'VIEW_3D', "region_type": 'WINDOW'},
        {"items": [
            *([] if (fallback and not params.use_fallback_tool) else _template_items_tool_select_actions(
                "view3d.select_box",
                # Don't use `tool_maybe_tweak_event`, see comment for this slot.
                **(params.select_tweak_event if (fallback and params.use_fallback_tool_select_mouse) else
                   params.tool_tweak_event))),
            # Instance weight/vertex selection actions here, see code-comment for details.
            *([] if (params.select_mouse == 'RIGHTMOUSE') else _template_view3d_paint_mask_select_loop(params)),
        ]},
    )


def km_3d_view_tool_select_circle(params, *, fallback):
    return (
        _fallback_id("3D View Tool: Select Circle", fallback),
        {"space_type": 'VIEW_3D', "region_type": 'WINDOW'},
        {"items": [
            *([] if (fallback and not params.use_fallback_tool) else _template_items_tool_select_actions_simple(
                "view3d.select_circle",
                # Why circle select should be used on tweak?
                # So that RMB or Shift-RMB is still able to set an element as active.
                type=params.select_mouse if (fallback and params.use_fallback_tool_select_mouse) else params.tool_mouse,
                value='CLICK_DRAG' if (fallback and params.use_fallback_tool_select_mouse) else 'PRESS',
                properties=[("wait_for_input", False)])),
            # Instance weight/vertex selection actions here, see code-comment for details.
            *([] if (params.select_mouse == 'RIGHTMOUSE') else _template_view3d_paint_mask_select_loop(params)),
        ]},
    )


def km_3d_view_tool_select_lasso(params, *, fallback):
    return (
        _fallback_id("3D View Tool: Select Lasso", fallback),
        {"space_type": 'VIEW_3D', "region_type": 'WINDOW'},
        {"items": [
            *([] if (fallback and not params.use_fallback_tool) else _template_items_tool_select_actions(
                "view3d.select_lasso",
                **(params.select_tweak_event if (fallback and params.use_fallback_tool_select_mouse) else
                   params.tool_tweak_event))),
            # Instance weight/vertex selection actions here, see code-comment for details.
            *([] if (params.select_mouse == 'RIGHTMOUSE') else _template_view3d_paint_mask_select_loop(params)),
        ]}
    )


def km_3d_view_tool_transform(params):
    return (
        "3D View Tool: Transform",
        {"space_type": 'VIEW_3D', "region_type": 'WINDOW'},
        {"items": [
            ("transform.from_gizmo", {**params.tool_maybe_tweak_event, **params.tool_modifier}, None),
        ]},
    )


def km_3d_view_tool_move(params):
    return (
        "3D View Tool: Move",
        {"space_type": 'VIEW_3D', "region_type": 'WINDOW'},
        {"items": [
            ("transform.translate", {**params.tool_maybe_tweak_event, **params.tool_modifier},
             {"properties": [("release_confirm", True)]}),
        ]},
    )


def km_3d_view_tool_rotate(params):
    return (
        "3D View Tool: Rotate",
        {"space_type": 'VIEW_3D', "region_type": 'WINDOW'},
        {"items": [
            ("transform.rotate", {**params.tool_maybe_tweak_event, **params.tool_modifier},
             {"properties": [("release_confirm", True)]}),
        ]},
    )


def km_3d_view_tool_scale(params):
    return (
        "3D View Tool: Scale",
        {"space_type": 'VIEW_3D', "region_type": 'WINDOW'},
        {"items": [
            ("transform.resize", {**params.tool_maybe_tweak_event, **params.tool_modifier},
             {"properties": [("release_confirm", True)]}),
        ]},
    )


def km_3d_view_tool_shear(params):
    # Don't use 'tool_maybe_tweak_value' since we would loose tweak direction support.
    return (
        "3D View Tool: Shear",
        {"space_type": 'VIEW_3D', "region_type": 'WINDOW'},
        {"items": [
            ("transform.shear",
             {"type": params.tool_mouse, "value": 'CLICK_DRAG', "direction": 'NORTH', **params.tool_modifier},
             {"properties": [("release_confirm", True), ("orient_axis_ortho", 'Y')]}),
            ("transform.shear",
             {"type": params.tool_mouse, "value": 'CLICK_DRAG', "direction": 'SOUTH', **params.tool_modifier},
             {"properties": [("release_confirm", True), ("orient_axis_ortho", 'Y')]}),

            # Use as fallback to catch diagonals too.
            ("transform.shear",
             {"type": params.tool_mouse, "value": 'CLICK_DRAG', **params.tool_modifier},
             {"properties": [("release_confirm", True), ("orient_axis_ortho", 'X')]}),
        ]},
    )


def km_3d_view_tool_measure(params):
    return (
        "3D View Tool: Measure",
        {"space_type": 'VIEW_3D', "region_type": 'WINDOW'},
        {"items": [
            ("view3d.ruler_add", params.tool_maybe_tweak_event, None),
            ("view3d.ruler_remove", {"type": 'X', "value": 'PRESS'}, None),
            ("view3d.ruler_remove", {"type": 'DEL', "value": 'PRESS'}, None),
        ]},
    )


# ------------------------------------------------------------------------------
# Tool System (3D View, Pose Mode)

def km_3d_view_tool_pose_breakdowner(params):
    return (
        "3D View Tool: Pose, Breakdowner",
        {"space_type": 'VIEW_3D', "region_type": 'WINDOW'},
        {"items": [
            ("pose.breakdown", {**params.tool_maybe_tweak_event, **params.tool_modifier}, None),
        ]},
    )


def km_3d_view_tool_pose_push(params):
    return (
        "3D View Tool: Pose, Push",
        {"space_type": 'VIEW_3D', "region_type": 'WINDOW'},
        {"items": [
            ("pose.push", {**params.tool_maybe_tweak_event, **params.tool_modifier}, None),
        ]},
    )


def km_3d_view_tool_pose_relax(params):
    return (
        "3D View Tool: Pose, Relax",
        {"space_type": 'VIEW_3D', "region_type": 'WINDOW'},
        {"items": [
            ("pose.relax", {**params.tool_maybe_tweak_event, **params.tool_modifier}, None),
        ]},
    )


# ------------------------------------------------------------------------------
# Tool System (3D View, Edit Armature)

def km_3d_view_tool_edit_armature_roll(params):
    return (
        "3D View Tool: Edit Armature, Roll",
        {"space_type": 'VIEW_3D', "region_type": 'WINDOW'},
        {"items": [
            ("transform.transform", {**params.tool_maybe_tweak_event, **params.tool_modifier},
             {"properties": [("release_confirm", True), ("mode", 'BONE_ROLL')]}),
        ]},
    )


def km_3d_view_tool_edit_armature_bone_size(params):
    return (
        "3D View Tool: Edit Armature, Bone Size",
        {"space_type": 'VIEW_3D', "region_type": 'WINDOW'},
        {"items": [
            ("transform.transform", {**params.tool_maybe_tweak_event, **params.tool_modifier},
             {"properties": [("release_confirm", True), ("mode", 'BONE_ENVELOPE')]}),
        ]},
    )


def km_3d_view_tool_edit_armature_bone_envelope(params):
    return (
        "3D View Tool: Edit Armature, Bone Envelope",
        {"space_type": 'VIEW_3D', "region_type": 'WINDOW'},

        {"items": [
            ("transform.bbone_resize", {**params.tool_maybe_tweak_event, **params.tool_modifier},
             {"properties": [("release_confirm", True)]}),
        ]},
    )


def km_3d_view_tool_edit_armature_extrude(params):
    return (
        "3D View Tool: Edit Armature, Extrude",
        {"space_type": 'VIEW_3D', "region_type": 'WINDOW'},
        {"items": [
            ("armature.extrude_move", {**params.tool_maybe_tweak_event, **params.tool_modifier},
             {"properties": [("TRANSFORM_OT_translate", [("release_confirm", True)])]}),
        ]},
    )


def km_3d_view_tool_edit_armature_extrude_to_cursor(params):
    return (
        "3D View Tool: Edit Armature, Extrude to Cursor",
        {"space_type": 'VIEW_3D', "region_type": 'WINDOW'},
        {"items": [
            ("armature.click_extrude", {"type": params.tool_mouse, "value": 'PRESS', **params.tool_modifier}, None),
        ]},
    )


# ------------------------------------------------------------------------------
# Tool System (3D View, Object Mode)

def km_3d_view_tool_interactive_add(params):
    return (
        "3D View Tool: Object, Add Primitive",
        {"space_type": 'VIEW_3D', "region_type": 'WINDOW'},
        {"items": [
            ("view3d.interactive_add",
             {**params.tool_maybe_tweak_event,
              # While "Alt" isn't an important shortcut to support,
              # when the preferences to activate tools when "Alt" is held is used,
              # it's illogical not to support holding "Alt", even though it is not required.
              **({"any": True} if "alt" in params.tool_modifier else any_except("alt"))},
             {"properties": [("wait_for_input", False)]}),
        ]},
    )


# ------------------------------------------------------------------------------
# Tool System (3D View, Edit Mesh)

def km_3d_view_tool_edit_mesh_extrude_region(params):
    return (
        "3D View Tool: Edit Mesh, Extrude Region",
        {"space_type": 'VIEW_3D', "region_type": 'WINDOW'},
        {"items": [
            ("mesh.extrude_context_move", {**params.tool_maybe_tweak_event, **params.tool_modifier},
             {"properties": [("TRANSFORM_OT_translate", [("release_confirm", True)])]}),
        ]},
    )


def km_3d_view_tool_edit_mesh_extrude_manifold(params):
    return (
        "3D View Tool: Edit Mesh, Extrude Manifold",
        {"space_type": 'VIEW_3D', "region_type": 'WINDOW'},
        {"items": [
            ("mesh.extrude_manifold", {**params.tool_maybe_tweak_event, **params.tool_modifier},
             {"properties": [
                 ("MESH_OT_extrude_region", [("use_dissolve_ortho_edges", True)]),
                 ("TRANSFORM_OT_translate", [
                     ("release_confirm", True),
                     ("use_automerge_and_split", True),
                     ("constraint_axis", (False, False, True)),
                     ("orient_type", 'NORMAL'),
                 ]),
             ]}),
        ]},
    )


def km_3d_view_tool_edit_mesh_extrude_along_normals(params):
    return (
        "3D View Tool: Edit Mesh, Extrude Along Normals",
        {"space_type": 'VIEW_3D', "region_type": 'WINDOW'},
        {"items": [
            ("mesh.extrude_region_shrink_fatten", {**params.tool_maybe_tweak_event, **params.tool_modifier},
             {"properties": [("TRANSFORM_OT_shrink_fatten", [("release_confirm", True)])]}),
        ]},
    )


def km_3d_view_tool_edit_mesh_extrude_individual(params):
    return (
        "3D View Tool: Edit Mesh, Extrude Individual",
        {"space_type": 'VIEW_3D', "region_type": 'WINDOW'},
        {"items": [
            ("mesh.extrude_faces_move", {**params.tool_maybe_tweak_event, **params.tool_modifier},
             {"properties": [("TRANSFORM_OT_shrink_fatten", [("release_confirm", True)])]}),
        ]},
    )


def km_3d_view_tool_edit_mesh_extrude_to_cursor(params):
    return (
        "3D View Tool: Edit Mesh, Extrude to Cursor",
        {"space_type": 'VIEW_3D', "region_type": 'WINDOW'},
        {"items": [
            # No need for `tool_modifier` since this takes all input.
            ("mesh.dupli_extrude_cursor", {"type": params.tool_mouse, "value": 'PRESS'}, None),
        ]},
    )


def km_3d_view_tool_edit_mesh_inset_faces(params):
    return (
        "3D View Tool: Edit Mesh, Inset Faces",
        {"space_type": 'VIEW_3D', "region_type": 'WINDOW'},
        {"items": [
            ("mesh.inset", {**params.tool_maybe_tweak_event, **params.tool_modifier},
             {"properties": [("release_confirm", True)]}),
        ]},
    )


def km_3d_view_tool_edit_mesh_bevel(params):
    return (
        "3D View Tool: Edit Mesh, Bevel",
        {"space_type": 'VIEW_3D', "region_type": 'WINDOW'},
        {"items": [
            ("mesh.bevel", {**params.tool_maybe_tweak_event, **params.tool_modifier},
             {"properties": [("release_confirm", True)]}),
        ]},
    )


def km_3d_view_tool_edit_mesh_loop_cut(params):
    return (
        "3D View Tool: Edit Mesh, Loop Cut",
        {"space_type": 'VIEW_3D', "region_type": 'WINDOW'},
        {"items": [
            # No need for `tool_modifier` since this takes all input.
            ("mesh.loopcut_slide", {"type": params.tool_mouse, "value": 'PRESS'},
             {"properties": [("TRANSFORM_OT_edge_slide", [("release_confirm", True)])]}),
        ]},
    )


def km_3d_view_tool_edit_mesh_offset_edge_loop_cut(params):
    return (
        "3D View Tool: Edit Mesh, Offset Edge Loop Cut",
        {"space_type": 'VIEW_3D', "region_type": 'WINDOW'},
        {"items": [
            # No need for `tool_modifier` since this takes all input.
            ("mesh.offset_edge_loops_slide", {"type": params.tool_mouse, "value": 'PRESS'}, None),
        ]},
    )


def km_3d_view_tool_edit_mesh_knife(params):
    return (
        "3D View Tool: Edit Mesh, Knife",
        {"space_type": 'VIEW_3D', "region_type": 'WINDOW'},
        {"items": [
            # No need for `tool_modifier` since this takes all input.
            ("mesh.knife_tool", {"type": params.tool_mouse, "value": 'PRESS'},
             {"properties": [("wait_for_input", False)]}),
        ]},
    )


def km_3d_view_tool_edit_mesh_bisect(params):
    return (
        "3D View Tool: Edit Mesh, Bisect",
        {"space_type": 'VIEW_3D', "region_type": 'WINDOW'},
        {"items": [
            # No need for `tool_modifier` since this takes all input.
            ("mesh.bisect", params.tool_maybe_tweak_event, None),
        ]},
    )


def km_3d_view_tool_edit_mesh_poly_build(params):
    return (
        "3D View Tool: Edit Mesh, Poly Build",
        {"space_type": 'VIEW_3D', "region_type": 'WINDOW'},
        {"items": [
            # No need for `tool_modifier` since this takes all input.
            ("mesh.polybuild_extrude_at_cursor_move", {"type": params.tool_mouse, "value": 'PRESS'},
             {"properties": [("TRANSFORM_OT_translate", [("release_confirm", True)])]}),
            ("mesh.polybuild_face_at_cursor_move", {"type": params.tool_mouse, "value": 'PRESS', "ctrl": True},
             {"properties": [("TRANSFORM_OT_translate", [("release_confirm", True)])]}),
            ("mesh.polybuild_delete_at_cursor", {"type": params.tool_mouse, "value": 'CLICK', "shift": True}, None),
        ]},
    )


def km_3d_view_tool_edit_mesh_spin(params):
    return (
        "3D View Tool: Edit Mesh, Spin",
        {"space_type": 'VIEW_3D', "region_type": 'WINDOW'},
        {"items": [
            ("mesh.spin", {**params.tool_maybe_tweak_event, **params.tool_modifier}, None),
        ]},
    )


def km_3d_view_tool_edit_mesh_spin_duplicate(params):
    return (
        "3D View Tool: Edit Mesh, Spin Duplicates",
        {"space_type": 'VIEW_3D', "region_type": 'WINDOW'},
        {"items": [
            ("mesh.spin", {**params.tool_maybe_tweak_event, **params.tool_modifier},
             {"properties": [("dupli", True)]}),
        ]},
    )


def km_3d_view_tool_edit_mesh_smooth(params):
    return (
        "3D View Tool: Edit Mesh, Smooth",
        {"space_type": 'VIEW_3D', "region_type": 'WINDOW'},
        {"items": [
            ("mesh.vertices_smooth", {**params.tool_maybe_tweak_event, **params.tool_modifier},
             {"properties": [("wait_for_input", False)]}),
        ]},
    )


def km_3d_view_tool_edit_mesh_randomize(params):
    return (
        "3D View Tool: Edit Mesh, Randomize",
        {"space_type": 'VIEW_3D', "region_type": 'WINDOW'},
        {"items": [
            ("transform.vertex_random", {**params.tool_maybe_tweak_event, **params.tool_modifier},
             {"properties": [("wait_for_input", False)]}),
        ]},
    )


def km_3d_view_tool_edit_mesh_edge_slide(params):
    return (
        "3D View Tool: Edit Mesh, Edge Slide",
        {"space_type": 'VIEW_3D', "region_type": 'WINDOW'},
        {"items": [
            ("transform.edge_slide", {**params.tool_maybe_tweak_event, **params.tool_modifier},
             {"properties": [("release_confirm", True)]}),
        ]},
    )


def km_3d_view_tool_edit_mesh_vertex_slide(params):
    return (
        "3D View Tool: Edit Mesh, Vertex Slide",
        {"space_type": 'VIEW_3D', "region_type": 'WINDOW'},
        {"items": [
            ("transform.vert_slide", {**params.tool_maybe_tweak_event, **params.tool_modifier},
             {"properties": [("release_confirm", True)]}),
        ]},
    )


def km_3d_view_tool_edit_mesh_shrink_fatten(params):
    return (
        "3D View Tool: Edit Mesh, Shrink/Fatten",
        {"space_type": 'VIEW_3D', "region_type": 'WINDOW'},
        {"items": [
            ("transform.shrink_fatten", {**params.tool_maybe_tweak_event, **params.tool_modifier},
             {"properties": [("release_confirm", True)]}),
        ]},
    )


def km_3d_view_tool_edit_mesh_push_pull(params):
    return (
        "3D View Tool: Edit Mesh, Push/Pull",
        {"space_type": 'VIEW_3D', "region_type": 'WINDOW'},
        {"items": [
            ("transform.push_pull", {**params.tool_maybe_tweak_event, **params.tool_modifier},
             {"properties": [("release_confirm", True)]}),
        ]},
    )


def km_3d_view_tool_edit_mesh_to_sphere(params):
    return (
        "3D View Tool: Edit Mesh, To Sphere",
        {"space_type": 'VIEW_3D', "region_type": 'WINDOW'},
        {"items": [
            ("transform.tosphere", {**params.tool_maybe_tweak_event, **params.tool_modifier},
             {"properties": [("release_confirm", True)]}),
        ]},
    )


def km_3d_view_tool_edit_mesh_rip_region(params):
    return (
        "3D View Tool: Edit Mesh, Rip Region",
        {"space_type": 'VIEW_3D', "region_type": 'WINDOW'},
        {"items": [
            ("mesh.rip_move", {**params.tool_maybe_tweak_event, **params.tool_modifier},
             {"properties": [("TRANSFORM_OT_translate", [("release_confirm", True)])]}),
        ]},
    )


def km_3d_view_tool_edit_mesh_rip_edge(params):
    return (
        "3D View Tool: Edit Mesh, Rip Edge",
        {"space_type": 'VIEW_3D', "region_type": 'WINDOW'},
        {"items": [
            ("mesh.rip_edge_move", {**params.tool_maybe_tweak_event, **params.tool_modifier},
             {"properties": [("TRANSFORM_OT_translate", [("release_confirm", True)])]}),
        ]},
    )


# ------------------------------------------------------------------------------
# Tool System (3D View, Edit Curve)

def km_3d_view_tool_edit_curve_draw(params):
    return (
        "3D View Tool: Edit Curve, Draw",
        {"space_type": 'VIEW_3D', "region_type": 'WINDOW'},
        {"items": [
            # No need for `tool_modifier` since this takes all input.
            ("curve.draw", {"type": params.tool_mouse, "value": 'PRESS'},
             {"properties": [("wait_for_input", False)]}),
        ]},
    )


def km_3d_view_tool_edit_curve_pen(params):
    return (
        "3D View Tool: Edit Curve, Curve Pen",
        {"space_type": 'VIEW_3D', "region_type": 'WINDOW'},
        {"items": [
            ("curve.pen", {"type": params.tool_mouse, "value": 'PRESS'},
             {"properties": [
                 ("extrude_point", True),
                 ("move_segment", True),
                 ("select_point", True),
                 ("move_point", True),
                 ("close_spline_method", "ON_CLICK"),
             ]}),
            ("curve.pen", {"type": params.tool_mouse, "value": 'PRESS', "ctrl": True},
             {"properties": [("insert_point", True), ("delete_point", True)]}),
            ("curve.pen", {"type": params.tool_mouse, "value": 'DOUBLE_CLICK'},
             {"properties": [("toggle_vector", True), ("cycle_handle_type", True), ]}),
        ]},
    )


def km_3d_view_tool_edit_curve_tilt(params):
    return (
        "3D View Tool: Edit Curve, Tilt",
        {"space_type": 'VIEW_3D', "region_type": 'WINDOW'},
        {"items": [
            ("transform.tilt", {**params.tool_maybe_tweak_event, **params.tool_modifier},
             {"properties": [("release_confirm", True)]}),
        ]},
    )


def km_3d_view_tool_edit_curve_radius(params):
    return (
        "3D View Tool: Edit Curve, Radius",
        {"space_type": 'VIEW_3D', "region_type": 'WINDOW'},
        {"items": [
            ("transform.transform", {**params.tool_maybe_tweak_event, **params.tool_modifier},
             {"properties": [("mode", 'CURVE_SHRINKFATTEN'), ("release_confirm", True)]}),
        ]},
    )


def km_3d_view_tool_edit_curve_randomize(params):
    return (
        "3D View Tool: Edit Curve, Randomize",
        {"space_type": 'VIEW_3D', "region_type": 'WINDOW'},
        {"items": [
            ("transform.vertex_random", {**params.tool_maybe_tweak_event, **params.tool_modifier},
             {"properties": [("wait_for_input", False)]}),
        ]},
    )


def km_3d_view_tool_edit_curve_extrude(params):
    return (
        "3D View Tool: Edit Curve, Extrude",
        {"space_type": 'VIEW_3D', "region_type": 'WINDOW'},
        {"items": [
            ("curve.extrude_move", {**params.tool_maybe_tweak_event, **params.tool_modifier},
             {"properties": [("TRANSFORM_OT_translate", [("release_confirm", True)])]}),
        ]},
    )


def km_3d_view_tool_edit_curve_extrude_to_cursor(params):
    return (
        "3D View Tool: Edit Curve, Extrude to Cursor",
        {"space_type": 'VIEW_3D', "region_type": 'WINDOW'},
        {"items": [
            # No need for `tool_modifier` since this takes all input.
            ("curve.vertex_add", {"type": params.tool_mouse, "value": 'PRESS'}, None),
        ]},
    )


# ------------------------------------------------------------------------------
# Tool System (3D View, Sculpt)

def km_3d_view_tool_sculpt_box_hide(params):
    return (
        "3D View Tool: Sculpt, Box Hide",
        {"space_type": 'VIEW_3D', "region_type": 'WINDOW'},
        {"items": [
            ("paint.hide_show", params.tool_maybe_tweak_event,
             {"properties": [("action", 'HIDE')]}),
            ("paint.hide_show", {**params.tool_maybe_tweak_event, "ctrl": True},
             {"properties": [("action", 'SHOW')]}),
            ("paint.hide_show", {"type": params.select_mouse, "value": params.select_mouse_value},
             {"properties": [("action", 'SHOW'), ("area", 'ALL')]}),
        ]},
    )


def km_3d_view_tool_sculpt_box_mask(params):
    return (
        "3D View Tool: Sculpt, Box Mask",
        {"space_type": 'VIEW_3D', "region_type": 'WINDOW'},
        {"items": [
            ("paint.mask_box_gesture", params.tool_maybe_tweak_event,
             {"properties": [("value", 1.0)]}),
            ("paint.mask_box_gesture", {**params.tool_maybe_tweak_event, "ctrl": True},
             {"properties": [("value", 0.0)]}),
        ]},
    )


def km_3d_view_tool_sculpt_lasso_mask(params):
    return (
        "3D View Tool: Sculpt, Lasso Mask",
        {"space_type": 'VIEW_3D', "region_type": 'WINDOW'},
        {"items": [
            ("paint.mask_lasso_gesture", params.tool_maybe_tweak_event,
             {"properties": [("value", 1.0)]}),
            ("paint.mask_lasso_gesture", {**params.tool_maybe_tweak_event, "ctrl": True},
             {"properties": [("value", 0.0)]}),
        ]},
    )


def km_3d_view_tool_sculpt_box_face_set(params):
    return (
        "3D View Tool: Sculpt, Box Face Set",
        {"space_type": 'VIEW_3D', "region_type": 'WINDOW'},
        {"items": [
            ("sculpt.face_set_box_gesture", params.tool_maybe_tweak_event, None),
        ]},
    )


def km_3d_view_tool_sculpt_lasso_face_set(params):
    return (
        "3D View Tool: Sculpt, Lasso Face Set",
        {"space_type": 'VIEW_3D', "region_type": 'WINDOW'},
        {"items": [
            ("sculpt.face_set_lasso_gesture", params.tool_maybe_tweak_event, None),
        ]},
    )


def km_3d_view_tool_sculpt_box_trim(params):
    return (
        "3D View Tool: Sculpt, Box Trim",
        {"space_type": 'VIEW_3D', "region_type": 'WINDOW'},
        {"items": [
            ("sculpt.trim_box_gesture", params.tool_maybe_tweak_event, None),
        ]},
    )


def km_3d_view_tool_sculpt_lasso_trim(params):
    return (
        "3D View Tool: Sculpt, Lasso Trim",
        {"space_type": 'VIEW_3D', "region_type": 'WINDOW'},
        {"items": [
            ("sculpt.trim_lasso_gesture", params.tool_maybe_tweak_event, None),
        ]},
    )


def km_3d_view_tool_sculpt_line_mask(params):
    return (
        "3D View Tool: Sculpt, Line Mask",
        {"space_type": 'VIEW_3D', "region_type": 'WINDOW'},
        {"items": [
            ("paint.mask_line_gesture", params.tool_maybe_tweak_event,
             {"properties": [("value", 1.0)]}),
            ("paint.mask_line_gesture", {**params.tool_maybe_tweak_event, "ctrl": True},
             {"properties": [("value", 0.0)]}),
        ]},
    )


def km_3d_view_tool_sculpt_line_project(params):
    return (
        "3D View Tool: Sculpt, Line Project",
        {"space_type": 'VIEW_3D', "region_type": 'WINDOW'},
        {"items": [
            ("sculpt.project_line_gesture", params.tool_maybe_tweak_event, None),
        ]},
    )


def km_3d_view_tool_sculpt_mesh_filter(params):
    return (
        "3D View Tool: Sculpt, Mesh Filter",
        {"space_type": 'VIEW_3D', "region_type": 'WINDOW'},
        {"items": [
            ("sculpt.mesh_filter", params.tool_maybe_tweak_event, None)
        ]},
    )


def km_3d_view_tool_sculpt_cloth_filter(params):
    return (
        "3D View Tool: Sculpt, Cloth Filter",
        {"space_type": 'VIEW_3D', "region_type": 'WINDOW'},
        {"items": [
            ("sculpt.cloth_filter", params.tool_maybe_tweak_event, None)
        ]},
    )


def km_3d_view_tool_sculpt_color_filter(params):
    return (
        "3D View Tool: Sculpt, Color Filter",
        {"space_type": 'VIEW_3D', "region_type": 'WINDOW'},
        {"items": [
            ("sculpt.color_filter", params.tool_maybe_tweak_event, None)
        ]},
    )


def km_3d_view_tool_sculpt_mask_by_color(params):
    return (
        "3D View Tool: Sculpt, Mask by Color",
        {"space_type": 'VIEW_3D', "region_type": 'WINDOW'},
        {"items": [
            ("sculpt.mask_by_color", {"type": params.tool_mouse, "value": 'PRESS'}, None)
        ]},
    )


def km_3d_view_tool_sculpt_face_set_edit(params):
    return (
        "3D View Tool: Sculpt, Face Set Edit",
        {"space_type": 'VIEW_3D', "region_type": 'WINDOW'},
        {"items": [
            ("sculpt.face_set_edit", {"type": params.tool_mouse, "value": 'PRESS'}, None),
        ]},
    )


# ------------------------------------------------------------------------------
# Tool System (3D View, Weight Paint)

def km_3d_view_tool_paint_weight_sample_weight(params):
    return (
        "3D View Tool: Paint Weight, Sample Weight",
        {"space_type": 'VIEW_3D', "region_type": 'WINDOW'},
        {"items": [
            ("paint.weight_sample", {"type": params.tool_mouse, "value": 'PRESS'}, None),
        ]},
    )


def km_3d_view_tool_paint_weight_sample_vertex_group(params):
    return (
        "3D View Tool: Paint Weight, Sample Vertex Group",
        {"space_type": 'VIEW_3D', "region_type": 'WINDOW'},
        {"items": [
            ("paint.weight_sample_group", {"type": params.tool_mouse, "value": 'PRESS'}, None),
        ]},
    )


def km_3d_view_tool_paint_weight_gradient(params):
    return (
        "3D View Tool: Paint Weight, Gradient",
        {"space_type": 'VIEW_3D', "region_type": 'WINDOW'},
        {"items": [
            ("paint.weight_gradient", params.tool_maybe_tweak_event, None),
        ]},
    )


# ------------------------------------------------------------------------------
# Tool System (3D View, Grease Pencil, Paint)

def km_3d_view_tool_paint_gpencil_line(params):
    return (
        "3D View Tool: Paint Gpencil, Line",
        {"space_type": 'VIEW_3D', "region_type": 'WINDOW'},
        {"items": [
            ("gpencil.primitive_line", params.tool_maybe_tweak_event,
             {"properties": [("wait_for_input", False)]}),
            ("gpencil.primitive_line", {"type": 'LEFTMOUSE', "value": 'PRESS', "shift": True},
             {"properties": [("wait_for_input", False)]}),
            ("gpencil.primitive_line", {"type": 'LEFTMOUSE', "value": 'PRESS', "alt": True},
             {"properties": [("wait_for_input", False)]}),
            # Lasso select
            ("gpencil.select_lasso",
             {"type": params.action_mouse, "value": 'CLICK_DRAG', "ctrl": True, "alt": True}, None),
        ]},
    )


def km_3d_view_tool_paint_gpencil_polyline(params):
    return (
        "3D View Tool: Paint Gpencil, Polyline",
        {"space_type": 'VIEW_3D', "region_type": 'WINDOW'},
        {"items": [
            ("gpencil.primitive_polyline", params.tool_maybe_tweak_event,
             {"properties": [("wait_for_input", False)]}),
            ("gpencil.primitive_polyline", {"type": 'LEFTMOUSE', "value": 'PRESS', "shift": True},
             {"properties": [("wait_for_input", False)]}),
            # Lasso select
            ("gpencil.select_lasso",
             {"type": params.action_mouse, "value": 'CLICK_DRAG', "ctrl": True, "alt": True}, None),
        ]},
    )


def km_3d_view_tool_paint_gpencil_box(params):
    return (
        "3D View Tool: Paint Gpencil, Box",
        {"space_type": 'VIEW_3D', "region_type": 'WINDOW'},
        {"items": [
            ("gpencil.primitive_box", params.tool_maybe_tweak_event,
             {"properties": [("wait_for_input", False)]}),
            ("gpencil.primitive_box", {"type": 'LEFTMOUSE', "value": 'PRESS', "shift": True},
             {"properties": [("wait_for_input", False)]}),
            ("gpencil.primitive_box", {"type": 'LEFTMOUSE', "value": 'PRESS', "alt": True},
             {"properties": [("wait_for_input", False)]}),
            # Lasso select
            ("gpencil.select_lasso",
             {"type": params.action_mouse, "value": 'CLICK_DRAG', "ctrl": True, "alt": True}, None),
        ]},
    )


def km_3d_view_tool_paint_gpencil_circle(params):
    return (
        "3D View Tool: Paint Gpencil, Circle",
        {"space_type": 'VIEW_3D', "region_type": 'WINDOW'},
        {"items": [
            ("gpencil.primitive_circle", params.tool_maybe_tweak_event,
             {"properties": [("wait_for_input", False)]}),
            ("gpencil.primitive_circle", {"type": 'LEFTMOUSE', "value": 'PRESS', "shift": True},
             {"properties": [("wait_for_input", False)]}),
            ("gpencil.primitive_circle", {"type": 'LEFTMOUSE', "value": 'PRESS', "alt": True},
             {"properties": [("wait_for_input", False)]}),
            # Lasso select
            ("gpencil.select_lasso",
             {"type": params.action_mouse, "value": 'CLICK_DRAG', "ctrl": True, "alt": True}, None),
        ]},
    )


def km_3d_view_tool_paint_gpencil_arc(params):
    return (
        "3D View Tool: Paint Gpencil, Arc",
        {"space_type": 'VIEW_3D', "region_type": 'WINDOW'},
        {"items": [
            ("gpencil.primitive_curve", params.tool_maybe_tweak_event,
             {"properties": [("type", 'ARC'), ("wait_for_input", False)]}),
            ("gpencil.primitive_curve", {"type": 'LEFTMOUSE', "value": 'PRESS', "shift": True},
             {"properties": [("type", 'ARC'), ("wait_for_input", False)]}),
            ("gpencil.primitive_curve", {"type": 'LEFTMOUSE', "value": 'PRESS', "alt": True},
             {"properties": [("type", 'ARC'), ("wait_for_input", False)]}),
            # Lasso select
            ("gpencil.select_lasso",
             {"type": params.action_mouse, "value": 'CLICK_DRAG', "ctrl": True, "alt": True}, None),
        ]},
    )


def km_3d_view_tool_paint_gpencil_curve(params):
    return (
        "3D View Tool: Paint Gpencil, Curve",
        {"space_type": 'VIEW_3D', "region_type": 'WINDOW'},
        {"items": [
            ("gpencil.primitive_curve", params.tool_maybe_tweak_event,
             {"properties": [("type", 'CURVE'), ("wait_for_input", False)]}),
            # Lasso select
            ("gpencil.select_lasso",
             {"type": params.action_mouse, "value": 'CLICK_DRAG', "ctrl": True, "alt": True}, None),
        ]},
    )


def km_3d_view_tool_paint_gpencil_cutter(params):
    return (
        "3D View Tool: Paint Gpencil, Cutter",
        {"space_type": 'VIEW_3D', "region_type": 'WINDOW'},
        {"items": [
            ("gpencil.stroke_cutter", {"type": params.tool_mouse, "value": 'PRESS'}, None),
            # Lasso select
            ("gpencil.select_lasso",
             {"type": params.action_mouse, "value": 'CLICK_DRAG', "ctrl": True, "alt": True}, None),
        ]},
    )


def km_3d_view_tool_paint_gpencil_eyedropper(params):
    return (
        "3D View Tool: Paint Gpencil, Eyedropper",
        {"space_type": 'VIEW_3D', "region_type": 'WINDOW'},
        {"items": [
            ("ui.eyedropper_gpencil_color",
             {"type": params.tool_mouse, "value": 'PRESS'}, None),
            ("ui.eyedropper_gpencil_color",
             {"type": params.tool_mouse, "value": 'PRESS', "shift": True}, None),
            ("ui.eyedropper_gpencil_color",
             {"type": params.tool_mouse, "value": 'PRESS', "shift": True, "ctrl": True}, None),
        ]},
    )


def km_3d_view_tool_paint_gpencil_interpolate(params):
    return (
        "3D View Tool: Paint Gpencil, Interpolate",
        {"space_type": 'VIEW_3D', "region_type": 'WINDOW'},
        {"items": [
            ("gpencil.interpolate", params.tool_maybe_tweak_event,
             {"properties": [("release_confirm", True)]}),
        ]},
    )


# ------------------------------------------------------------------------------
# Tool System (3D View, Grease Pencil, Edit)

def km_3d_view_tool_edit_gpencil_select(params, *, fallback):
    return (
        _fallback_id("3D View Tool: Edit Gpencil, Tweak", fallback),
        {"space_type": 'VIEW_3D', "region_type": 'WINDOW'},
        {"items": [
            *([] if (fallback and (params.select_mouse == 'RIGHTMOUSE')) else _template_items_tool_select(
                params, "gpencil.select", "view3d.cursor3d", fallback=fallback)),
            *([] if params.use_fallback_tool_select_handled else
              _template_view3d_gpencil_select(
                  type=params.select_mouse,
                  value=params.select_mouse_value,
                  legacy=params.legacy,
            )),
        ]},
    )


def km_3d_view_tool_edit_gpencil_select_box(params, *, fallback):
    return (
        _fallback_id("3D View Tool: Edit Gpencil, Select Box", fallback),
        {"space_type": 'VIEW_3D', "region_type": 'WINDOW'},
        {"items": [
            *([] if (fallback and not params.use_fallback_tool) else _template_items_tool_select_actions(
                "gpencil.select_box",
                # Don't use `tool_maybe_tweak_event`, see comment for this slot.
                **(params.select_tweak_event if (fallback and params.use_fallback_tool_select_mouse) else
                   params.tool_tweak_event))),
        ]},
    )


def km_3d_view_tool_edit_gpencil_select_circle(params, *, fallback):
    return (
        _fallback_id("3D View Tool: Edit Gpencil, Select Circle", fallback),
        {"space_type": 'VIEW_3D', "region_type": 'WINDOW'},
        {"items": [
            *([] if (fallback and not params.use_fallback_tool) else _template_items_tool_select_actions_simple(
                "gpencil.select_circle",
                # Why circle select should be used on tweak?
                # So that RMB or Shift-RMB is still able to set an element as active.
                type=params.select_mouse if (fallback and params.use_fallback_tool_select_mouse) else params.tool_mouse,
                value='CLICK_DRAG' if (fallback and params.use_fallback_tool_select_mouse) else 'PRESS',
                properties=[("wait_for_input", False)])),
        ]},
    )


def km_3d_view_tool_edit_gpencil_select_lasso(params, *, fallback):
    return (
        _fallback_id("3D View Tool: Edit Gpencil, Select Lasso", fallback),
        {"space_type": 'VIEW_3D', "region_type": 'WINDOW'},
        {"items": [
            *([] if (fallback and not params.use_fallback_tool) else _template_items_tool_select_actions(
                "gpencil.select_lasso",
                **(params.select_tweak_event if (fallback and params.use_fallback_tool_select_mouse) else
                   params.tool_tweak_event))),
        ]}
    )


def km_3d_view_tool_edit_gpencil_extrude(params):
    return (
        "3D View Tool: Edit Gpencil, Extrude",
        {"space_type": 'VIEW_3D', "region_type": 'WINDOW'},
        {"items": [
            ("gpencil.extrude_move", {**params.tool_maybe_tweak_event, **params.tool_modifier}, None),
        ]},
    )


def km_3d_view_tool_edit_gpencil_radius(params):
    return (
        "3D View Tool: Edit Gpencil, Radius",
        {"space_type": 'VIEW_3D', "region_type": 'WINDOW'},
        {"items": [
            # No need for `tool_modifier` since this takes all input.
            ("transform.transform", params.tool_maybe_tweak_event,
             {"properties": [("mode", 'GPENCIL_SHRINKFATTEN'), ("release_confirm", True)]}),
        ]},
    )


def km_3d_view_tool_edit_gpencil_bend(params):
    return (
        "3D View Tool: Edit Gpencil, Bend",
        {"space_type": 'VIEW_3D', "region_type": 'WINDOW'},
        {"items": [
            # No need for `tool_modifier` since this takes all input.
            ("transform.bend", params.tool_maybe_tweak_event,
             {"properties": [("release_confirm", True)]}),
        ]},
    )


def km_3d_view_tool_edit_gpencil_shear(params):
    return (
        "3D View Tool: Edit Gpencil, Shear",
        {"space_type": 'VIEW_3D', "region_type": 'WINDOW'},
        {"items": [
            # No need for `tool_modifier` since this takes all input.
            ("transform.shear", params.tool_maybe_tweak_event,
             {"properties": [("release_confirm", True)]}),
        ]},
    )


def km_3d_view_tool_edit_gpencil_to_sphere(params):
    return (
        "3D View Tool: Edit Gpencil, To Sphere",
        {"space_type": 'VIEW_3D', "region_type": 'WINDOW'},
        {"items": [
            # No need for `tool_modifier` since this takes all input.
            ("transform.tosphere", params.tool_maybe_tweak_event,
             {"properties": [("release_confirm", True)]}),
        ]},
    )


def km_3d_view_tool_edit_gpencil_transform_fill(params):
    return (
        "3D View Tool: Edit Gpencil, Transform Fill",
        {"space_type": 'VIEW_3D', "region_type": 'WINDOW'},
        {"items": [
            # No need for `tool_modifier` since this takes all input.
            ("gpencil.transform_fill", params.tool_maybe_tweak_event,
             {"properties": [("release_confirm", True)]}),
        ]},
    )


def km_3d_view_tool_edit_gpencil_interpolate(params):
    return (
        "3D View Tool: Edit Gpencil, Interpolate",
        {"space_type": 'VIEW_3D', "region_type": 'WINDOW'},
        {"items": [
            ("gpencil.interpolate", params.tool_maybe_tweak_event,
             {"properties": [("release_confirm", True)]}),
        ]},
    )


# ------------------------------------------------------------------------------
# Tool System (3D View, Grease Pencil, Sculpt)

def km_3d_view_tool_sculpt_gpencil_select(params):
    return (
        "3D View Tool: Sculpt Gpencil, Tweak",
        {"space_type": 'VIEW_3D', "region_type": 'WINDOW'},
        {"items": _template_items_tool_select(params, "gpencil.select", "view3d.cursor3d")},
    )


def km_3d_view_tool_sculpt_gpencil_select_box(params):
    return (
        "3D View Tool: Sculpt Gpencil, Select Box",
        {"space_type": 'VIEW_3D', "region_type": 'WINDOW'},
        {"items": _template_items_tool_select_actions("gpencil.select_box", **params.tool_tweak_event)},
    )


def km_3d_view_tool_sculpt_gpencil_select_circle(params):
    return (
        "3D View Tool: Sculpt Gpencil, Select Circle",
        {"space_type": 'VIEW_3D', "region_type": 'WINDOW'},
        {"items": _template_items_tool_select_actions_simple(
            "gpencil.select_circle", type=params.tool_mouse, value='PRESS',
            properties=[("wait_for_input", False)],
        )},
    )


def km_3d_view_tool_sculpt_gpencil_select_lasso(params):
    return (
        "3D View Tool: Sculpt Gpencil, Select Lasso",
        {"space_type": 'VIEW_3D', "region_type": 'WINDOW'},
        {"items": _template_items_tool_select_actions("gpencil.select_lasso", **params.tool_tweak_event)},
    )


# ------------------------------------------------------------------------------
# Tool System (Sequencer, Generic)

def km_sequencer_editor_tool_generic_select(params, *, fallback):
    return (
        _fallback_id("Sequencer Tool: Tweak", fallback),
        {"space_type": 'SEQUENCE_EDITOR', "region_type": 'WINDOW'},
        {"items": [
            *([] if (fallback and (params.select_mouse == 'RIGHTMOUSE')) else _template_items_tool_select(
                params, "sequencer.select", "sequencer.cursor_set", cursor_prioritize=True, fallback=fallback)),

            *([] if params.use_fallback_tool_select_handled else
              _template_sequencer_preview_select(
                  type=params.select_mouse, value=params.select_mouse_value, legacy=params.legacy)),
            # Ignored for preview.
            *_template_items_change_frame(params),
        ]},
    )


def km_sequencer_editor_tool_generic_select_box(params, *, fallback):
    return (
        _fallback_id("Sequencer Tool: Select Box", fallback),
        {"space_type": 'SEQUENCE_EDITOR', "region_type": 'WINDOW'},
        {"items": [
            # Don't use `tool_maybe_tweak_event`, see comment for this slot.
            *([] if (fallback and not params.use_fallback_tool) else _template_items_tool_select_actions_simple(
                "sequencer.select_box",
                **(params.select_tweak_event if (fallback and params.use_fallback_tool_select_mouse) else
                   params.tool_tweak_event),
                properties=[("tweak", params.select_mouse == 'LEFTMOUSE')])),

            # RMB select can already set the frame, match the tweak tool.
            # Ignored for preview.
            *(_template_items_change_frame(params)
              if params.select_mouse == 'LEFTMOUSE' else []),
        ]},
    )


def km_sequencer_editor_tool_generic_cursor(params):
    return (
        "Sequencer Tool: Cursor",
        {"space_type": 'SEQUENCE_EDITOR', "region_type": 'WINDOW'},
        {"items": [
            ("sequencer.cursor_set", {"type": params.tool_mouse, "value": 'PRESS'}, None),
            # Don't use `tool_maybe_tweak_event` since it conflicts with `PRESS` that places the cursor.
            ("transform.translate", params.tool_tweak_event,
             {"properties": [("release_confirm", True), ("cursor_transform", True)]}),
        ]},
    )


# ------------------------------------------------------------------------------
# Tool System (Sequencer, Timeline)

def km_sequencer_editor_tool_blade(_params):
    return (
        "Sequencer Tool: Blade",
        {"space_type": 'SEQUENCE_EDITOR', "region_type": 'WINDOW'},
        {"items": [
            ("sequencer.split", {"type": 'LEFTMOUSE', "value": 'PRESS'},
             {"properties": [
                 ("type", 'SOFT'),
                 ("side", 'NO_CHANGE'),
                 ("use_cursor_position", True),
                 ("ignore_selection", True),
             ]}),
        ]},
    )


# ------------------------------------------------------------------------------
# Tool System (Sequencer, Preview)

def km_sequencer_editor_tool_sample(params):
    return (
        "Sequencer Tool: Sample",
        {"space_type": 'SEQUENCE_EDITOR', "region_type": 'WINDOW'},
        {"items": [
            ("sequencer.sample", {"type": params.tool_mouse, "value": 'PRESS'}, None),
        ]},
    )


def km_sequencer_editor_tool_move(params):
    return (
        "Sequencer Tool: Move",
        {"space_type": 'SEQUENCE_EDITOR', "region_type": 'WINDOW'},
        {"items": [
            ("transform.translate", {**params.tool_maybe_tweak_event, **params.tool_modifier},
             {"properties": [("release_confirm", True)]}),
        ]},
    )


def km_sequencer_editor_tool_rotate(params):
    return (
        "Sequencer Tool: Rotate",
        {"space_type": 'SEQUENCE_EDITOR', "region_type": 'WINDOW'},
        {"items": [
            ("transform.rotate", {**params.tool_maybe_tweak_event, **params.tool_modifier},
             {"properties": [("release_confirm", True)]}),
        ]},
    )


def km_sequencer_editor_tool_scale(params):
    return (
        "Sequencer Tool: Scale",
        {"space_type": 'SEQUENCE_EDITOR', "region_type": 'WINDOW'},
        {"items": [
            ("transform.resize", {**params.tool_maybe_tweak_event, **params.tool_modifier},
             {"properties": [("release_confirm", True)]}),
        ]},
    )


# ------------------------------------------------------------------------------
# Full Configuration

def generate_keymaps(params=None):
    if params is None:
        params = Params()
    return [
        # Window, screen, area, region.
        km_window(params),
        km_screen(params),
        km_screen_editing(params),
        km_screen_region_context_menu(params),
        km_view2d(params),
        km_view2d_buttons_list(params),
        km_user_interface(params),
        km_property_editor(params),

        # Editors.
        km_outliner(params),
        km_uv_editor(params),
        km_view3d_generic(params),
        km_view3d(params),
        km_mask_editing(params),
        km_markers(params),
        km_time_scrub(params),
        km_time_scrub_clip(params),
        km_graph_editor_generic(params),
        km_graph_editor(params),
        km_image_generic(params),
        km_image(params),
        km_node_generic(params),
        km_node_editor(params),
        km_spreadsheet_generic(params),
        km_info(params),
        km_file_browser(params),
        km_file_browser_main(params),
        km_file_browser_buttons(params),
        km_dopesheet_generic(params),
        km_dopesheet(params),
        km_nla_generic(params),
        km_nla_channels(params),
        km_nla_editor(params),
        km_text_generic(params),
        km_text(params),
        km_sequencercommon(params),
        km_sequencer(params),
        km_sequencerpreview(params),
        km_sequencer_channels(params),
        km_console(params),
        km_clip(params),
        km_clip_editor(params),
        km_clip_graph_editor(params),
        km_clip_dopesheet_editor(params),

        # Animation.
        km_frames(params),
        km_animation(params),
        km_animation_channels(params),

        # Modes.
        km_grease_pencil(params),  # TODO: Rename to km_annotate
        km_grease_pencil_stroke_curve_edit_mode(params),
        km_grease_pencil_stroke_edit_mode(params),
        km_grease_pencil_stroke_paint_mode(params),
        km_grease_pencil_stroke_paint_draw_brush(params),
        km_grease_pencil_stroke_paint_erase(params),
        km_grease_pencil_stroke_paint_fill(params),
        km_grease_pencil_stroke_paint_tint(params),
        km_grease_pencil_stroke_sculpt_mode(params),
        km_grease_pencil_stroke_sculpt_smooth(params),
        km_grease_pencil_stroke_sculpt_thickness(params),
        km_grease_pencil_stroke_sculpt_strength(params),
        km_grease_pencil_stroke_sculpt_grab(params),
        km_grease_pencil_stroke_sculpt_push(params),
        km_grease_pencil_stroke_sculpt_twist(params),
        km_grease_pencil_stroke_sculpt_pinch(params),
        km_grease_pencil_stroke_sculpt_randomize(params),
        km_grease_pencil_stroke_sculpt_clone(params),
        km_grease_pencil_stroke_weight_mode(params),
        km_grease_pencil_stroke_weight_draw(params),
        km_grease_pencil_stroke_weight_blur(params),
        km_grease_pencil_stroke_weight_average(params),
        km_grease_pencil_stroke_weight_smear(params),
        km_grease_pencil_stroke_vertex_mode(params),
        km_grease_pencil_stroke_vertex_draw(params),
        km_grease_pencil_stroke_vertex_blur(params),
        km_grease_pencil_stroke_vertex_average(params),
        km_grease_pencil_stroke_vertex_smear(params),
        km_grease_pencil_stroke_vertex_replace(params),
        km_grease_pencil_paint(params),
        km_grease_pencil_edit(params),
        # Object mode.
        km_object_mode(params),
        km_object_non_modal(params),
        km_pose(params),
        # Object paint modes.
        km_paint_curve(params),
        km_image_paint(params),
        km_vertex_paint(params),
        km_weight_paint(params),
        km_paint_face_mask(params),
        km_paint_vertex_mask(params),
        # Object sculpt modes.
        km_sculpt(params),
        km_sculpt_curves(params),
        # Object edit modes.
        km_edit_mesh(params),
        km_edit_armature(params),
        km_edit_metaball(params),
        km_edit_lattice(params),
        km_edit_particle(params),
        km_edit_font(params),
        km_edit_curve_legacy(params),
        km_edit_curves(params),

        # Modal maps.
        km_eyedropper_modal_map(params),
        km_eyedropper_colorramp_pointsampling_map(params),
        km_transform_modal_map(params),
        km_view3d_interactive_add_tool_modal(params),
        km_view3d_gesture_circle(params),
        km_gesture_border(params),
        km_gesture_zoom_border(params),
        km_gesture_straight_line(params),
        km_gesture_lasso(params),
        km_standard_modal_map(params),
        km_knife_tool_modal_map(params),
        km_custom_normals_modal_map(params),
        km_bevel_modal_map(params),
        km_view3d_fly_modal(params),
        km_view3d_walk_modal(params),
        km_view3d_rotate_modal(params),
        km_view3d_move_modal(params),
        km_view3d_zoom_modal(params),
        km_view3d_dolly_modal(params),
        km_paint_stroke_modal(params),
        km_sculpt_expand_modal(params),
        km_sculpt_mesh_filter_modal_map(params),
        km_curve_pen_modal_map(params),
        km_node_link_modal_map(params),

        # Gizmos.
        km_generic_gizmo(params),
        km_generic_gizmo_drag(params),
        km_generic_gizmo_maybe_drag(params),
        km_generic_gizmo_click_drag(params),
        km_generic_gizmo_select(params),
        km_generic_gizmo_tweak_modal_map(params),

        # Pop-Up Key-maps.
        km_popup_toolbar(params),

        # Tool System.
        km_generic_tool_annotate(params),
        km_generic_tool_annotate_line(params),
        km_generic_tool_annotate_polygon(params),
        km_generic_tool_annotate_eraser(params),

        km_image_editor_tool_generic_sample(params),
        km_image_editor_tool_uv_cursor(params),
        *(km_image_editor_tool_uv_select(params, fallback=fallback) for fallback in (False, True)),
        *(km_image_editor_tool_uv_select_box(params, fallback=fallback) for fallback in (False, True)),
        *(km_image_editor_tool_uv_select_circle(params, fallback=fallback) for fallback in (False, True)),
        *(km_image_editor_tool_uv_select_lasso(params, fallback=fallback) for fallback in (False, True)),
        km_image_editor_tool_uv_rip_region(params),
        km_image_editor_tool_uv_sculpt_stroke(params),
        km_image_editor_tool_uv_move(params),
        km_image_editor_tool_uv_rotate(params),
        km_image_editor_tool_uv_scale(params),
        *(km_node_editor_tool_select(params, fallback=fallback) for fallback in (False, True)),
        *(km_node_editor_tool_select_box(params, fallback=fallback) for fallback in (False, True)),
        *(km_node_editor_tool_select_lasso(params, fallback=fallback) for fallback in (False, True)),
        *(km_node_editor_tool_select_circle(params, fallback=fallback) for fallback in (False, True)),
        km_node_editor_tool_links_cut(params),
        km_3d_view_tool_cursor(params),
        km_3d_view_tool_text_select(params),
        *(km_3d_view_tool_select(params, fallback=fallback) for fallback in (False, True)),
        *(km_3d_view_tool_select_box(params, fallback=fallback) for fallback in (False, True)),
        *(km_3d_view_tool_select_circle(params, fallback=fallback) for fallback in (False, True)),
        *(km_3d_view_tool_select_lasso(params, fallback=fallback) for fallback in (False, True)),
        km_3d_view_tool_transform(params),
        km_3d_view_tool_move(params),
        km_3d_view_tool_rotate(params),
        km_3d_view_tool_scale(params),
        km_3d_view_tool_shear(params),
        km_3d_view_tool_measure(params),
        km_3d_view_tool_interactive_add(params),
        km_3d_view_tool_pose_breakdowner(params),
        km_3d_view_tool_pose_push(params),
        km_3d_view_tool_pose_relax(params),
        km_3d_view_tool_edit_armature_roll(params),
        km_3d_view_tool_edit_armature_bone_size(params),
        km_3d_view_tool_edit_armature_bone_envelope(params),
        km_3d_view_tool_edit_armature_extrude(params),
        km_3d_view_tool_edit_armature_extrude_to_cursor(params),
        km_3d_view_tool_edit_mesh_extrude_region(params),
        km_3d_view_tool_edit_mesh_extrude_manifold(params),
        km_3d_view_tool_edit_mesh_extrude_along_normals(params),
        km_3d_view_tool_edit_mesh_extrude_individual(params),
        km_3d_view_tool_edit_mesh_extrude_to_cursor(params),
        km_3d_view_tool_edit_mesh_inset_faces(params),
        km_3d_view_tool_edit_mesh_bevel(params),
        km_3d_view_tool_edit_mesh_loop_cut(params),
        km_3d_view_tool_edit_mesh_offset_edge_loop_cut(params),
        km_3d_view_tool_edit_mesh_knife(params),
        km_3d_view_tool_edit_mesh_bisect(params),
        km_3d_view_tool_edit_mesh_poly_build(params),
        km_3d_view_tool_edit_mesh_spin(params),
        km_3d_view_tool_edit_mesh_spin_duplicate(params),
        km_3d_view_tool_edit_mesh_smooth(params),
        km_3d_view_tool_edit_mesh_randomize(params),
        km_3d_view_tool_edit_mesh_edge_slide(params),
        km_3d_view_tool_edit_mesh_vertex_slide(params),
        km_3d_view_tool_edit_mesh_shrink_fatten(params),
        km_3d_view_tool_edit_mesh_push_pull(params),
        km_3d_view_tool_edit_mesh_to_sphere(params),
        km_3d_view_tool_edit_mesh_rip_region(params),
        km_3d_view_tool_edit_mesh_rip_edge(params),
        km_3d_view_tool_edit_curve_draw(params),
        km_3d_view_tool_edit_curve_pen(params),
        km_3d_view_tool_edit_curve_radius(params),
        km_3d_view_tool_edit_curve_tilt(params),
        km_3d_view_tool_edit_curve_randomize(params),
        km_3d_view_tool_edit_curve_extrude(params),
        km_3d_view_tool_edit_curve_extrude_to_cursor(params),
        km_3d_view_tool_sculpt_box_hide(params),
        km_3d_view_tool_sculpt_box_mask(params),
        km_3d_view_tool_sculpt_lasso_mask(params),
        km_3d_view_tool_sculpt_box_face_set(params),
        km_3d_view_tool_sculpt_lasso_face_set(params),
        km_3d_view_tool_sculpt_box_trim(params),
        km_3d_view_tool_sculpt_lasso_trim(params),
        km_3d_view_tool_sculpt_line_mask(params),
        km_3d_view_tool_sculpt_line_project(params),
        km_3d_view_tool_sculpt_mesh_filter(params),
        km_3d_view_tool_sculpt_cloth_filter(params),
        km_3d_view_tool_sculpt_color_filter(params),
        km_3d_view_tool_sculpt_mask_by_color(params),
        km_3d_view_tool_sculpt_face_set_edit(params),
        km_3d_view_tool_paint_weight_sample_weight(params),
        km_3d_view_tool_paint_weight_sample_vertex_group(params),
        km_3d_view_tool_paint_weight_gradient(params),
        km_3d_view_tool_paint_gpencil_line(params),
        km_3d_view_tool_paint_gpencil_polyline(params),
        km_3d_view_tool_paint_gpencil_box(params),
        km_3d_view_tool_paint_gpencil_circle(params),
        km_3d_view_tool_paint_gpencil_arc(params),
        km_3d_view_tool_paint_gpencil_curve(params),
        km_3d_view_tool_paint_gpencil_cutter(params),
        km_3d_view_tool_paint_gpencil_eyedropper(params),
        km_3d_view_tool_paint_gpencil_interpolate(params),
        *(km_3d_view_tool_edit_gpencil_select(params, fallback=fallback) for fallback in (False, True)),
        *(km_3d_view_tool_edit_gpencil_select_box(params, fallback=fallback) for fallback in (False, True)),
        *(km_3d_view_tool_edit_gpencil_select_circle(params, fallback=fallback) for fallback in (False, True)),
        *(km_3d_view_tool_edit_gpencil_select_lasso(params, fallback=fallback) for fallback in (False, True)),
        km_3d_view_tool_edit_gpencil_extrude(params),
        km_3d_view_tool_edit_gpencil_radius(params),
        km_3d_view_tool_edit_gpencil_bend(params),
        km_3d_view_tool_edit_gpencil_shear(params),
        km_3d_view_tool_edit_gpencil_to_sphere(params),
        km_3d_view_tool_edit_gpencil_transform_fill(params),
        km_3d_view_tool_edit_gpencil_interpolate(params),
        km_3d_view_tool_sculpt_gpencil_select(params),
        km_3d_view_tool_sculpt_gpencil_select_box(params),
        km_3d_view_tool_sculpt_gpencil_select_circle(params),
        km_3d_view_tool_sculpt_gpencil_select_lasso(params),
        *(km_sequencer_editor_tool_generic_select(params, fallback=fallback) for fallback in (False, True)),
        *(km_sequencer_editor_tool_generic_select_box(params, fallback=fallback) for fallback in (False, True)),
        km_sequencer_editor_tool_generic_cursor(params),
        km_sequencer_editor_tool_blade(params),
        km_sequencer_editor_tool_sample(params),
        km_sequencer_editor_tool_move(params),
        km_sequencer_editor_tool_rotate(params),
        km_sequencer_editor_tool_scale(params),
    ]

# ------------------------------------------------------------------------------
# Refactoring (Testing Only)
#
# Allows running outside of Blender to generate data for diffing
#
# To compare:
#
#    python3 scripts/presets/keyconfig/keymap_data/blender_default.py && \
#      diff -u keymap_default.py.orig keymap_default.py && \
#      diff -u keymap_legacy.py.orig  keymap_legacy.py
#
# # begin code:
# import pprint
# for legacy in (False, True):
#     with open("keymap_default.py" if not legacy else "keymap_legacy.py", 'w') as fh:
#         fh.write(pprint.pformat(generate_keymaps(Params(legacy=legacy)), indent=2, width=80))
# import sys
# sys.exit()
# # end code


# ------------------------------------------------------------------------------
# PyLint (Testing Only)
#
# Command to lint:
#
#    pylint \
#        scripts/presets/keyconfig/keymap_data/blender_default.py \
#        --disable=C0111,C0209,C0301,C0302,C0413,C0415,R1705,R0902,R0903,R0913,R0914,R0915,W0511,W0622<|MERGE_RESOLUTION|>--- conflicted
+++ resolved
@@ -4584,7 +4584,9 @@
         # Dissolve
         ("grease_pencil.dissolve", {"type": 'X', "value": 'PRESS', "ctrl": True}, None),
         ("grease_pencil.dissolve", {"type": 'DEL', "value": 'PRESS', "ctrl": True}, None),
-<<<<<<< HEAD
+        # Delete all active frames
+        ("grease_pencil.delete_frame", {"type": 'DEL', "value": 'PRESS', "shift": True},
+         {"properties": [("type", "ALL_FRAMES")]}),
         
         # Transform Actions.
         *_template_items_transform_actions(params, use_bend=True, use_mirror=True, use_tosphere=True, use_shear=True),
@@ -4597,11 +4599,6 @@
         *_template_items_proportional_editing(
             params, connected=True, toggle_data_path='tool_settings.use_proportional_edit'),
 
-=======
-        # Delete all active frames
-        ("grease_pencil.delete_frame", {"type": 'DEL', "value": 'PRESS', "shift": True},
-         {"properties": [("type", "ALL_FRAMES")]}),
->>>>>>> 158dbc1b
     ])
 
     return keymap
